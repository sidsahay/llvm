//===-- clang-offload-bundler/ClangOffloadBundler.cpp ---------------------===//
//
// Part of the LLVM Project, under the Apache License v2.0 with LLVM Exceptions.
// See https://llvm.org/LICENSE.txt for license information.
// SPDX-License-Identifier: Apache-2.0 WITH LLVM-exception
//
//===----------------------------------------------------------------------===//
///
/// \file
/// This file implements a clang-offload-bundler that bundles different
/// files that relate with the same source code but different targets into a
/// single one. Also the implements the opposite functionality, i.e. unbundle
/// files previous created by this tool.
///
//===----------------------------------------------------------------------===//

#include "clang/Basic/Version.h"
#include "llvm/ADT/ArrayRef.h"
#include "llvm/ADT/SmallString.h"
#include "llvm/ADT/StringMap.h"
#include "llvm/ADT/StringRef.h"
#include "llvm/ADT/StringSet.h"
#include "llvm/ADT/StringSwitch.h"
#include "llvm/ADT/Triple.h"
#include "llvm/Object/Archive.h"
#include "llvm/Object/Binary.h"
#include "llvm/Object/ObjectFile.h"
#include "llvm/Support/Casting.h"
#include "llvm/Support/CommandLine.h"
#include "llvm/Support/Endian.h"
#include "llvm/Support/Error.h"
#include "llvm/Support/ErrorOr.h"
#include "llvm/Support/FileSystem.h"
#include "llvm/Support/MemoryBuffer.h"
#include "llvm/Support/Path.h"
#include "llvm/Support/Program.h"
#include "llvm/Support/raw_ostream.h"
#include "llvm/Support/Signals.h"
#include "llvm/Support/StringSaver.h"
#include <algorithm>
#include <cassert>
#include <cstddef>
#include <cstdint>
#include <list>
#include <memory>
#include <string>
#include <system_error>
#include <vector>

using namespace llvm;
using namespace llvm::object;

static cl::opt<bool> Help("h", cl::desc("Alias for -help"), cl::Hidden);

// Mark all our options with this category, everything else (except for -version
// and -help) will be hidden.
static cl::OptionCategory
    ClangOffloadBundlerCategory("clang-offload-bundler options");

static cl::list<std::string>
    InputFileNames("inputs", cl::CommaSeparated, cl::OneOrMore,
                   cl::desc("[<input file>,...]"),
                   cl::cat(ClangOffloadBundlerCategory));
static cl::list<std::string>
    OutputFileNames("outputs", cl::CommaSeparated, cl::ZeroOrMore,
                    cl::desc("[<output file>,...]"),
                    cl::cat(ClangOffloadBundlerCategory));
static cl::list<std::string>
    TargetNames("targets", cl::CommaSeparated, cl::OneOrMore,
                cl::desc("[<offload kind>-<target triple>,...]"),
                cl::cat(ClangOffloadBundlerCategory));

static cl::opt<std::string> FilesType(
    "type", cl::Required,
    cl::desc("Type of the files to be bundled/unbundled/checked.\n"
             "Current supported types are:\n"
             "  i   - cpp-output\n"
             "  ii  - c++-cpp-output\n"
             "  ll  - llvm\n"
             "  bc  - llvm-bc\n"
             "  s   - assembler\n"
             "  o   - object\n"
             "  oo  - object; output file is a list of unbundled objects\n"
             "  gch - precompiled-header\n"
             "  ast - clang AST file\n"
             "  ao  - archive with one object; output is an unbundled object\n"
             "  aoo - archive; output file is a list of unbundled objects\n"),
    cl::cat(ClangOffloadBundlerCategory));

static cl::opt<bool>
    Unbundle("unbundle",
             cl::desc("Unbundle bundled file into several output files.\n"),
             cl::init(false), cl::cat(ClangOffloadBundlerCategory));

static cl::opt<bool>
    CheckSection("check-section",
             cl::desc("Check if the section exists.\n"),
             cl::init(false), cl::cat(ClangOffloadBundlerCategory));

static cl::opt<bool> PrintExternalCommands(
    "###",
    cl::desc("Print any external commands that are to be executed "
             "instead of actually executing them - for testing purposes.\n"),
    cl::init(false), cl::cat(ClangOffloadBundlerCategory));

/// Magic string that marks the existence of offloading data.
#define OFFLOAD_BUNDLER_MAGIC_STR "__CLANG_OFFLOAD_BUNDLE__"

/// Prefix of an added section name with bundle size.
#define SIZE_SECTION_PREFIX "__CLANG_OFFLOAD_BUNDLE_SIZE__"

/// The index of the host input in the list of inputs.
static unsigned HostInputIndex = ~0u;

/// Path to the current binary.
static std::string BundlerExecutable;

/// Obtain the offload kind and real machine triple out of the target
/// information specified by the user.
static void getOffloadKindAndTriple(StringRef Target, StringRef &OffloadKind,
                                    StringRef &Triple) {
  auto KindTriplePair = Target.split('-');
  OffloadKind = KindTriplePair.first;
  Triple = KindTriplePair.second;
}
static bool hasHostKind(StringRef Target) {
  StringRef OffloadKind;
  StringRef Triple;
  getOffloadKindAndTriple(Target, OffloadKind, Triple);
  return OffloadKind == "host";
}

/// Generic file handler interface.
class FileHandler {
public:
  FileHandler() {}

  virtual ~FileHandler() {}

  /// Update the file handler with information from the header of the bundled
  /// file
  virtual void ReadHeader(MemoryBuffer &Input) = 0;

  /// Read the marker of the next bundled to be read in the file. The triple of
  /// the target associated with that bundle is returned. An empty string is
  /// returned if there are no more bundles to be read.
  virtual StringRef ReadBundleStart(MemoryBuffer &Input) = 0;

  /// Read the marker that closes the current bundle.
  virtual void ReadBundleEnd(MemoryBuffer &Input) = 0;

  /// Read the current bundle and write the result into the stream \a OS.
  virtual void ReadBundle(raw_fd_ostream &OS, MemoryBuffer &Input) = 0;

  /// Read the current bundle and write the result into the file \a FileName.
  /// The meaning of \a FileName depends on unbundling type - in some
  /// cases (type="oo") it will contain a list of actual outputs.
  virtual void ReadBundle(StringRef FileName, MemoryBuffer &Input) {
    std::error_code EC;
    raw_fd_ostream OS(FileName, EC);

    if (EC)
      report_fatal_error(Twine("Can't open file for writing ") +
                               Twine(FileName) + Twine(": ") +
                               Twine(EC.message()));
    ReadBundle(OS, Input);
  }

  /// Write the header of the bundled file to \a OS based on the information
  /// gathered from \a Inputs.
  virtual void WriteHeader(raw_fd_ostream &OS,
                           ArrayRef<std::unique_ptr<MemoryBuffer>> Inputs) = 0;

  /// Write the marker that initiates a bundle for the triple \a TargetTriple to
  /// \a OS.
  virtual void WriteBundleStart(raw_fd_ostream &OS, StringRef TargetTriple) = 0;

  /// Write the marker that closes a bundle for the triple \a TargetTriple to \a
  /// OS. Return true if any error was found.

  virtual bool WriteBundleEnd(raw_fd_ostream &OS, StringRef TargetTriple) = 0;

  /// Write the bundle from \a Input into \a OS.
  virtual void WriteBundle(raw_fd_ostream &OS, MemoryBuffer &Input) = 0;

  /// Sets a base name for temporary filename generation.
  void SetTempFileNameBase(StringRef Base) { TempFileNameBase = Base; }

protected:
  /// Serves as a base name for temporary filename generation.
  std::string TempFileNameBase;
};

/// Handler for binary files. The bundled file will have the following format
/// (all integers are stored in little-endian format):
///
/// "OFFLOAD_BUNDLER_MAGIC_STR" (ASCII encoding of the string)
///
/// NumberOfOffloadBundles (8-byte integer)
///
/// OffsetOfBundle1 (8-byte integer)
/// SizeOfBundle1 (8-byte integer)
/// NumberOfBytesInTripleOfBundle1 (8-byte integer)
/// TripleOfBundle1 (byte length defined before)
///
/// ...
///
/// OffsetOfBundleN (8-byte integer)
/// SizeOfBundleN (8-byte integer)
/// NumberOfBytesInTripleOfBundleN (8-byte integer)
/// TripleOfBundleN (byte length defined before)
///
/// Bundle1
/// ...
/// BundleN

/// Read 8-byte integers from a buffer in little-endian format.
static uint64_t Read8byteIntegerFromBuffer(StringRef Buffer, size_t pos) {
  uint64_t Res = 0;
  const char *Data = Buffer.data();

  for (unsigned i = 0; i < 8; ++i) {
    Res <<= 8;
    uint64_t Char = (uint64_t)Data[pos + 7 - i];
    Res |= 0xffu & Char;
  }
  return Res;
}

/// Write 8-byte integers to a buffer in little-endian format.
static void Write8byteIntegerToBuffer(raw_fd_ostream &OS, uint64_t Val) {
  for (unsigned i = 0; i < 8; ++i) {
    char Char = (char)(Val & 0xffu);
    OS.write(&Char, 1);
    Val >>= 8;
  }
}

class BinaryFileHandler final : public FileHandler {
  /// Information about the bundles extracted from the header.
  struct BundleInfo final {
    /// Size of the bundle.
    uint64_t Size = 0u;
    /// Offset at which the bundle starts in the bundled file.
    uint64_t Offset = 0u;

    BundleInfo() {}
    BundleInfo(uint64_t Size, uint64_t Offset) : Size(Size), Offset(Offset) {}
  };

  /// Map between a triple and the corresponding bundle information.
  StringMap<BundleInfo> BundlesInfo;

  /// Iterator for the bundle information that is being read.
  StringMap<BundleInfo>::iterator CurBundleInfo;
  StringMap<BundleInfo>::iterator NextBundleInfo;

public:
  BinaryFileHandler() : FileHandler() {}

  ~BinaryFileHandler() final {}

  void ReadHeader(MemoryBuffer &Input) final {
    StringRef FC = Input.getBuffer();

    // Initialize the current bundle with the end of the container.
    CurBundleInfo = BundlesInfo.end();

    // Check if buffer is smaller than magic string.
    size_t ReadChars = sizeof(OFFLOAD_BUNDLER_MAGIC_STR) - 1;
    if (ReadChars > FC.size())
      return;

    // Check if no magic was found.
    StringRef Magic(FC.data(), sizeof(OFFLOAD_BUNDLER_MAGIC_STR) - 1);
    if (!Magic.equals(OFFLOAD_BUNDLER_MAGIC_STR))
      return;

    // Read number of bundles.
    if (ReadChars + 8 > FC.size())
      return;

    uint64_t NumberOfBundles = Read8byteIntegerFromBuffer(FC, ReadChars);
    ReadChars += 8;

    // Read bundle offsets, sizes and triples.
    for (uint64_t i = 0; i < NumberOfBundles; ++i) {

      // Read offset.
      if (ReadChars + 8 > FC.size())
        return;

      uint64_t Offset = Read8byteIntegerFromBuffer(FC, ReadChars);
      ReadChars += 8;

      // Read size.
      if (ReadChars + 8 > FC.size())
        return;

      uint64_t Size = Read8byteIntegerFromBuffer(FC, ReadChars);
      ReadChars += 8;

      // Read triple size.
      if (ReadChars + 8 > FC.size())
        return;

      uint64_t TripleSize = Read8byteIntegerFromBuffer(FC, ReadChars);
      ReadChars += 8;

      // Read triple.
      if (ReadChars + TripleSize > FC.size())
        return;

      StringRef Triple(&FC.data()[ReadChars], TripleSize);
      ReadChars += TripleSize;

      // Check if the offset and size make sense.
      if (!Offset || Offset + Size > FC.size())
        return;

      assert(BundlesInfo.find(Triple) == BundlesInfo.end() &&
             "Triple is duplicated??");
      BundlesInfo[Triple] = BundleInfo(Size, Offset);
    }
    // Set the iterator to where we will start to read.
    CurBundleInfo = BundlesInfo.end();
    NextBundleInfo = BundlesInfo.begin();
  }

  StringRef ReadBundleStart(MemoryBuffer &Input) final {
    if (NextBundleInfo == BundlesInfo.end())
      return StringRef();
    CurBundleInfo = NextBundleInfo++;
    return CurBundleInfo->first();
  }

  void ReadBundleEnd(MemoryBuffer &Input) final {
    assert(CurBundleInfo != BundlesInfo.end() && "Invalid reader info!");
  }

  using FileHandler::ReadBundle; // to avoid hiding via the overload below

  void ReadBundle(raw_fd_ostream &OS, MemoryBuffer &Input) final {
    assert(CurBundleInfo != BundlesInfo.end() && "Invalid reader info!");
    StringRef FC = Input.getBuffer();
    OS.write(FC.data() + CurBundleInfo->second.Offset,
             CurBundleInfo->second.Size);
  }

  void WriteHeader(raw_fd_ostream &OS,
                   ArrayRef<std::unique_ptr<MemoryBuffer>> Inputs) final {
    // Compute size of the header.
    uint64_t HeaderSize = 0;

    HeaderSize += sizeof(OFFLOAD_BUNDLER_MAGIC_STR) - 1;
    HeaderSize += 8; // Number of Bundles

    for (auto &T : TargetNames) {
      HeaderSize += 3 * 8; // Bundle offset, Size of bundle and size of triple.
      HeaderSize += T.size(); // The triple.
    }

    // Write to the buffer the header.
    OS << OFFLOAD_BUNDLER_MAGIC_STR;

    Write8byteIntegerToBuffer(OS, TargetNames.size());

    unsigned Idx = 0;
    for (auto &T : TargetNames) {
      MemoryBuffer &MB = *Inputs[Idx++].get();
      // Bundle offset.
      Write8byteIntegerToBuffer(OS, HeaderSize);
      // Size of the bundle (adds to the next bundle's offset)
      Write8byteIntegerToBuffer(OS, MB.getBufferSize());
      HeaderSize += MB.getBufferSize();
      // Size of the triple
      Write8byteIntegerToBuffer(OS, T.size());
      // Triple
      OS << T;
    }
  }

  void WriteBundleStart(raw_fd_ostream &OS, StringRef TargetTriple) final {}

  bool WriteBundleEnd(raw_fd_ostream &OS, StringRef TargetTriple) final {
    return false;
  }

  void WriteBundle(raw_fd_ostream &OS, MemoryBuffer &Input) final {
    OS.write(Input.getBufferStart(), Input.getBufferSize());
  }
};

/// Handler for object files. The bundles are organized by sections with a
/// designated name.
///
/// In order to bundle we create an IR file with the content of each section and
/// use incremental linking to produce the resulting object.
///
/// To unbundle, we just copy the contents of the designated section.
///
/// The bundler produces object file in host target native format (e.g. ELF for
/// Linux). The sections it creates are:
///
/// <OFFLOAD_BUNDLER_MAGIC_STR><target triple 1>
/// |
/// | binary data for the <target 1>'s bundle
/// |
/// <SIZE_SECTION_PREFIX><target triple 1>
/// | size of the <target1>'s bundle (8 bytes)
/// ...
/// <OFFLOAD_BUNDLER_MAGIC_STR><target triple N>
/// |
/// | binary data for the <target N>'s bundle
/// |
/// <SIZE_SECTION_PREFIX><target triple N>
/// | size of the <target N>'s bundle (8 bytes)
/// ...
/// <OFFLOAD_BUNDLER_MAGIC_STR><host target>
/// | 0 (1 byte long)
/// <SIZE_SECTION_PREFIX><host target>
/// | 1 (8 bytes)
/// ...
///
/// Further, these fat objects can be "partially" linked by a platform linker:
/// 1) ld -r a_fat.o b_fat.o c_fat.o -o abc_fat.o
/// 2) ld -r a_fat.o -L. -lbc -o abc_fat.o
///   where libbc.a is a static library created from b_fat.o and c_fat.o.
/// This will still result in a fat object. But this object will have bundle and
/// size sections for the same triple concatenated:
/// ...
/// <OFFLOAD_BUNDLER_MAGIC_STR><target triple 1>
/// | binary data for the <target 1>'s bundle (from a_fat.o)
/// | binary data for the <target 1>'s bundle (from b_fat.o)
/// | binary data for the <target 1>'s bundle (from c_fat.o)
/// <SIZE_SECTION_PREFIX><target triple 1>
/// | size of the <target1>'s bundle (8 bytes) (from a_fat.o)
/// | size of the <target1>'s bundle (8 bytes) (from b_fat.o)
/// | size of the <target1>'s bundle (8 bytes) (from c_fat.o)
/// ...
///
/// The alignment of all the added sections is set to one to avoid padding
/// between concatenated parts.
///
/// The unbundler is able to unbundle both kinds of the fat objects. The first
/// one can be handled either with -type=o or -type=oo option, the second one -
/// with -type=oo option only. In the latter case unbundling may result in
/// multiple files per target, and the output file in this case is a list of
/// actual outputs.
///
class ObjectFileHandler final : public FileHandler {
  /// Keeps infomation about a bundle for a particular target.
  struct BundleInfo final {
    /// The section that contains bundle data, can be a concatenation of a
    /// number of individual bundles if produced via partial linkage of multiple
    /// fat objects.
    section_iterator BundleSection;
    /// The sizes (in correct order) of the individual bundles constituting
    /// bundle data.
    SmallVector<uint64_t, 4> ObjectSizes;

    BundleInfo(section_iterator S) : BundleSection(S) {}
  };
  /// The object file we are currently dealing with.
  std::unique_ptr<ObjectFile> Obj;

  /// Maps triple string to its bundle information
  StringMap<std::unique_ptr<BundleInfo>> TripleToBundleInfo;
  /// The two iterators below are to support the
  /// ReadBundleStart/ReadBundle/ReadBundleEnd iteration mechanism
  StringMap<std::unique_ptr<BundleInfo>>::iterator CurBundle;
  StringMap<std::unique_ptr<BundleInfo>>::iterator NextBundle;

  /// Return the input file contents.
  StringRef getInputFileContents() const { return Obj->getData(); }

  /// Return true if the provided section's name starts with given prefix and
  /// set the provided \a NameSuffix to the suffix - the name with the prexix
  /// removed.
  static bool matchSectionName(StringRef NamePrefix, SectionRef CurSection,
                               StringRef &NameSuffix) {
    StringRef SectionName;
    if (Expected<StringRef> NameOrErr = CurSection.getName())
      SectionName = *NameOrErr;
    else
      consumeError(NameOrErr.takeError());

    // If it does not start with given prefix, just skip this section.
    if (!SectionName.startswith(NamePrefix))
      return false;

    // Return the suffix.
    NameSuffix = SectionName.substr(NamePrefix.size());
    return true;
  }

  /// Total number of inputs.
  unsigned NumberOfInputs = 0;

  /// Total number of processed inputs, i.e, inputs that were already
  /// read from the buffers.
  unsigned NumberOfProcessedInputs = 0;

  /// Input sizes.
  SmallVector<uint64_t, 16u> InputSizes;

public:
  ObjectFileHandler(std::unique_ptr<ObjectFile> ObjIn)
      : FileHandler(), Obj(std::move(ObjIn)),
        CurBundle(TripleToBundleInfo.end()),
        NextBundle(TripleToBundleInfo.end()) {}

  ~ObjectFileHandler() final {}

  // Iterate through sections and create a map from triple to relevant bundle
  // information.
  void ReadHeader(MemoryBuffer &Input) final {
    for (section_iterator Sec = Obj->section_begin(); Sec != Obj->section_end();
         ++Sec) {
      StringRef OffloadTriple;

      // Test if current section is an offload bundle section
      if (matchSectionName(OFFLOAD_BUNDLER_MAGIC_STR, *Sec, OffloadTriple)) {
        std::unique_ptr<BundleInfo> &BI = TripleToBundleInfo[OffloadTriple];
        assert(!BI.get() || BI->BundleSection == Obj->section_end());

        if (!BI.get()) {
          BI.reset(new BundleInfo(Sec));
        } else {
          BI->BundleSection = Sec;
        }
        continue;
      }
      // Test if current section is an offload bundle size section
      if (matchSectionName(SIZE_SECTION_PREFIX, *Sec, OffloadTriple)) {
        // yes, it is - parse object sizes
        Expected<StringRef> Content = Sec->getContents();
        if (!Content) {
          consumeError(Content.takeError());
          return;
        }
        unsigned int ElemSize = sizeof(uint64_t);

        // the size of the size section must be a multiple of ElemSize
        if (Content->size() % ElemSize != 0)
          report_fatal_error(
              Twine("invalid size of the bundle size section for triple ") +
              Twine(OffloadTriple) + Twine(": ") + Twine(Content->size()));
        // read sizes
        llvm::support::endianness E = Obj->isLittleEndian()
                                          ? llvm::support::endianness::little
                                          : llvm::support::endianness::big;
        std::unique_ptr<BundleInfo> &BI = TripleToBundleInfo[OffloadTriple];
        assert(!BI.get() || BI->ObjectSizes.size() == 0);

        if (!BI.get()) {
          BI.reset(new BundleInfo(Obj->section_end()));
        }
        for (const char *Ptr = Content->data();
             Ptr < Content->data() + Content->size(); Ptr += ElemSize) {
          uint64_t Size = support::endian::read64(Ptr, E);
          BI->ObjectSizes.push_back(Size);
        }
      }
    }
    NextBundle = TripleToBundleInfo.begin();
  }

  StringRef ReadBundleStart(MemoryBuffer &Input) final {
    if (NextBundle == TripleToBundleInfo.end())
      return "";
    CurBundle = NextBundle;
    NextBundle++;
    return CurBundle->getKey();
  }

  void ReadBundleEnd(MemoryBuffer &Input) final {}

  void ReadBundle(raw_fd_ostream &OS, MemoryBuffer &Input) {
    llvm_unreachable("must not be called for the ObjectFileHandler");
  }

  virtual void ReadBundle(StringRef OutName,
                          MemoryBuffer &Input) final override {
    assert(CurBundle != TripleToBundleInfo.end() &&
           "all bundles have been read already");

    // TODO: temporary workaround to copy fat object to the host output until
    // driver is fixed to correctly handle list file for the host bundle in
    // 'oo' mode.
    if (FilesType == "oo" && hasHostKind(CurBundle->getKey())) {
      std::error_code EC;
      raw_fd_ostream OS(OutName, EC);

      if (EC)
        report_fatal_error(Twine("can't open file for writing") +
                                 Twine(OutName) + Twine(": ") +
                                 Twine(EC.message()));
      OS.write(Input.getBufferStart(), Input.getBufferSize());
      return;
    }

    // Read content of the section representing the bundle
    Expected<StringRef> Content =
      CurBundle->second->BundleSection->getContents();
    if (!Content) {
      consumeError(Content.takeError());
      return;
    }
    const char *ObjData = Content->data();
    // Determine the number of "device objects" (or individual bundles
    // concatenated by partial linkage) in the bundle:
    const auto &SizeVec = CurBundle->second->ObjectSizes;
    auto NumObjects = SizeVec.size();
    bool FileListMode = FilesType == "oo";

    if (NumObjects > 1 && !FileListMode)
      report_fatal_error(
          "'o' file type is requested, but the fat object contains multiple "
          "device objects; use 'oo' instead");
    std::string FileList;

    // Iterate through individual objects and extract them
    for (size_t I = 0; I < NumObjects; ++I) {
      uint64_t ObjSize = SizeVec[I];
      StringRef ObjFileName = OutName;
      SmallString<128> Path;

      // If not in file list mode there is no need in a temporary file - output
      // goes directly to what was specified in -outputs. The same is true for
      // the host triple.
      if (FileListMode) {
        std::error_code EC =
            sys::fs::createTemporaryFile(TempFileNameBase, "devo", Path);
        ObjFileName = Path.data();

        if (EC)
          report_fatal_error(Twine("can't create temporary file ") +
                                   Twine(ObjFileName) + Twine(": ") +
                                   Twine(EC.message()));
      }
      std::error_code EC;
      raw_fd_ostream OS(ObjFileName, EC);

      if (EC)
        report_fatal_error(Twine("can't open file for writing") +
                                 Twine(ObjFileName) + Twine(": ") +
                                 Twine(EC.message()));
      OS.write(ObjData, ObjSize);

      if (FileListMode) {
        // add the written file name to the output list of files
        FileList = (Twine(FileList) + Twine(ObjFileName) + Twine("\n")).str();
      }
      // Move "object data" pointer to the next object within the concatenated
      // bundle.
      ObjData += ObjSize;
    }
    if (FileListMode) {
      // dump the list of files into the file list specified in -outputs for the
      // current target
      std::error_code EC;
      raw_fd_ostream OS1(OutName, EC);

      if (EC)
        report_fatal_error("can't open file for writing" +
                                 Twine(OutName) + Twine(": ") +
                                 Twine(EC.message()));
      OS1.write(FileList.data(), FileList.size());
    }
  }

  void WriteHeader(raw_fd_ostream &OS,
                   ArrayRef<std::unique_ptr<MemoryBuffer>> Inputs) final {
    assert(HostInputIndex != ~0u && "Host input index not defined.");

    // Record number of inputs.
    NumberOfInputs = Inputs.size();

    // And input sizes.
    for (unsigned I = 0; I < NumberOfInputs; ++I)
      InputSizes.push_back(Inputs[I]->getBufferSize());
  }

  void WriteBundleStart(raw_fd_ostream &OS, StringRef TargetTriple) final {
    ++NumberOfProcessedInputs;
  }

  bool WriteBundleEnd(raw_fd_ostream &OS, StringRef TargetTriple) final {
    assert(NumberOfProcessedInputs <= NumberOfInputs &&
           "Processing more inputs that actually exist!");
    assert(HostInputIndex != ~0u && "Host input index not defined.");

    // If this is not the last output, we don't have to do anything.
    if (NumberOfProcessedInputs != NumberOfInputs)
      return false;

    // Find llvm-objcopy in order to create the bundle binary.
    ErrorOr<std::string> Objcopy = sys::findProgramByName(
        "llvm-objcopy", sys::path::parent_path(BundlerExecutable));
    if (!Objcopy) {
      errs() << "error: unable to find 'llvm-objcopy' in path.\n";
      return true;
    }

    // We write to the output file directly. So, we close it and use the name
    // to pass down to llvm-objcopy.
    OS.close();

    // Temp files that need to be removed.
    struct Dummy : public SmallVector<std::string, 8u> {
      ~Dummy() {
        for (const auto &File : *this)
          sys::fs::remove(File);
        clear();
      }
    } TempFiles;

    // Helper lambda that creates temporary file with given contents.
    auto CreateTempFile =
        [&TempFiles](ArrayRef<char> Contents) -> Optional<std::string> {
      SmallString<128u> FileName;
      if (sys::fs::createTemporaryFile("clang-offload-bundler", "tmp",
                                       FileName)) {
        errs() << "error: unable to create temporary file.\n";
        return {};
      }

      TempFiles.push_back(FileName.c_str());

      std::error_code EC;
      raw_fd_ostream HostFile(FileName, EC);
      if (EC) {
        errs() << "can't open file for writing" << FileName << ": "
               << EC.message() << "\n";
        return {};
      }
      HostFile.write(Contents.data(), Contents.size());
      return TempFiles.back();
    };

    // Compose command line for the objcopy tool.
    BumpPtrAllocator Alloc;
    StringSaver SS{Alloc};
    SmallVector<StringRef, 8u> ObjcopyArgs{"llvm-objcopy"};
    for (unsigned I = 0; I < NumberOfInputs; ++I) {
      ObjcopyArgs.push_back(SS.save(Twine("--add-section=") +
                                    OFFLOAD_BUNDLER_MAGIC_STR + TargetNames[I] +
                                    "=" + InputFileNames[I]));

      // Create temporary file with the section size contents.
      auto SizeFile = CreateTempFile(makeArrayRef(
          reinterpret_cast<char *>(&InputSizes[I]), sizeof(InputSizes[I])));
      if (!SizeFile)
        return true;

      // And add one more section with target object size.
      ObjcopyArgs.push_back(SS.save(Twine("--add-section=") +
                                    SIZE_SECTION_PREFIX + TargetNames[I] + "=" +
                                    SizeFile.getValue()));
    }
    ObjcopyArgs.push_back(InputFileNames[HostInputIndex]);
    ObjcopyArgs.push_back(OutputFileNames.front());

    // If the user asked for the commands to be printed out, we do that instead
    // of executing it.
    if (PrintExternalCommands) {
      errs() << "\"" << Objcopy.get() << "\"";
      for (StringRef Arg : drop_begin(ObjcopyArgs, 1))
        errs() << " \"" << Arg << "\"";
      errs() << "\n";
    } else {
      if (sys::ExecuteAndWait(Objcopy.get(), ObjcopyArgs)) {
        errs() << "error: llvm-objcopy tool failed.\n";
        return true;
      }
    }

    return false;
  }

  void WriteBundle(raw_fd_ostream &OS, MemoryBuffer &Input) final {}
};

/// Handler for text files. The bundled file will have the following format.
///
/// "Comment OFFLOAD_BUNDLER_MAGIC_STR__START__ triple"
/// Bundle 1
/// "Comment OFFLOAD_BUNDLER_MAGIC_STR__END__ triple"
/// ...
/// "Comment OFFLOAD_BUNDLER_MAGIC_STR__START__ triple"
/// Bundle N
/// "Comment OFFLOAD_BUNDLER_MAGIC_STR__END__ triple"
class TextFileHandler final : public FileHandler {
  /// String that begins a line comment.
  StringRef Comment;

  /// String that initiates a bundle.
  std::string BundleStartString;

  /// String that closes a bundle.
  std::string BundleEndString;

  /// Number of chars read from input.
  size_t ReadChars = 0u;

protected:
  void ReadHeader(MemoryBuffer &Input) final {}

  StringRef ReadBundleStart(MemoryBuffer &Input) final {
    StringRef FC = Input.getBuffer();

    // Find start of the bundle.
    ReadChars = FC.find(BundleStartString, ReadChars);
    if (ReadChars == FC.npos)
      return StringRef();

    // Get position of the triple.
    size_t TripleStart = ReadChars = ReadChars + BundleStartString.size();

    // Get position that closes the triple.
    size_t TripleEnd = ReadChars = FC.find("\n", ReadChars);
    if (TripleEnd == FC.npos)
      return StringRef();

    // Next time we read after the new line.
    ++ReadChars;

    return StringRef(&FC.data()[TripleStart], TripleEnd - TripleStart);
  }

  void ReadBundleEnd(MemoryBuffer &Input) final {
    StringRef FC = Input.getBuffer();

    // Read up to the next new line.
    assert(FC[ReadChars] == '\n' && "The bundle should end with a new line.");

    size_t TripleEnd = ReadChars = FC.find("\n", ReadChars + 1);
    if (TripleEnd == FC.npos)
      return;

    // Next time we read after the new line.
    ++ReadChars;
  }

  using FileHandler::ReadBundle; // to avoid hiding via the overload below

  void ReadBundle(raw_fd_ostream &OS, MemoryBuffer &Input) final {
    StringRef FC = Input.getBuffer();
    size_t BundleStart = ReadChars;

    // Find end of the bundle.
    size_t BundleEnd = ReadChars = FC.find(BundleEndString, ReadChars);

    StringRef Bundle(&FC.data()[BundleStart], BundleEnd - BundleStart);
    OS << Bundle;
  }

  void WriteHeader(raw_fd_ostream &OS,
                   ArrayRef<std::unique_ptr<MemoryBuffer>> Inputs) final {}

  void WriteBundleStart(raw_fd_ostream &OS, StringRef TargetTriple) final {
    OS << BundleStartString << TargetTriple << "\n";
  }

  bool WriteBundleEnd(raw_fd_ostream &OS, StringRef TargetTriple) final {
    OS << BundleEndString << TargetTriple << "\n";
    return false;
  }

  void WriteBundle(raw_fd_ostream &OS, MemoryBuffer &Input) final {
    OS << Input.getBuffer();
  }

public:
  TextFileHandler(StringRef Comment)
      : FileHandler(), Comment(Comment), ReadChars(0) {
    BundleStartString =
        "\n" + Comment.str() + " " OFFLOAD_BUNDLER_MAGIC_STR "__START__ ";
    BundleEndString =
        "\n" + Comment.str() + " " OFFLOAD_BUNDLER_MAGIC_STR "__END__ ";
  }
};

static void fatalError(std::error_code EC, Twine Context = "") {
  auto Msg = Context.str();
  if (!Msg.empty())
    Msg += ": " + EC.message();
  report_fatal_error(Msg);
}

static void fatalError(Error E, Twine Context = "") {
  handleAllErrors(std::move(E), [&](const ErrorInfoBase &EIB) {
    auto Msg = Context.str();
    if (!Msg.empty())
      Msg += ": " + EIB.message();
    report_fatal_error(Msg);
  });
}

/// Archive file handler. Only unbundling is supported so far.
class ArchiveFileHandler final : public FileHandler {
  /// Archive we are dealing with.
  std::unique_ptr<Archive> Ar;

  /// Union of bundle names from all object. The value is a count of how many
  /// times we've seen the bundle in the archive object(s).
  StringMap<unsigned> Bundles;

  /// Iterators over the bundle names.
  StringMap<unsigned>::iterator CurrBundle = Bundles.end();
  StringMap<unsigned>::iterator NextBundle = Bundles.end();

public:
  ArchiveFileHandler() = default;
  ~ArchiveFileHandler() = default;

  void ReadHeader(MemoryBuffer &Input) override {
    // Create archive instance for the given input.
    auto ArOrErr = Archive::create(Input);
    if (!ArOrErr)
      fatalError(ArOrErr.takeError());
    Ar = std::move(*ArOrErr);

    // Read all children.
    Error Err = Error::success();
    for (auto &C : Ar->children(Err)) {
      auto BinOrErr = C.getAsBinary();
      if (!BinOrErr) {
        if (auto Err = isNotObjectErrorInvalidFileType(BinOrErr.takeError()))
          fatalError(std::move(Err));
        continue;
      }

      auto &Bin = BinOrErr.get();
      if (!Bin->isObject())
        continue;

      auto Obj = std::unique_ptr<ObjectFile>(cast<ObjectFile>(Bin.release()));
      auto Buf = MemoryBuffer::getMemBuffer(Obj->getMemoryBufferRef(), false);

      // Collect the list of bundles from the object.
      ObjectFileHandler OFH(std::move(Obj));
      OFH.ReadHeader(*Buf);

      for (auto TT = OFH.ReadBundleStart(*Buf); !TT.empty();
           TT = OFH.ReadBundleStart(*Buf))
        ++Bundles[TT];
    }
    if (Err)
      fatalError(std::move(Err));

    CurrBundle = Bundles.end();
    NextBundle = Bundles.begin();
  }

  StringRef ReadBundleStart(MemoryBuffer &Input) override {
    if (NextBundle == Bundles.end())
      return "";
    CurrBundle = NextBundle++;
    return CurrBundle->first();
  }

  void ReadBundleEnd(MemoryBuffer &Input) override {}

  void ReadBundle(StringRef OutName, MemoryBuffer &Input) override {
    assert(CurrBundle->second && "attempt to extract nonexistent bundle");

    bool FileListMode = FilesType == "aoo";

    // In single-file mode we do not expect to see bundle more than once.
    if (!FileListMode && CurrBundle->second > 1)
      report_fatal_error(
          "'ao' file type is requested, but the archive contains multiple "
          "device objects; use 'aoo' instead");

    // In file-list mode archive unbundling produces multiple files, so output
    // file is a file list where we write the unbundled object names.
    SmallVector<char, 0u> FileListBuf;
    raw_svector_ostream FileList{FileListBuf};

    // Read all children.
    Error Err = Error::success();
    for (auto &C : Ar->children(Err)) {
      auto BinOrErr = C.getAsBinary();
      if (!BinOrErr) {
        if (auto Err = isNotObjectErrorInvalidFileType(BinOrErr.takeError()))
          fatalError(std::move(Err));
        continue;
      }

      auto &Bin = BinOrErr.get();
      if (!Bin->isObject())
        continue;

      auto Obj = std::unique_ptr<ObjectFile>(cast<ObjectFile>(Bin.release()));
      auto Buf = MemoryBuffer::getMemBuffer(Obj->getMemoryBufferRef(), false);

      ObjectFileHandler OFH(std::move(Obj));
      OFH.ReadHeader(*Buf);
      for (auto TT = OFH.ReadBundleStart(*Buf); !TT.empty();
           TT = OFH.ReadBundleStart(*Buf)) {
        if (TT != CurrBundle->first())
          continue;

        // This is the bundle we are looking for. Create temporary file where
        // the device part will be extracted if we are in the file-list mode, or
        // write directly to the output file otherwise.
        SmallString<128u> ChildFileName;
        if (FileListMode) {
          auto EC = sys::fs::createTemporaryFile(TempFileNameBase, "o",
                                                 ChildFileName);
          if (EC)
            fatalError(EC, "can't create temporary file");
        } else
          ChildFileName = OutName;

        // And extract the bundle.
        OFH.ReadBundle(ChildFileName, *Buf);
        OFH.ReadBundleEnd(*Buf);

        if (FileListMode) {
          // Add temporary file name with the device part to the output file
          // list.
          FileList << ChildFileName << "\n";
        }
      }
    }
    if (Err)
      fatalError(std::move(Err));

    if (FileListMode) {
      // Dump file list to the output file.
      std::error_code EC;
      raw_fd_ostream OS(OutName, EC);
      if (EC)
        fatalError(EC, Twine("can't open file for writing ") + OutName);
      OS << FileList.str();
    }
  }

  void ReadBundle(raw_fd_ostream &OS, MemoryBuffer &Input) override {
    llvm_unreachable("must not be called for the ArchiveFileHandler");
  }

  void WriteHeader(raw_fd_ostream &OS,
                   ArrayRef<std::unique_ptr<MemoryBuffer>> Inputs) override {
    llvm_unreachable("unsupported for the ArchiveFileHandler");
  }

  void WriteBundleStart(raw_fd_ostream &OS, StringRef TargetTriple) override {
    llvm_unreachable("unsupported for the ArchiveFileHandler");
  }

  bool WriteBundleEnd(raw_fd_ostream &OS, StringRef TargetTriple) override {
    llvm_unreachable("unsupported for the ArchiveFileHandler");
  }

  void WriteBundle(raw_fd_ostream &OS, MemoryBuffer &Input) override {
    llvm_unreachable("unsupported for the ArchiveFileHandler");
  }
};

/// Return an appropriate object file handler. We use the specific object
/// handler if we know how to deal with that format, otherwise we use a default
/// binary file handler.
static FileHandler *CreateObjectFileHandler(MemoryBuffer &FirstInput) {
  // Check if the input file format is one that we know how to deal with.
  Expected<std::unique_ptr<Binary>> BinaryOrErr = createBinary(FirstInput);

  // Failed to open the input as a known binary. Use the default binary handler.
  if (!BinaryOrErr) {
    // We don't really care about the error (we just consume it), if we could
    // not get a valid device binary object we use the default binary handler.
    consumeError(BinaryOrErr.takeError());
    return new BinaryFileHandler();
  }

  // We only support regular object files. If this is not an object file,
  // default to the binary handler. The handler will be owned by the client of
  // this function.
  std::unique_ptr<ObjectFile> Obj(
      dyn_cast<ObjectFile>(BinaryOrErr.get().release()));

  if (!Obj)
    return new BinaryFileHandler();

  return new ObjectFileHandler(std::move(Obj));
}

/// Return an appropriate handler given the input files and options.
static FileHandler *CreateFileHandler(MemoryBuffer &FirstInput) {
  if (FilesType == "i")
    return new TextFileHandler(/*Comment=*/"//");
  if (FilesType == "ii")
    return new TextFileHandler(/*Comment=*/"//");
  if (FilesType == "ll")
    return new TextFileHandler(/*Comment=*/";");
  if (FilesType == "bc")
    return new BinaryFileHandler();
  if (FilesType == "s")
    return new TextFileHandler(/*Comment=*/"#");
  if (FilesType == "o" || FilesType == "oo")
    return CreateObjectFileHandler(FirstInput);
  if (FilesType == "gch")
    return new BinaryFileHandler();
  if (FilesType == "ast")
    return new BinaryFileHandler();
  if (FilesType == "ao" || FilesType == "aoo")
    return new ArchiveFileHandler();

  errs() << "error: invalid file type specified.\n";
  return nullptr;
}

/// Bundle the files. Return true if an error was found.
static bool BundleFiles() {
  std::error_code EC;

  if (FilesType == "ao" || FilesType == "aoo") {
    errs() << "error: bundling is not supported for archives\n";
    return true;
  }

  // Create output file.
  raw_fd_ostream OutputFile(OutputFileNames.front(), EC, sys::fs::OF_None);

  if (EC) {
    errs() << "error: Can't open file " << OutputFileNames.front() << ".\n";
    return true;
  }

  // Open input files.
  std::vector<std::unique_ptr<MemoryBuffer>> InputBuffers(
      InputFileNames.size());

  unsigned Idx = 0;
  for (auto &I : InputFileNames) {
    ErrorOr<std::unique_ptr<MemoryBuffer>> CodeOrErr =
        MemoryBuffer::getFileOrSTDIN(I);
    if (std::error_code EC = CodeOrErr.getError()) {
      errs() << "error: Can't open file " << I << ": " << EC.message() << "\n";
      return true;
    }
    InputBuffers[Idx++] = std::move(CodeOrErr.get());
  }

  // Get the file handler. We use the host buffer as reference.
  assert(HostInputIndex != ~0u && "Host input index undefined??");
  std::unique_ptr<FileHandler> FH;
  FH.reset(CreateFileHandler(*InputBuffers[HostInputIndex].get()));

  // Quit if we don't have a handler.
  if (!FH.get())
    return true;

  // Write header.
  FH.get()->WriteHeader(OutputFile, InputBuffers);

  // Write all bundles along with the start/end markers. If an error was found
  // writing the end of the bundle component, abort the bundle writing.
  auto Input = InputBuffers.begin();
  for (auto &Triple : TargetNames) {
    FH.get()->WriteBundleStart(OutputFile, Triple);
    FH.get()->WriteBundle(OutputFile, *Input->get());
    if (FH.get()->WriteBundleEnd(OutputFile, Triple))
      return true;
    ++Input;
  }
  return false;
}

// Unbundle the files. Return true if an error was found.
static bool UnbundleFiles() {
  const StringRef InputFileName = InputFileNames.front();
  // Open Input file.
  ErrorOr<std::unique_ptr<MemoryBuffer>> CodeOrErr =
      MemoryBuffer::getFileOrSTDIN(InputFileName);
  if (std::error_code EC = CodeOrErr.getError()) {
    errs() << "error: Can't open file " << InputFileName << ": " << EC.message()
           << "\n";
    return true;
  }
  MemoryBuffer &Input = *CodeOrErr.get();

  // Select the right files handler.
  std::unique_ptr<FileHandler> FH;
  FH.reset(CreateFileHandler(Input));

  // Quit if we don't have a handler.
  if (!FH.get())
    return true;

  // Seed temporary filename generation with the stem of the input file.
  FH->SetTempFileNameBase(llvm::sys::path::stem(InputFileName));

  // Read the header of the bundled file.
  FH->ReadHeader(Input);

  // Create a work list that consist of the map triple/output file.
  StringMap<StringRef> Worklist;
  auto Output = OutputFileNames.begin();
  for (auto &Triple : TargetNames) {
    Worklist[Triple] = *Output;
    ++Output;
  }

  // Read all the bundles that are in the work list. If we find no bundles we
  // assume the file is meant for the host target.
  bool FoundHostBundle = false;
  while (!Worklist.empty()) {
    StringRef CurTriple = FH->ReadBundleStart(Input);

    // We don't have more bundles.
    if (CurTriple.empty())
      break;

    auto Output = Worklist.find(CurTriple);
    // The file may have more bundles for other targets, that we don't care
    // about. Therefore, move on to the next triple
    if (Output == Worklist.end()) {
      continue;
    }

<<<<<<< HEAD
=======
    // Check if the output file can be opened and copy the bundle to it.
    FH->ReadBundle(Output->second, Input);
>>>>>>> c5708f93
    FH->ReadBundleEnd(Input);
    Worklist.erase(Output);

    // Record if we found the host bundle.
    if (hasHostKind(CurTriple))
      FoundHostBundle = true;
  }

  // If no bundles were found, assume the input file is the host bundle and
  // create empty files for the remaining targets.
  if (Worklist.size() == TargetNames.size()) {
    for (auto &E : Worklist) {
      std::error_code EC;
      raw_fd_ostream OutputFile(E.second, EC, sys::fs::OF_None);
      if (EC) {
        errs() << "error: Can't open file " << E.second << ": " << EC.message()
               << "\n";
        return true;
      }

      // If this entry has a host kind, copy the input file to the output file
      // except for the archive unbundling where output is a list file.
      if (hasHostKind(E.first()) && FilesType != "ao" && FilesType != "aoo")
        OutputFile.write(Input.getBufferStart(), Input.getBufferSize());
    }
    return false;
  }

  // If we found elements, we emit an error if none of those were for the host
  // in case host bundle name was provided in command line.
  if (!FoundHostBundle && HostInputIndex != ~0u) {
    errs() << "error: Can't find bundle for the host target\n";
    return true;
  }

  // If we still have any elements in the worklist, create empty files for them.
  for (auto &E : Worklist) {
    std::error_code EC;
    raw_fd_ostream OutputFile(E.second, EC, sys::fs::OF_None);
    if (EC) {
      errs() << "error: Can't open file " << E.second << ": " << EC.message()
             << "\n";
      return true;
    }
  }

  return false;
}

// Unbundle the files. Return true if an error was found.
static bool CheckBundledSection() {
  const StringRef InputFileName = InputFileNames.front();
  // Open Input file.
  ErrorOr<std::unique_ptr<MemoryBuffer>> CodeOrErr =
      MemoryBuffer::getFileOrSTDIN(InputFileName);
  if (std::error_code EC = CodeOrErr.getError()) {
    errs() << "error: Can't open file " << InputFileName << ": " << EC.message()
           << "\n";
    return true;
  }
  MemoryBuffer &Input = *CodeOrErr.get();

  // Select the right files handler.
  std::unique_ptr<FileHandler> FH;
  FH.reset(CreateFileHandler(Input));

  // Quit if we don't have a handler.
  if (!FH.get())
    return true;

  // Seed temporary filename generation with the stem of the input file.
  FH->SetTempFileNameBase(llvm::sys::path::stem(InputFileName));

  // Read the header of the bundled file.
  FH->ReadHeader(Input);
  StringRef triple = TargetNames.front();
  // Read all the bundles that are in the work list. If we find no bundles we
  // assume the file is meant for the host target.
  bool found = false;
  while (!found) {
    StringRef CurTriple = FH->ReadBundleStart(Input);
    // We don't have more bundles.
    if (CurTriple.empty())
      break;

    if(CurTriple == triple) {
      found = true;
      break;
    }
  }
  return found;
}


static void PrintVersion(raw_ostream &OS) {
  OS << clang::getClangToolFullVersion("clang-offload-bundler") << '\n';
}

int main(int argc, const char **argv) {
  sys::PrintStackTraceOnErrorSignal(argv[0]);

  cl::HideUnrelatedOptions(ClangOffloadBundlerCategory);
  cl::SetVersionPrinter(PrintVersion);
  cl::ParseCommandLineOptions(
      argc, argv,
      "A tool to bundle several input files of the specified type <type> \n"
      "referring to the same source file but different targets into a single \n"
      "one. The resulting file can also be unbundled into different files by \n"
      "this tool if -unbundle is provided.\n");

  if (Help) {
    cl::PrintHelpMessage();
    return 0;
  }

  if(Unbundle && CheckSection) {
    errs() << "error: -unbundle and -check-section are not compatible options.\n";
    return 1;
  }

  bool Error = false;

  // -check-section
  if(CheckSection) {
    if (InputFileNames.size() != 1) {
      Error = true;
      errs() << "error: only one input file supported in checking mode.\n";
    }
    if (TargetNames.size() != 1) {
      Error = true;
      errs() << "error: only one target supported in checking mode.\n";
    }
    if (OutputFileNames.size() != 0) {
      Error = true;
      errs() << "error: no output file supported in checking mode.\n";
    }
  }
  // -unbundle
  else if (Unbundle) {
    if (InputFileNames.size() != 1) {
      Error = true;
      errs() << "error: only one input file supported in unbundling mode.\n";
    }
    if (OutputFileNames.size() != TargetNames.size()) {
      Error = true;
      errs() << "error: number of output files and targets should match in "
                "unbundling mode.\n";
    }
  }
  // no explicit option: bundle
  else {
    if (OutputFileNames.size() != 1) {
      Error = true;
      errs() << "error: only one output file supported in bundling mode.\n";
    }
    if (InputFileNames.size() != TargetNames.size()) {
      Error = true;
      errs() << "error: number of input files and targets should match in "
                "bundling mode.\n";
    }
  }

  // Verify that the offload kinds and triples are known. We also check that we
  // have exactly one host target.
  unsigned Index = 0u;
  unsigned HostTargetNum = 0u;
  for (StringRef Target : TargetNames) {
    StringRef Kind;
    StringRef Triple;
    getOffloadKindAndTriple(Target, Kind, Triple);

    bool KindIsValid = !Kind.empty();
    KindIsValid = KindIsValid && StringSwitch<bool>(Kind)
                                     .Case("host", true)
                                     .Case("openmp", true)
                                     .Case("hip", true)
                                     .Case("sycl", true)
                                     .Case("fpga", true)
                                     .Default(false);

    bool TripleIsValid = !Triple.empty();
    llvm::Triple T(Triple);
    TripleIsValid &= T.getArch() != Triple::UnknownArch;

    if (!KindIsValid || !TripleIsValid) {
      Error = true;
      errs() << "error: invalid target '" << Target << "'";

      if (!KindIsValid)
        errs() << ", unknown offloading kind '" << Kind << "'";
      if (!TripleIsValid)
        errs() << ", unknown target triple '" << Triple << "'";
      errs() << ".\n";
    }

    if (KindIsValid && Kind == "host") {
      ++HostTargetNum;
      // Save the index of the input that refers to the host.
      HostInputIndex = Index;
    }

    ++Index;
  }

  // Host triple is not really needed for unbundling operation, so do not
  // treat missing host triple as error if we do unbundling.
  if (!CheckSection &&
      ((Unbundle && HostTargetNum > 1) || (!Unbundle && HostTargetNum != 1))) {
    Error = true;
    errs() << "error: expecting exactly one host target but got "
           << HostTargetNum << ".\n";
  }

  if (Error)
    return 1;

  // Save the current executable directory as it will be useful to find other
  // tools.
  BundlerExecutable = sys::fs::getMainExecutable(argv[0], &BundlerExecutable);

  if(CheckSection) return !CheckBundledSection();
  return Unbundle ? UnbundleFiles() : BundleFiles();
}<|MERGE_RESOLUTION|>--- conflicted
+++ resolved
@@ -1222,11 +1222,8 @@
       continue;
     }
 
-<<<<<<< HEAD
-=======
     // Check if the output file can be opened and copy the bundle to it.
     FH->ReadBundle(Output->second, Input);
->>>>>>> c5708f93
     FH->ReadBundleEnd(Input);
     Worklist.erase(Output);
 
