//===- HeaderSearch.cpp - Resolve Header File Locations -------------------===//
//
// Part of the LLVM Project, under the Apache License v2.0 with LLVM Exceptions.
// See https://llvm.org/LICENSE.txt for license information.
// SPDX-License-Identifier: Apache-2.0 WITH LLVM-exception
//
//===----------------------------------------------------------------------===//
//
//  This file implements the DirectoryLookup and HeaderSearch interfaces.
//
//===----------------------------------------------------------------------===//

#include "clang/Lex/HeaderSearch.h"
#include "clang/Basic/Diagnostic.h"
#include "clang/Basic/FileManager.h"
#include "clang/Basic/IdentifierTable.h"
#include "clang/Basic/Module.h"
#include "clang/Basic/SourceManager.h"
#include "clang/Lex/DirectoryLookup.h"
#include "clang/Lex/ExternalPreprocessorSource.h"
#include "clang/Lex/HeaderMap.h"
#include "clang/Lex/HeaderSearchOptions.h"
#include "clang/Lex/LexDiagnostic.h"
#include "clang/Lex/ModuleMap.h"
#include "clang/Lex/Preprocessor.h"
#include "llvm/ADT/APInt.h"
#include "llvm/ADT/Hashing.h"
#include "llvm/ADT/SmallString.h"
#include "llvm/ADT/SmallVector.h"
#include "llvm/ADT/Statistic.h"
#include "llvm/ADT/StringRef.h"
#include "llvm/ADT/STLExtras.h"
#include "llvm/Support/Allocator.h"
#include "llvm/Support/Capacity.h"
#include "llvm/Support/Errc.h"
#include "llvm/Support/ErrorHandling.h"
#include "llvm/Support/FileSystem.h"
#include "llvm/Support/Path.h"
#include "llvm/Support/VirtualFileSystem.h"
#include <algorithm>
#include <cassert>
#include <cstddef>
#include <cstdio>
#include <cstring>
#include <string>
#include <system_error>
#include <utility>

using namespace clang;

#define DEBUG_TYPE "file-search"

ALWAYS_ENABLED_STATISTIC(NumIncluded, "Number of attempted #includes.");
ALWAYS_ENABLED_STATISTIC(
    NumMultiIncludeFileOptzn,
    "Number of #includes skipped due to the multi-include optimization.");
ALWAYS_ENABLED_STATISTIC(NumFrameworkLookups, "Number of framework lookups.");
ALWAYS_ENABLED_STATISTIC(NumSubFrameworkLookups,
                         "Number of subframework lookups.");

const IdentifierInfo *
HeaderFileInfo::getControllingMacro(ExternalPreprocessorSource *External) {
  if (ControllingMacro) {
    if (ControllingMacro->isOutOfDate()) {
      assert(External && "We must have an external source if we have a "
                         "controlling macro that is out of date.");
      External->updateOutOfDateIdentifier(
          *const_cast<IdentifierInfo *>(ControllingMacro));
    }
    return ControllingMacro;
  }

  if (!ControllingMacroID || !External)
    return nullptr;

  ControllingMacro = External->GetIdentifier(ControllingMacroID);
  return ControllingMacro;
}

ExternalHeaderFileInfoSource::~ExternalHeaderFileInfoSource() = default;

HeaderSearch::HeaderSearch(std::shared_ptr<HeaderSearchOptions> HSOpts,
                           SourceManager &SourceMgr, DiagnosticsEngine &Diags,
                           const LangOptions &LangOpts,
                           const TargetInfo *Target)
    : HSOpts(std::move(HSOpts)), Diags(Diags),
      FileMgr(SourceMgr.getFileManager()), FrameworkMap(64),
      ModMap(SourceMgr, Diags, LangOpts, Target, *this) {}

void HeaderSearch::PrintStats() {
  llvm::errs() << "\n*** HeaderSearch Stats:\n"
               << FileInfo.size() << " files tracked.\n";
  unsigned NumOnceOnlyFiles = 0;
  for (unsigned i = 0, e = FileInfo.size(); i != e; ++i)
    NumOnceOnlyFiles += (FileInfo[i].isPragmaOnce || FileInfo[i].isImport);
  llvm::errs() << "  " << NumOnceOnlyFiles << " #import/#pragma once files.\n";

  llvm::errs() << "  " << NumIncluded << " #include/#include_next/#import.\n"
               << "    " << NumMultiIncludeFileOptzn
               << " #includes skipped due to the multi-include optimization.\n";

  llvm::errs() << NumFrameworkLookups << " framework lookups.\n"
               << NumSubFrameworkLookups << " subframework lookups.\n";
}

void HeaderSearch::SetSearchPaths(
    std::vector<DirectoryLookup> dirs, unsigned int angledDirIdx,
    unsigned int systemDirIdx, bool noCurDirSearch,
    llvm::DenseMap<unsigned int, unsigned int> searchDirToHSEntry) {
  assert(angledDirIdx <= systemDirIdx && systemDirIdx <= dirs.size() &&
         "Directory indices are unordered");
  SearchDirs = std::move(dirs);
  SearchDirsUsage.assign(SearchDirs.size(), false);
  AngledDirIdx = angledDirIdx;
  SystemDirIdx = systemDirIdx;
  NoCurDirSearch = noCurDirSearch;
  SearchDirToHSEntry = std::move(searchDirToHSEntry);
  //LookupFileCache.clear();
  indexInitialHeaderMaps();
}

void HeaderSearch::AddSearchPath(const DirectoryLookup &dir, bool isAngled) {
  unsigned idx = isAngled ? SystemDirIdx : AngledDirIdx;
  SearchDirs.insert(SearchDirs.begin() + idx, dir);
  SearchDirsUsage.insert(SearchDirsUsage.begin() + idx, false);
  if (!isAngled)
    AngledDirIdx++;
  SystemDirIdx++;
}

std::vector<bool> HeaderSearch::computeUserEntryUsage() const {
  std::vector<bool> UserEntryUsage(HSOpts->UserEntries.size());
  for (unsigned I = 0, E = SearchDirsUsage.size(); I < E; ++I) {
    // Check whether this DirectoryLookup has been successfully used.
    if (SearchDirsUsage[I]) {
      auto UserEntryIdxIt = SearchDirToHSEntry.find(I);
      // Check whether this DirectoryLookup maps to a HeaderSearch::UserEntry.
      if (UserEntryIdxIt != SearchDirToHSEntry.end())
        UserEntryUsage[UserEntryIdxIt->second] = true;
    }
  }
  return UserEntryUsage;
}

/// CreateHeaderMap - This method returns a HeaderMap for the specified
/// FileEntry, uniquing them through the 'HeaderMaps' datastructure.
const HeaderMap *HeaderSearch::CreateHeaderMap(const FileEntry *FE) {
  // We expect the number of headermaps to be small, and almost always empty.
  // If it ever grows, use of a linear search should be re-evaluated.
  if (!HeaderMaps.empty()) {
    for (unsigned i = 0, e = HeaderMaps.size(); i != e; ++i)
      // Pointer equality comparison of FileEntries works because they are
      // already uniqued by inode.
      if (HeaderMaps[i].first == FE)
        return HeaderMaps[i].second.get();
  }

  if (std::unique_ptr<HeaderMap> HM = HeaderMap::Create(FE, FileMgr)) {
    HeaderMaps.emplace_back(FE, std::move(HM));
    return HeaderMaps.back().second.get();
  }

  return nullptr;
}

/// Get filenames for all registered header maps.
void HeaderSearch::getHeaderMapFileNames(
    SmallVectorImpl<std::string> &Names) const {
  for (auto &HM : HeaderMaps)
    Names.push_back(std::string(HM.first->getName()));
}

std::string HeaderSearch::getCachedModuleFileName(Module *Module) {
  OptionalFileEntryRef ModuleMap =
      getModuleMap().getModuleMapFileForUniquing(Module);
  // The ModuleMap maybe a nullptr, when we load a cached C++ module without
  // *.modulemap file. In this case, just return an empty string.
  if (!ModuleMap)
    return {};
  return getCachedModuleFileName(Module->Name, ModuleMap->getName());
}

std::string HeaderSearch::getPrebuiltModuleFileName(StringRef ModuleName,
                                                    bool FileMapOnly) {
  // First check the module name to pcm file map.
  auto i(HSOpts->PrebuiltModuleFiles.find(ModuleName));
  if (i != HSOpts->PrebuiltModuleFiles.end())
    return i->second;

  if (FileMapOnly || HSOpts->PrebuiltModulePaths.empty())
    return {};

  // Then go through each prebuilt module directory and try to find the pcm
  // file.
  for (const std::string &Dir : HSOpts->PrebuiltModulePaths) {
    SmallString<256> Result(Dir);
    llvm::sys::fs::make_absolute(Result);
    if (ModuleName.contains(':'))
      // The separator of C++20 modules partitions (':') is not good for file
      // systems, here clang and gcc choose '-' by default since it is not a
      // valid character of C++ indentifiers. So we could avoid conflicts.
      llvm::sys::path::append(Result, ModuleName.split(':').first + "-" +
                                          ModuleName.split(':').second +
                                          ".pcm");
    else
      llvm::sys::path::append(Result, ModuleName + ".pcm");
    if (getFileMgr().getFile(Result.str()))
      return std::string(Result);
  }

  return {};
}

std::string HeaderSearch::getPrebuiltImplicitModuleFileName(Module *Module) {
  OptionalFileEntryRef ModuleMap =
      getModuleMap().getModuleMapFileForUniquing(Module);
  StringRef ModuleName = Module->Name;
  StringRef ModuleMapPath = ModuleMap->getName();
  StringRef ModuleCacheHash = HSOpts->DisableModuleHash ? "" : getModuleHash();
  for (const std::string &Dir : HSOpts->PrebuiltModulePaths) {
    SmallString<256> CachePath(Dir);
    llvm::sys::fs::make_absolute(CachePath);
    llvm::sys::path::append(CachePath, ModuleCacheHash);
    std::string FileName =
        getCachedModuleFileNameImpl(ModuleName, ModuleMapPath, CachePath);
    if (!FileName.empty() && getFileMgr().getFile(FileName))
      return FileName;
  }
  return {};
}

std::string HeaderSearch::getCachedModuleFileName(StringRef ModuleName,
                                                  StringRef ModuleMapPath) {
  return getCachedModuleFileNameImpl(ModuleName, ModuleMapPath,
                                     getModuleCachePath());
}

std::string HeaderSearch::getCachedModuleFileNameImpl(StringRef ModuleName,
                                                      StringRef ModuleMapPath,
                                                      StringRef CachePath) {
  // If we don't have a module cache path or aren't supposed to use one, we
  // can't do anything.
  if (CachePath.empty())
    return {};

  SmallString<256> Result(CachePath);
  llvm::sys::fs::make_absolute(Result);

  if (HSOpts->DisableModuleHash) {
    llvm::sys::path::append(Result, ModuleName + ".pcm");
  } else {
    // Construct the name <ModuleName>-<hash of ModuleMapPath>.pcm which should
    // ideally be globally unique to this particular module. Name collisions
    // in the hash are safe (because any translation unit can only import one
    // module with each name), but result in a loss of caching.
    //
    // To avoid false-negatives, we form as canonical a path as we can, and map
    // to lower-case in case we're on a case-insensitive file system.
    SmallString<128> CanonicalPath(ModuleMapPath);
    if (getModuleMap().canonicalizeModuleMapPath(CanonicalPath))
      return {};

    llvm::hash_code Hash = llvm::hash_combine(CanonicalPath.str().lower());

    SmallString<128> HashStr;
    llvm::APInt(64, size_t(Hash)).toStringUnsigned(HashStr, /*Radix*/36);
    llvm::sys::path::append(Result, ModuleName + "-" + HashStr + ".pcm");
  }
  return Result.str().str();
}

Module *HeaderSearch::lookupModule(StringRef ModuleName,
                                   SourceLocation ImportLoc, bool AllowSearch,
                                   bool AllowExtraModuleMapSearch) {
  // Look in the module map to determine if there is a module by this name.
  Module *Module = ModMap.findModule(ModuleName);
  if (Module || !AllowSearch || !HSOpts->ImplicitModuleMaps)
    return Module;

  StringRef SearchName = ModuleName;
  Module = lookupModule(ModuleName, SearchName, ImportLoc,
                        AllowExtraModuleMapSearch);

  // The facility for "private modules" -- adjacent, optional module maps named
  // module.private.modulemap that are supposed to define private submodules --
  // may have different flavors of names: FooPrivate, Foo_Private and Foo.Private.
  //
  // Foo.Private is now deprecated in favor of Foo_Private. Users of FooPrivate
  // should also rename to Foo_Private. Representing private as submodules
  // could force building unwanted dependencies into the parent module and cause
  // dependency cycles.
  if (!Module && SearchName.consume_back("_Private"))
    Module = lookupModule(ModuleName, SearchName, ImportLoc,
                          AllowExtraModuleMapSearch);
  if (!Module && SearchName.consume_back("Private"))
    Module = lookupModule(ModuleName, SearchName, ImportLoc,
                          AllowExtraModuleMapSearch);
  return Module;
}

Module *HeaderSearch::lookupModule(StringRef ModuleName, StringRef SearchName,
                                   SourceLocation ImportLoc,
                                   bool AllowExtraModuleMapSearch) {
  Module *Module = nullptr;

  // Look through the various header search paths to load any available module
  // maps, searching for a module map that describes this module.
  for (DirectoryLookup &Dir : search_dir_range()) {
    if (Dir.isFramework()) {
      // Search for or infer a module map for a framework. Here we use
      // SearchName rather than ModuleName, to permit finding private modules
      // named FooPrivate in buggy frameworks named Foo.
      SmallString<128> FrameworkDirName;
      FrameworkDirName += Dir.getFrameworkDirRef()->getName();
      llvm::sys::path::append(FrameworkDirName, SearchName + ".framework");
      if (auto FrameworkDir =
              FileMgr.getOptionalDirectoryRef(FrameworkDirName)) {
        bool IsSystem = Dir.getDirCharacteristic() != SrcMgr::C_User;
        Module = loadFrameworkModule(ModuleName, *FrameworkDir, IsSystem);
        if (Module)
          break;
      }
    }

    // FIXME: Figure out how header maps and module maps will work together.

    // Only deal with normal search directories.
    if (!Dir.isNormalDir())
      continue;

    bool IsSystem = Dir.isSystemHeaderDirectory();
    // Only returns std::nullopt if not a normal directory, which we just
    // checked
    DirectoryEntryRef NormalDir = *Dir.getDirRef();
    // Search for a module map file in this directory.
    if (loadModuleMapFile(NormalDir, IsSystem,
                          /*IsFramework*/false) == LMM_NewlyLoaded) {
      // We just loaded a module map file; check whether the module is
      // available now.
      Module = ModMap.findModule(ModuleName);
      if (Module)
        break;
    }

    // Search for a module map in a subdirectory with the same name as the
    // module.
    SmallString<128> NestedModuleMapDirName;
    NestedModuleMapDirName = Dir.getDirRef()->getName();
    llvm::sys::path::append(NestedModuleMapDirName, ModuleName);
    if (loadModuleMapFile(NestedModuleMapDirName, IsSystem,
                          /*IsFramework*/false) == LMM_NewlyLoaded){
      // If we just loaded a module map file, look for the module again.
      Module = ModMap.findModule(ModuleName);
      if (Module)
        break;
    }

    // If we've already performed the exhaustive search for module maps in this
    // search directory, don't do it again.
    if (Dir.haveSearchedAllModuleMaps())
      continue;

    // Load all module maps in the immediate subdirectories of this search
    // directory if ModuleName was from @import.
    if (AllowExtraModuleMapSearch)
      loadSubdirectoryModuleMaps(Dir);

    // Look again for the module.
    Module = ModMap.findModule(ModuleName);
    if (Module)
      break;
  }

  return Module;
}

void HeaderSearch::indexInitialHeaderMaps() {
  llvm::StringMap<unsigned, llvm::BumpPtrAllocator> Index(SearchDirs.size());

  // Iterate over all filename keys and associate them with the index i.
  for (unsigned i = 0; i != SearchDirs.size(); ++i) {
    auto &Dir = SearchDirs[i];

    // We're concerned with only the initial contiguous run of header
    // maps within SearchDirs, which can be 99% of SearchDirs when
    // SearchDirs.size() is ~10000.
    if (!Dir.isHeaderMap()) {
      SearchDirHeaderMapIndex = std::move(Index);
      FirstNonHeaderMapSearchDirIdx = i;
      break;
    }

    // Give earlier keys precedence over identical later keys.
    auto Callback = [&](StringRef Filename) {
      Index.try_emplace(Filename.lower(), i);
    };
    Dir.getHeaderMap()->forEachKey(Callback);
  }
}

//===----------------------------------------------------------------------===//
// File lookup within a DirectoryLookup scope
//===----------------------------------------------------------------------===//

/// getName - Return the directory or filename corresponding to this lookup
/// object.
StringRef DirectoryLookup::getName() const {
  if (isNormalDir())
    return getDirRef()->getName();
  if (isFramework())
    return getFrameworkDirRef()->getName();
  assert(isHeaderMap() && "Unknown DirectoryLookup");
  return getHeaderMap()->getFileName();
}

OptionalFileEntryRef HeaderSearch::getFileAndSuggestModule(
    StringRef FileName, SourceLocation IncludeLoc, const DirectoryEntry *Dir,
    bool IsSystemHeaderDir, Module *RequestingModule,
    ModuleMap::KnownHeader *SuggestedModule, bool OpenFile /*=true*/,
    bool CacheFailures /*=true*/) {
  // If we have a module map that might map this header, load it and
  // check whether we'll have a suggestion for a module.
  auto File = getFileMgr().getFileRef(FileName, OpenFile, CacheFailures);
  if (!File) {
    // For rare, surprising errors (e.g. "out of file handles"), diag the EC
    // message.
    std::error_code EC = llvm::errorToErrorCode(File.takeError());
    if (EC != llvm::errc::no_such_file_or_directory &&
        EC != llvm::errc::invalid_argument &&
        EC != llvm::errc::is_a_directory && EC != llvm::errc::not_a_directory) {
      Diags.Report(IncludeLoc, diag::err_cannot_open_file)
          << FileName << EC.message();
    }
    return std::nullopt;
  }

  // If there is a module that corresponds to this header, suggest it.
  if (!findUsableModuleForHeader(
          *File, Dir ? Dir : File->getFileEntry().getDir(), RequestingModule,
          SuggestedModule, IsSystemHeaderDir))
    return std::nullopt;

  return *File;
}

/// LookupFile - Lookup the specified file in this search path, returning it
/// if it exists or returning null if not.
OptionalFileEntryRef DirectoryLookup::LookupFile(
    StringRef &Filename, HeaderSearch &HS, SourceLocation IncludeLoc,
    SmallVectorImpl<char> *SearchPath, SmallVectorImpl<char> *RelativePath,
    Module *RequestingModule, ModuleMap::KnownHeader *SuggestedModule,
    bool &InUserSpecifiedSystemFramework, bool &IsFrameworkFound,
    bool &IsInHeaderMap, SmallVectorImpl<char> &MappedName,
    bool OpenFile) const {
  InUserSpecifiedSystemFramework = false;
  IsInHeaderMap = false;
  MappedName.clear();

  SmallString<1024> TmpDir;
  if (isNormalDir()) {
    // Concatenate the requested file onto the directory.
    TmpDir = getDirRef()->getName();
    llvm::sys::path::append(TmpDir, Filename);
    if (SearchPath) {
      StringRef SearchPathRef(getDirRef()->getName());
      SearchPath->clear();
      SearchPath->append(SearchPathRef.begin(), SearchPathRef.end());
    }
    if (RelativePath) {
      RelativePath->clear();
      RelativePath->append(Filename.begin(), Filename.end());
    }

    return HS.getFileAndSuggestModule(
        TmpDir, IncludeLoc, getDir(), isSystemHeaderDirectory(),
        RequestingModule, SuggestedModule, OpenFile);
  }

  if (isFramework())
    return DoFrameworkLookup(Filename, HS, SearchPath, RelativePath,
                             RequestingModule, SuggestedModule,
                             InUserSpecifiedSystemFramework, IsFrameworkFound);

  assert(isHeaderMap() && "Unknown directory lookup");
  const HeaderMap *HM = getHeaderMap();
  SmallString<1024> Path;
  StringRef Dest = HM->lookupFilename(Filename, Path);
  if (Dest.empty())
    return std::nullopt;

  IsInHeaderMap = true;

  auto FixupSearchPathAndFindUsableModule =
<<<<<<< HEAD
      [&](auto File) -> OptionalFileEntryRef {
=======
      [&](FileEntryRef File) -> OptionalFileEntryRef {
>>>>>>> cd92bbcb
    if (SearchPath) {
      StringRef SearchPathRef(getName());
      SearchPath->clear();
      SearchPath->append(SearchPathRef.begin(), SearchPathRef.end());
    }
    if (RelativePath) {
      RelativePath->clear();
      RelativePath->append(Filename.begin(), Filename.end());
    }
<<<<<<< HEAD
    if (!HS.findUsableModuleForHeader(
            &File.getFileEntry(), File.getFileEntry().getDir(),
            RequestingModule, SuggestedModule, isSystemHeaderDirectory())) {
=======
    if (!HS.findUsableModuleForHeader(File, File.getFileEntry().getDir(),
                                      RequestingModule, SuggestedModule,
                                      isSystemHeaderDirectory())) {
>>>>>>> cd92bbcb
      return std::nullopt;
    }
    return File;
  };

  // Check if the headermap maps the filename to a framework include
  // ("Foo.h" -> "Foo/Foo.h"), in which case continue header lookup using the
  // framework include.
  if (llvm::sys::path::is_relative(Dest)) {
    MappedName.append(Dest.begin(), Dest.end());
    Filename = StringRef(MappedName.begin(), MappedName.size());
    Dest = HM->lookupFilename(Filename, Path);
  }

  if (auto Res = HS.getFileMgr().getOptionalFileRef(Dest, OpenFile)) {
    return FixupSearchPathAndFindUsableModule(*Res);
  }

  // Header maps need to be marked as used whenever the filename matches.
  // The case where the target file **exists** is handled by callee of this
  // function as part of the regular logic that applies to include search paths.
  // The case where the target file **does not exist** is handled here:
  HS.noteLookupUsage(HS.searchDirIdx(*this), IncludeLoc);
  return std::nullopt;
}

/// Given a framework directory, find the top-most framework directory.
///
/// \param FileMgr The file manager to use for directory lookups.
/// \param DirName The name of the framework directory.
/// \param SubmodulePath Will be populated with the submodule path from the
/// returned top-level module to the originally named framework.
static OptionalDirectoryEntryRef
getTopFrameworkDir(FileManager &FileMgr, StringRef DirName,
                   SmallVectorImpl<std::string> &SubmodulePath) {
  assert(llvm::sys::path::extension(DirName) == ".framework" &&
         "Not a framework directory");

  // Note: as an egregious but useful hack we use the real path here, because
  // frameworks moving between top-level frameworks to embedded frameworks tend
  // to be symlinked, and we base the logical structure of modules on the
  // physical layout. In particular, we need to deal with crazy includes like
  //
  //   #include <Foo/Frameworks/Bar.framework/Headers/Wibble.h>
  //
  // where 'Bar' used to be embedded in 'Foo', is now a top-level framework
  // which one should access with, e.g.,
  //
  //   #include <Bar/Wibble.h>
  //
  // Similar issues occur when a top-level framework has moved into an
  // embedded framework.
  auto TopFrameworkDir = FileMgr.getOptionalDirectoryRef(DirName);

  if (TopFrameworkDir)
    DirName = FileMgr.getCanonicalName(*TopFrameworkDir);
  do {
    // Get the parent directory name.
    DirName = llvm::sys::path::parent_path(DirName);
    if (DirName.empty())
      break;

    // Determine whether this directory exists.
    auto Dir = FileMgr.getOptionalDirectoryRef(DirName);
    if (!Dir)
      break;

    // If this is a framework directory, then we're a subframework of this
    // framework.
    if (llvm::sys::path::extension(DirName) == ".framework") {
      SubmodulePath.push_back(std::string(llvm::sys::path::stem(DirName)));
      TopFrameworkDir = *Dir;
    }
  } while (true);

  return TopFrameworkDir;
}

static bool needModuleLookup(Module *RequestingModule,
                             bool HasSuggestedModule) {
  return HasSuggestedModule ||
         (RequestingModule && RequestingModule->NoUndeclaredIncludes);
}

/// DoFrameworkLookup - Do a lookup of the specified file in the current
/// DirectoryLookup, which is a framework directory.
OptionalFileEntryRef DirectoryLookup::DoFrameworkLookup(
    StringRef Filename, HeaderSearch &HS, SmallVectorImpl<char> *SearchPath,
    SmallVectorImpl<char> *RelativePath, Module *RequestingModule,
    ModuleMap::KnownHeader *SuggestedModule,
    bool &InUserSpecifiedSystemFramework, bool &IsFrameworkFound) const {
  FileManager &FileMgr = HS.getFileMgr();

  // Framework names must have a '/' in the filename.
  size_t SlashPos = Filename.find('/');
  if (SlashPos == StringRef::npos)
    return std::nullopt;

  // Find out if this is the home for the specified framework, by checking
  // HeaderSearch.  Possible answers are yes/no and unknown.
  FrameworkCacheEntry &CacheEntry =
    HS.LookupFrameworkCache(Filename.substr(0, SlashPos));

  // If it is known and in some other directory, fail.
  if (CacheEntry.Directory && CacheEntry.Directory != getFrameworkDirRef())
    return std::nullopt;

  // Otherwise, construct the path to this framework dir.

  // FrameworkName = "/System/Library/Frameworks/"
  SmallString<1024> FrameworkName;
  FrameworkName += getFrameworkDirRef()->getName();
  if (FrameworkName.empty() || FrameworkName.back() != '/')
    FrameworkName.push_back('/');

  // FrameworkName = "/System/Library/Frameworks/Cocoa"
  StringRef ModuleName(Filename.begin(), SlashPos);
  FrameworkName += ModuleName;

  // FrameworkName = "/System/Library/Frameworks/Cocoa.framework/"
  FrameworkName += ".framework/";

  // If the cache entry was unresolved, populate it now.
  if (!CacheEntry.Directory) {
    ++NumFrameworkLookups;

    // If the framework dir doesn't exist, we fail.
    auto Dir = FileMgr.getDirectory(FrameworkName);
    if (!Dir)
      return std::nullopt;

    // Otherwise, if it does, remember that this is the right direntry for this
    // framework.
    CacheEntry.Directory = getFrameworkDirRef();

    // If this is a user search directory, check if the framework has been
    // user-specified as a system framework.
    if (getDirCharacteristic() == SrcMgr::C_User) {
      SmallString<1024> SystemFrameworkMarker(FrameworkName);
      SystemFrameworkMarker += ".system_framework";
      if (llvm::sys::fs::exists(SystemFrameworkMarker)) {
        CacheEntry.IsUserSpecifiedSystemFramework = true;
      }
    }
  }

  // Set out flags.
  InUserSpecifiedSystemFramework = CacheEntry.IsUserSpecifiedSystemFramework;
  IsFrameworkFound = CacheEntry.Directory.has_value();

  if (RelativePath) {
    RelativePath->clear();
    RelativePath->append(Filename.begin()+SlashPos+1, Filename.end());
  }

  // Check "/System/Library/Frameworks/Cocoa.framework/Headers/file.h"
  unsigned OrigSize = FrameworkName.size();

  FrameworkName += "Headers/";

  if (SearchPath) {
    SearchPath->clear();
    // Without trailing '/'.
    SearchPath->append(FrameworkName.begin(), FrameworkName.end()-1);
  }

  FrameworkName.append(Filename.begin()+SlashPos+1, Filename.end());

  auto File =
      FileMgr.getOptionalFileRef(FrameworkName, /*OpenFile=*/!SuggestedModule);
  if (!File) {
    // Check "/System/Library/Frameworks/Cocoa.framework/PrivateHeaders/file.h"
    const char *Private = "Private";
    FrameworkName.insert(FrameworkName.begin()+OrigSize, Private,
                         Private+strlen(Private));
    if (SearchPath)
      SearchPath->insert(SearchPath->begin()+OrigSize, Private,
                         Private+strlen(Private));

    File = FileMgr.getOptionalFileRef(FrameworkName,
                                      /*OpenFile=*/!SuggestedModule);
  }

  // If we found the header and are allowed to suggest a module, do so now.
  if (File && needModuleLookup(RequestingModule, SuggestedModule)) {
    // Find the framework in which this header occurs.
    StringRef FrameworkPath = File->getDir().getName();
    bool FoundFramework = false;
    do {
      // Determine whether this directory exists.
      auto Dir = FileMgr.getDirectory(FrameworkPath);
      if (!Dir)
        break;

      // If this is a framework directory, then we're a subframework of this
      // framework.
      if (llvm::sys::path::extension(FrameworkPath) == ".framework") {
        FoundFramework = true;
        break;
      }

      // Get the parent directory name.
      FrameworkPath = llvm::sys::path::parent_path(FrameworkPath);
      if (FrameworkPath.empty())
        break;
    } while (true);

    bool IsSystem = getDirCharacteristic() != SrcMgr::C_User;
    if (FoundFramework) {
      if (!HS.findUsableModuleForFrameworkHeader(*File, FrameworkPath,
                                                 RequestingModule,
                                                 SuggestedModule, IsSystem))
        return std::nullopt;
    } else {
      if (!HS.findUsableModuleForHeader(*File, getDir(), RequestingModule,
                                        SuggestedModule, IsSystem))
        return std::nullopt;
    }
  }
  if (File)
    return *File;
  return std::nullopt;
}

void HeaderSearch::cacheLookupSuccess(LookupFileCacheInfo &CacheLookup,
                                      ConstSearchDirIterator HitIt,
                                      SourceLocation Loc) {
  CacheLookup.HitIt = HitIt;
  noteLookupUsage(HitIt.Idx, Loc);
}

void HeaderSearch::noteLookupUsage(unsigned HitIdx, SourceLocation Loc) {
  SearchDirsUsage[HitIdx] = true;

  auto UserEntryIdxIt = SearchDirToHSEntry.find(HitIdx);
  if (UserEntryIdxIt != SearchDirToHSEntry.end())
    Diags.Report(Loc, diag::remark_pp_search_path_usage)
        << HSOpts->UserEntries[UserEntryIdxIt->second].Path;
}

void HeaderSearch::setTarget(const TargetInfo &Target) {
  ModMap.setTarget(Target);
}

//===----------------------------------------------------------------------===//
// Header File Location.
//===----------------------------------------------------------------------===//

/// Return true with a diagnostic if the file that MSVC would have found
/// fails to match the one that Clang would have found with MSVC header search
/// disabled.
static bool checkMSVCHeaderSearch(DiagnosticsEngine &Diags,
                                  const FileEntry *MSFE, const FileEntry *FE,
                                  SourceLocation IncludeLoc) {
  if (MSFE && FE != MSFE) {
    Diags.Report(IncludeLoc, diag::ext_pp_include_search_ms) << MSFE->getName();
    return true;
  }
  return false;
}

static const char *copyString(StringRef Str, llvm::BumpPtrAllocator &Alloc) {
  assert(!Str.empty());
  char *CopyStr = Alloc.Allocate<char>(Str.size()+1);
  std::copy(Str.begin(), Str.end(), CopyStr);
  CopyStr[Str.size()] = '\0';
  return CopyStr;
}

static bool isFrameworkStylePath(StringRef Path, bool &IsPrivateHeader,
                                 SmallVectorImpl<char> &FrameworkName,
                                 SmallVectorImpl<char> &IncludeSpelling) {
  using namespace llvm::sys;
  path::const_iterator I = path::begin(Path);
  path::const_iterator E = path::end(Path);
  IsPrivateHeader = false;

  // Detect different types of framework style paths:
  //
  //   ...Foo.framework/{Headers,PrivateHeaders}
  //   ...Foo.framework/Versions/{A,Current}/{Headers,PrivateHeaders}
  //   ...Foo.framework/Frameworks/Nested.framework/{Headers,PrivateHeaders}
  //   ...<other variations with 'Versions' like in the above path>
  //
  // and some other variations among these lines.
  int FoundComp = 0;
  while (I != E) {
    if (*I == "Headers") {
      ++FoundComp;
    } else if (*I == "PrivateHeaders") {
      ++FoundComp;
      IsPrivateHeader = true;
    } else if (I->endswith(".framework")) {
      StringRef Name = I->drop_back(10); // Drop .framework
      // Need to reset the strings and counter to support nested frameworks.
      FrameworkName.clear();
      FrameworkName.append(Name.begin(), Name.end());
      IncludeSpelling.clear();
      IncludeSpelling.append(Name.begin(), Name.end());
      FoundComp = 1;
    } else if (FoundComp >= 2) {
      IncludeSpelling.push_back('/');
      IncludeSpelling.append(I->begin(), I->end());
    }
    ++I;
  }

  return !FrameworkName.empty() && FoundComp >= 2;
}

static void
diagnoseFrameworkInclude(DiagnosticsEngine &Diags, SourceLocation IncludeLoc,
                         StringRef Includer, StringRef IncludeFilename,
                         const FileEntry *IncludeFE, bool isAngled = false,
                         bool FoundByHeaderMap = false) {
  bool IsIncluderPrivateHeader = false;
  SmallString<128> FromFramework, ToFramework;
  SmallString<128> FromIncludeSpelling, ToIncludeSpelling;
  if (!isFrameworkStylePath(Includer, IsIncluderPrivateHeader, FromFramework,
                            FromIncludeSpelling))
    return;
  bool IsIncludeePrivateHeader = false;
  bool IsIncludeeInFramework =
      isFrameworkStylePath(IncludeFE->getName(), IsIncludeePrivateHeader,
                           ToFramework, ToIncludeSpelling);

  if (!isAngled && !FoundByHeaderMap) {
    SmallString<128> NewInclude("<");
    if (IsIncludeeInFramework) {
      NewInclude += ToIncludeSpelling;
      NewInclude += ">";
    } else {
      NewInclude += IncludeFilename;
      NewInclude += ">";
    }
    Diags.Report(IncludeLoc, diag::warn_quoted_include_in_framework_header)
        << IncludeFilename
        << FixItHint::CreateReplacement(IncludeLoc, NewInclude);
  }

  // Headers in Foo.framework/Headers should not include headers
  // from Foo.framework/PrivateHeaders, since this violates public/private
  // API boundaries and can cause modular dependency cycles.
  if (!IsIncluderPrivateHeader && IsIncludeeInFramework &&
      IsIncludeePrivateHeader && FromFramework == ToFramework)
    Diags.Report(IncludeLoc, diag::warn_framework_include_private_from_public)
        << IncludeFilename;
}

/// LookupFile - Given a "foo" or \<foo> reference, look up the indicated file,
/// return null on failure.  isAngled indicates whether the file reference is
/// for system \#include's or not (i.e. using <> instead of ""). Includers, if
/// non-empty, indicates where the \#including file(s) are, in case a relative
/// search is needed. Microsoft mode will pass all \#including files.
OptionalFileEntryRef HeaderSearch::LookupFile(
    StringRef Filename, SourceLocation IncludeLoc, bool isAngled,
    ConstSearchDirIterator FromDir, ConstSearchDirIterator *CurDirArg,
    ArrayRef<std::pair<const FileEntry *, DirectoryEntryRef>> Includers,
    SmallVectorImpl<char> *SearchPath, SmallVectorImpl<char> *RelativePath,
    Module *RequestingModule, ModuleMap::KnownHeader *SuggestedModule,
    bool *IsMapped, bool *IsFrameworkFound, bool SkipCache,
    bool BuildSystemModule, bool OpenFile, bool CacheFailures) {
  ConstSearchDirIterator CurDirLocal = nullptr;
  ConstSearchDirIterator &CurDir = CurDirArg ? *CurDirArg : CurDirLocal;

  if (IsMapped)
    *IsMapped = false;

  if (IsFrameworkFound)
    *IsFrameworkFound = false;

  if (SuggestedModule)
    *SuggestedModule = ModuleMap::KnownHeader();

  // If 'Filename' is absolute, check to see if it exists and no searching.
  if (llvm::sys::path::is_absolute(Filename)) {
    CurDir = nullptr;

    // If this was an #include_next "/absolute/file", fail.
    if (FromDir)
      return std::nullopt;

    if (SearchPath)
      SearchPath->clear();
    if (RelativePath) {
      RelativePath->clear();
      RelativePath->append(Filename.begin(), Filename.end());
    }
    // Otherwise, just return the file.
    return getFileAndSuggestModule(Filename, IncludeLoc, nullptr,
                                   /*IsSystemHeaderDir*/ false,
                                   RequestingModule, SuggestedModule, OpenFile,
                                   CacheFailures);
  }

  // This is the header that MSVC's header search would have found.
  ModuleMap::KnownHeader MSSuggestedModule;
  OptionalFileEntryRef MSFE;

  // Unless disabled, check to see if the file is in the #includer's
  // directory.  This cannot be based on CurDir, because each includer could be
  // a #include of a subdirectory (#include "foo/bar.h") and a subsequent
  // include of "baz.h" should resolve to "whatever/foo/baz.h".
  // This search is not done for <> headers.
  if (!Includers.empty() && !isAngled && !NoCurDirSearch) {
    SmallString<1024> TmpDir;
    bool First = true;
    for (const auto &IncluderAndDir : Includers) {
      const FileEntry *Includer = IncluderAndDir.first;

      // Concatenate the requested file onto the directory.
      // FIXME: Portability.  Filename concatenation should be in sys::Path.
      TmpDir = IncluderAndDir.second.getName();
      TmpDir.push_back('/');
      TmpDir.append(Filename.begin(), Filename.end());

      // FIXME: We don't cache the result of getFileInfo across the call to
      // getFileAndSuggestModule, because it's a reference to an element of
      // a container that could be reallocated across this call.
      //
      // If we have no includer, that means we're processing a #include
      // from a module build. We should treat this as a system header if we're
      // building a [system] module.
      bool IncluderIsSystemHeader =
          Includer ? getFileInfo(Includer).DirInfo != SrcMgr::C_User :
          BuildSystemModule;
      if (OptionalFileEntryRef FE = getFileAndSuggestModule(
              TmpDir, IncludeLoc, IncluderAndDir.second, IncluderIsSystemHeader,
              RequestingModule, SuggestedModule)) {
        if (!Includer) {
          assert(First && "only first includer can have no file");
          return FE;
        }

        // Leave CurDir unset.
        // This file is a system header or C++ unfriendly if the old file is.
        //
        // Note that we only use one of FromHFI/ToHFI at once, due to potential
        // reallocation of the underlying vector potentially making the first
        // reference binding dangling.
        HeaderFileInfo &FromHFI = getFileInfo(Includer);
        unsigned DirInfo = FromHFI.DirInfo;
        bool IndexHeaderMapHeader = FromHFI.IndexHeaderMapHeader;
        StringRef Framework = FromHFI.Framework;

        HeaderFileInfo &ToHFI = getFileInfo(&FE->getFileEntry());
        ToHFI.DirInfo = DirInfo;
        ToHFI.IndexHeaderMapHeader = IndexHeaderMapHeader;
        ToHFI.Framework = Framework;

        if (SearchPath) {
          StringRef SearchPathRef(IncluderAndDir.second.getName());
          SearchPath->clear();
          SearchPath->append(SearchPathRef.begin(), SearchPathRef.end());
        }
        if (RelativePath) {
          RelativePath->clear();
          RelativePath->append(Filename.begin(), Filename.end());
        }
        if (First) {
          diagnoseFrameworkInclude(Diags, IncludeLoc,
                                   IncluderAndDir.second.getName(), Filename,
                                   &FE->getFileEntry());
          return FE;
        }

        // Otherwise, we found the path via MSVC header search rules.  If
        // -Wmsvc-include is enabled, we have to keep searching to see if we
        // would've found this header in -I or -isystem directories.
        if (Diags.isIgnored(diag::ext_pp_include_search_ms, IncludeLoc)) {
          return FE;
        } else {
          MSFE = FE;
          if (SuggestedModule) {
            MSSuggestedModule = *SuggestedModule;
            *SuggestedModule = ModuleMap::KnownHeader();
          }
          break;
        }
      }
      First = false;
    }
  }

  CurDir = nullptr;

  // If this is a system #include, ignore the user #include locs.
  ConstSearchDirIterator It =
      isAngled ? angled_dir_begin() : search_dir_begin();

  // If this is a #include_next request, start searching after the directory the
  // file was found in.
  if (FromDir)
    It = FromDir;

  // Cache all of the lookups performed by this method.  Many headers are
  // multiply included, and the "pragma once" optimization prevents them from
  // being relex/pp'd, but they would still have to search through a
  // (potentially huge) series of SearchDirs to find it.
  LookupFileCacheInfo &CacheLookup = LookupFileCache[Filename];

  ConstSearchDirIterator NextIt = std::next(It);

  if (!SkipCache) {
    if (CacheLookup.StartIt == NextIt) {
      // HIT: Skip querying potentially lots of directories for this lookup.
      if (CacheLookup.HitIt)
        It = CacheLookup.HitIt;
      if (CacheLookup.MappedName) {
        Filename = CacheLookup.MappedName;
        if (IsMapped)
          *IsMapped = true;
      }
    } else {
      // MISS: This is the first query, or the previous query didn't match
      // our search start.  We will fill in our found location below, so prime
      // the start point value.
      CacheLookup.reset(/*NewStartIt=*/NextIt);

      if (It == search_dir_begin() && FirstNonHeaderMapSearchDirIdx > 0) {
        // Handle cold misses of user includes in the presence of many header
        // maps.  We avoid searching perhaps thousands of header maps by
        // jumping directly to the correct one or jumping beyond all of them.
        auto Iter = SearchDirHeaderMapIndex.find(Filename.lower());
        if (Iter == SearchDirHeaderMapIndex.end())
          // Not in index => Skip to first SearchDir after initial header maps
          It = search_dir_nth(FirstNonHeaderMapSearchDirIdx);
        else
          // In index => Start with a specific header map
          It = search_dir_nth(Iter->second);
      }
    }
  } else
    CacheLookup.reset(/*NewStartIt=*/NextIt);

  SmallString<64> MappedName;

  // Check each directory in sequence to see if it contains this file.
  for (; It != search_dir_end(); ++It) {
    bool InUserSpecifiedSystemFramework = false;
    bool IsInHeaderMap = false;
    bool IsFrameworkFoundInDir = false;
    OptionalFileEntryRef File = It->LookupFile(
        Filename, *this, IncludeLoc, SearchPath, RelativePath, RequestingModule,
        SuggestedModule, InUserSpecifiedSystemFramework, IsFrameworkFoundInDir,
        IsInHeaderMap, MappedName, OpenFile);
    if (!MappedName.empty()) {
      assert(IsInHeaderMap && "MappedName should come from a header map");
      CacheLookup.MappedName =
          copyString(MappedName, LookupFileCache.getAllocator());
    }
    if (IsMapped)
      // A filename is mapped when a header map remapped it to a relative path
      // used in subsequent header search or to an absolute path pointing to an
      // existing file.
      *IsMapped |= (!MappedName.empty() || (IsInHeaderMap && File));
    if (IsFrameworkFound)
      // Because we keep a filename remapped for subsequent search directory
      // lookups, ignore IsFrameworkFoundInDir after the first remapping and not
      // just for remapping in a current search directory.
      *IsFrameworkFound |= (IsFrameworkFoundInDir && !CacheLookup.MappedName);
    if (!File)
      continue;

    CurDir = It;

    const auto FE = &File->getFileEntry();
    IncludeNames[FE] = Filename;

    // This file is a system header or C++ unfriendly if the dir is.
    HeaderFileInfo &HFI = getFileInfo(FE);
    HFI.DirInfo = CurDir->getDirCharacteristic();

    // If the directory characteristic is User but this framework was
    // user-specified to be treated as a system framework, promote the
    // characteristic.
    if (HFI.DirInfo == SrcMgr::C_User && InUserSpecifiedSystemFramework)
      HFI.DirInfo = SrcMgr::C_System;

    // If the filename matches a known system header prefix, override
    // whether the file is a system header.
    for (unsigned j = SystemHeaderPrefixes.size(); j; --j) {
      if (Filename.startswith(SystemHeaderPrefixes[j-1].first)) {
        HFI.DirInfo = SystemHeaderPrefixes[j-1].second ? SrcMgr::C_System
                                                       : SrcMgr::C_User;
        break;
      }
    }

    // Set the `Framework` info if this file is in a header map with framework
    // style include spelling or found in a framework dir. The header map case
    // is possible when building frameworks which use header maps.
    if (CurDir->isHeaderMap() && isAngled) {
      size_t SlashPos = Filename.find('/');
      if (SlashPos != StringRef::npos)
        HFI.Framework =
            getUniqueFrameworkName(StringRef(Filename.begin(), SlashPos));
      if (CurDir->isIndexHeaderMap())
        HFI.IndexHeaderMapHeader = 1;
    } else if (CurDir->isFramework()) {
      size_t SlashPos = Filename.find('/');
      if (SlashPos != StringRef::npos)
        HFI.Framework =
            getUniqueFrameworkName(StringRef(Filename.begin(), SlashPos));
    }

    if (checkMSVCHeaderSearch(Diags, MSFE ? &MSFE->getFileEntry() : nullptr,
                              &File->getFileEntry(), IncludeLoc)) {
      if (SuggestedModule)
        *SuggestedModule = MSSuggestedModule;
      return MSFE;
    }

    bool FoundByHeaderMap = !IsMapped ? false : *IsMapped;
    if (!Includers.empty())
      diagnoseFrameworkInclude(
          Diags, IncludeLoc, Includers.front().second.getName(), Filename,
          &File->getFileEntry(), isAngled, FoundByHeaderMap);

    // Remember this location for the next lookup we do.
    cacheLookupSuccess(CacheLookup, It, IncludeLoc);
    return File;
  }

  // If we are including a file with a quoted include "foo.h" from inside
  // a header in a framework that is currently being built, and we couldn't
  // resolve "foo.h" any other way, change the include to <Foo/foo.h>, where
  // "Foo" is the name of the framework in which the including header was found.
  if (!Includers.empty() && Includers.front().first && !isAngled &&
      !Filename.contains('/')) {
    HeaderFileInfo &IncludingHFI = getFileInfo(Includers.front().first);
    if (IncludingHFI.IndexHeaderMapHeader) {
      SmallString<128> ScratchFilename;
      ScratchFilename += IncludingHFI.Framework;
      ScratchFilename += '/';
      ScratchFilename += Filename;

      OptionalFileEntryRef File = LookupFile(
          ScratchFilename, IncludeLoc, /*isAngled=*/true, FromDir, &CurDir,
          Includers.front(), SearchPath, RelativePath, RequestingModule,
          SuggestedModule, IsMapped, /*IsFrameworkFound=*/nullptr);

      if (checkMSVCHeaderSearch(Diags, MSFE ? &MSFE->getFileEntry() : nullptr,
                                File ? &File->getFileEntry() : nullptr,
                                IncludeLoc)) {
        if (SuggestedModule)
          *SuggestedModule = MSSuggestedModule;
        return MSFE;
      }

      cacheLookupSuccess(LookupFileCache[Filename],
                         LookupFileCache[ScratchFilename].HitIt, IncludeLoc);
      // FIXME: SuggestedModule.
      return File;
    }
  }

  if (checkMSVCHeaderSearch(Diags, MSFE ? &MSFE->getFileEntry() : nullptr,
                            nullptr, IncludeLoc)) {
    if (SuggestedModule)
      *SuggestedModule = MSSuggestedModule;
    return MSFE;
  }

  // Otherwise, didn't find it. Remember we didn't find this.
  CacheLookup.HitIt = search_dir_end();
  return std::nullopt;
}

/// LookupSubframeworkHeader - Look up a subframework for the specified
/// \#include file.  For example, if \#include'ing <HIToolbox/HIToolbox.h> from
/// within ".../Carbon.framework/Headers/Carbon.h", check to see if HIToolbox
/// is a subframework within Carbon.framework.  If so, return the FileEntry
/// for the designated file, otherwise return null.
OptionalFileEntryRef HeaderSearch::LookupSubframeworkHeader(
    StringRef Filename, const FileEntry *ContextFileEnt,
    SmallVectorImpl<char> *SearchPath, SmallVectorImpl<char> *RelativePath,
    Module *RequestingModule, ModuleMap::KnownHeader *SuggestedModule) {
  assert(ContextFileEnt && "No context file?");

  // Framework names must have a '/' in the filename.  Find it.
  // FIXME: Should we permit '\' on Windows?
  size_t SlashPos = Filename.find('/');
  if (SlashPos == StringRef::npos)
    return std::nullopt;

  // Look up the base framework name of the ContextFileEnt.
  StringRef ContextName = ContextFileEnt->getName();

  // If the context info wasn't a framework, couldn't be a subframework.
  const unsigned DotFrameworkLen = 10;
  auto FrameworkPos = ContextName.find(".framework");
  if (FrameworkPos == StringRef::npos ||
      (ContextName[FrameworkPos + DotFrameworkLen] != '/' &&
       ContextName[FrameworkPos + DotFrameworkLen] != '\\'))
    return std::nullopt;

  SmallString<1024> FrameworkName(ContextName.data(), ContextName.data() +
                                                          FrameworkPos +
                                                          DotFrameworkLen + 1);

  // Append Frameworks/HIToolbox.framework/
  FrameworkName += "Frameworks/";
  FrameworkName.append(Filename.begin(), Filename.begin()+SlashPos);
  FrameworkName += ".framework/";

  auto &CacheLookup =
      *FrameworkMap.insert(std::make_pair(Filename.substr(0, SlashPos),
                                          FrameworkCacheEntry())).first;

  // Some other location?
  if (CacheLookup.second.Directory &&
      CacheLookup.first().size() == FrameworkName.size() &&
      memcmp(CacheLookup.first().data(), &FrameworkName[0],
             CacheLookup.first().size()) != 0)
    return std::nullopt;

  // Cache subframework.
  if (!CacheLookup.second.Directory) {
    ++NumSubFrameworkLookups;

    // If the framework dir doesn't exist, we fail.
    auto Dir = FileMgr.getOptionalDirectoryRef(FrameworkName);
    if (!Dir)
      return std::nullopt;

    // Otherwise, if it does, remember that this is the right direntry for this
    // framework.
    CacheLookup.second.Directory = Dir;
  }


  if (RelativePath) {
    RelativePath->clear();
    RelativePath->append(Filename.begin()+SlashPos+1, Filename.end());
  }

  // Check ".../Frameworks/HIToolbox.framework/Headers/HIToolbox.h"
  SmallString<1024> HeadersFilename(FrameworkName);
  HeadersFilename += "Headers/";
  if (SearchPath) {
    SearchPath->clear();
    // Without trailing '/'.
    SearchPath->append(HeadersFilename.begin(), HeadersFilename.end()-1);
  }

  HeadersFilename.append(Filename.begin()+SlashPos+1, Filename.end());
  auto File = FileMgr.getOptionalFileRef(HeadersFilename, /*OpenFile=*/true);
  if (!File) {
    // Check ".../Frameworks/HIToolbox.framework/PrivateHeaders/HIToolbox.h"
    HeadersFilename = FrameworkName;
    HeadersFilename += "PrivateHeaders/";
    if (SearchPath) {
      SearchPath->clear();
      // Without trailing '/'.
      SearchPath->append(HeadersFilename.begin(), HeadersFilename.end()-1);
    }

    HeadersFilename.append(Filename.begin()+SlashPos+1, Filename.end());
    File = FileMgr.getOptionalFileRef(HeadersFilename, /*OpenFile=*/true);

    if (!File)
      return std::nullopt;
  }

  // This file is a system header or C++ unfriendly if the old file is.
  //
  // Note that the temporary 'DirInfo' is required here, as either call to
  // getFileInfo could resize the vector and we don't want to rely on order
  // of evaluation.
  unsigned DirInfo = getFileInfo(ContextFileEnt).DirInfo;
  getFileInfo(&File->getFileEntry()).DirInfo = DirInfo;

  FrameworkName.pop_back(); // remove the trailing '/'
  if (!findUsableModuleForFrameworkHeader(*File, FrameworkName,
                                          RequestingModule, SuggestedModule,
                                          /*IsSystem*/ false))
    return std::nullopt;

  return *File;
}

//===----------------------------------------------------------------------===//
// File Info Management.
//===----------------------------------------------------------------------===//

/// Merge the header file info provided by \p OtherHFI into the current
/// header file info (\p HFI)
static void mergeHeaderFileInfo(HeaderFileInfo &HFI,
                                const HeaderFileInfo &OtherHFI) {
  assert(OtherHFI.External && "expected to merge external HFI");

  HFI.isImport |= OtherHFI.isImport;
  HFI.isPragmaOnce |= OtherHFI.isPragmaOnce;
  HFI.isModuleHeader |= OtherHFI.isModuleHeader;

  if (!HFI.ControllingMacro && !HFI.ControllingMacroID) {
    HFI.ControllingMacro = OtherHFI.ControllingMacro;
    HFI.ControllingMacroID = OtherHFI.ControllingMacroID;
  }

  HFI.DirInfo = OtherHFI.DirInfo;
  HFI.External = (!HFI.IsValid || HFI.External);
  HFI.IsValid = true;
  HFI.IndexHeaderMapHeader = OtherHFI.IndexHeaderMapHeader;

  if (HFI.Framework.empty())
    HFI.Framework = OtherHFI.Framework;
}

/// getFileInfo - Return the HeaderFileInfo structure for the specified
/// FileEntry.
HeaderFileInfo &HeaderSearch::getFileInfo(const FileEntry *FE) {
  if (FE->getUID() >= FileInfo.size())
    FileInfo.resize(FE->getUID() + 1);

  HeaderFileInfo *HFI = &FileInfo[FE->getUID()];
  // FIXME: Use a generation count to check whether this is really up to date.
  if (ExternalSource && !HFI->Resolved) {
    auto ExternalHFI = ExternalSource->GetHeaderFileInfo(FE);
    if (ExternalHFI.IsValid) {
      HFI->Resolved = true;
      if (ExternalHFI.External)
        mergeHeaderFileInfo(*HFI, ExternalHFI);
    }
  }

  HFI->IsValid = true;
  // We have local information about this header file, so it's no longer
  // strictly external.
  HFI->External = false;
  return *HFI;
}

const HeaderFileInfo *
HeaderSearch::getExistingFileInfo(const FileEntry *FE,
                                  bool WantExternal) const {
  // If we have an external source, ensure we have the latest information.
  // FIXME: Use a generation count to check whether this is really up to date.
  HeaderFileInfo *HFI;
  if (ExternalSource) {
    if (FE->getUID() >= FileInfo.size()) {
      if (!WantExternal)
        return nullptr;
      FileInfo.resize(FE->getUID() + 1);
    }

    HFI = &FileInfo[FE->getUID()];
    if (!WantExternal && (!HFI->IsValid || HFI->External))
      return nullptr;
    if (!HFI->Resolved) {
      auto ExternalHFI = ExternalSource->GetHeaderFileInfo(FE);
      if (ExternalHFI.IsValid) {
        HFI->Resolved = true;
        if (ExternalHFI.External)
          mergeHeaderFileInfo(*HFI, ExternalHFI);
      }
    }
  } else if (FE->getUID() >= FileInfo.size()) {
    return nullptr;
  } else {
    HFI = &FileInfo[FE->getUID()];
  }

  if (!HFI->IsValid || (HFI->External && !WantExternal))
    return nullptr;

  return HFI;
}

bool HeaderSearch::isFileMultipleIncludeGuarded(const FileEntry *File) const {
  // Check if we've entered this file and found an include guard or #pragma
  // once. Note that we dor't check for #import, because that's not a property
  // of the file itself.
  if (auto *HFI = getExistingFileInfo(File))
    return HFI->isPragmaOnce || HFI->ControllingMacro ||
           HFI->ControllingMacroID;
  return false;
}

void HeaderSearch::MarkFileModuleHeader(const FileEntry *FE,
                                        ModuleMap::ModuleHeaderRole Role,
                                        bool isCompilingModuleHeader) {
  bool isModularHeader = ModuleMap::isModular(Role);

  // Don't mark the file info as non-external if there's nothing to change.
  if (!isCompilingModuleHeader) {
    if (!isModularHeader)
      return;
    auto *HFI = getExistingFileInfo(FE);
    if (HFI && HFI->isModuleHeader)
      return;
  }

  auto &HFI = getFileInfo(FE);
  HFI.isModuleHeader |= isModularHeader;
  HFI.isCompilingModuleHeader |= isCompilingModuleHeader;
}

bool HeaderSearch::ShouldEnterIncludeFile(Preprocessor &PP,
                                          const FileEntry *File, bool isImport,
                                          bool ModulesEnabled, Module *M,
                                          bool &IsFirstIncludeOfFile) {
  ++NumIncluded; // Count # of attempted #includes.

  IsFirstIncludeOfFile = false;

  // Get information about this file.
  HeaderFileInfo &FileInfo = getFileInfo(File);

  // FIXME: this is a workaround for the lack of proper modules-aware support
  // for #import / #pragma once
  auto TryEnterImported = [&]() -> bool {
    if (!ModulesEnabled)
      return false;
    // Ensure FileInfo bits are up to date.
    ModMap.resolveHeaderDirectives(File);
    // Modules with builtins are special; multiple modules use builtins as
    // modular headers, example:
    //
    //    module stddef { header "stddef.h" export * }
    //
    // After module map parsing, this expands to:
    //
    //    module stddef {
    //      header "/path_to_builtin_dirs/stddef.h"
    //      textual "stddef.h"
    //    }
    //
    // It's common that libc++ and system modules will both define such
    // submodules. Make sure cached results for a builtin header won't
    // prevent other builtin modules from potentially entering the builtin
    // header. Note that builtins are header guarded and the decision to
    // actually enter them is postponed to the controlling macros logic below.
    bool TryEnterHdr = false;
    if (FileInfo.isCompilingModuleHeader && FileInfo.isModuleHeader)
      TryEnterHdr = ModMap.isBuiltinHeader(File);

    // Textual headers can be #imported from different modules. Since ObjC
    // headers find in the wild might rely only on #import and do not contain
    // controlling macros, be conservative and only try to enter textual headers
    // if such macro is present.
    if (!FileInfo.isModuleHeader &&
        FileInfo.getControllingMacro(ExternalLookup))
      TryEnterHdr = true;
    return TryEnterHdr;
  };

  // If this is a #import directive, check that we have not already imported
  // this header.
  if (isImport) {
    // If this has already been imported, don't import it again.
    FileInfo.isImport = true;

    // Has this already been #import'ed or #include'd?
    if (PP.alreadyIncluded(File) && !TryEnterImported())
      return false;
  } else {
    // Otherwise, if this is a #include of a file that was previously #import'd
    // or if this is the second #include of a #pragma once file, ignore it.
    if ((FileInfo.isPragmaOnce || FileInfo.isImport) && !TryEnterImported())
      return false;
  }

  // Next, check to see if the file is wrapped with #ifndef guards.  If so, and
  // if the macro that guards it is defined, we know the #include has no effect.
  if (const IdentifierInfo *ControllingMacro
      = FileInfo.getControllingMacro(ExternalLookup)) {
    // If the header corresponds to a module, check whether the macro is already
    // defined in that module rather than checking in the current set of visible
    // modules.
    if (M ? PP.isMacroDefinedInLocalModule(ControllingMacro, M)
          : PP.isMacroDefined(ControllingMacro)) {
      ++NumMultiIncludeFileOptzn;
      return false;
    }
  }

  IsFirstIncludeOfFile = PP.markIncluded(File);

  return true;
}

size_t HeaderSearch::getTotalMemory() const {
  return SearchDirs.capacity()
    + llvm::capacity_in_bytes(FileInfo)
    + llvm::capacity_in_bytes(HeaderMaps)
    + LookupFileCache.getAllocator().getTotalMemory()
    + FrameworkMap.getAllocator().getTotalMemory();
}

unsigned HeaderSearch::searchDirIdx(const DirectoryLookup &DL) const {
  return &DL - &*SearchDirs.begin();
}

StringRef HeaderSearch::getUniqueFrameworkName(StringRef Framework) {
  return FrameworkNames.insert(Framework).first->first();
}

StringRef HeaderSearch::getIncludeNameForHeader(const FileEntry *File) const {
  auto It = IncludeNames.find(File);
  if (It == IncludeNames.end())
    return {};
  return It->second;
}

bool HeaderSearch::hasModuleMap(StringRef FileName,
                                const DirectoryEntry *Root,
                                bool IsSystem) {
  if (!HSOpts->ImplicitModuleMaps)
    return false;

  SmallVector<const DirectoryEntry *, 2> FixUpDirectories;

  StringRef DirName = FileName;
  do {
    // Get the parent directory name.
    DirName = llvm::sys::path::parent_path(DirName);
    if (DirName.empty())
      return false;

    // Determine whether this directory exists.
    auto Dir = FileMgr.getOptionalDirectoryRef(DirName);
    if (!Dir)
      return false;

    // Try to load the module map file in this directory.
    switch (loadModuleMapFile(*Dir, IsSystem,
                              llvm::sys::path::extension(Dir->getName()) ==
                                  ".framework")) {
    case LMM_NewlyLoaded:
    case LMM_AlreadyLoaded:
      // Success. All of the directories we stepped through inherit this module
      // map file.
      for (unsigned I = 0, N = FixUpDirectories.size(); I != N; ++I)
        DirectoryHasModuleMap[FixUpDirectories[I]] = true;
      return true;

    case LMM_NoDirectory:
    case LMM_InvalidModuleMap:
      break;
    }

    // If we hit the top of our search, we're done.
    if (*Dir == Root)
      return false;

    // Keep track of all of the directories we checked, so we can mark them as
    // having module maps if we eventually do find a module map.
    FixUpDirectories.push_back(*Dir);
  } while (true);
}

ModuleMap::KnownHeader
HeaderSearch::findModuleForHeader(FileEntryRef File, bool AllowTextual,
                                  bool AllowExcluded) const {
  if (ExternalSource) {
    // Make sure the external source has handled header info about this file,
    // which includes whether the file is part of a module.
    (void)getExistingFileInfo(File);
  }
  return ModMap.findModuleForHeader(File, AllowTextual, AllowExcluded);
}

ArrayRef<ModuleMap::KnownHeader>
HeaderSearch::findAllModulesForHeader(FileEntryRef File) const {
  if (ExternalSource) {
    // Make sure the external source has handled header info about this file,
    // which includes whether the file is part of a module.
    (void)getExistingFileInfo(File);
  }
  return ModMap.findAllModulesForHeader(File);
}

ArrayRef<ModuleMap::KnownHeader>
HeaderSearch::findResolvedModulesForHeader(const FileEntry *File) const {
  if (ExternalSource) {
    // Make sure the external source has handled header info about this file,
    // which includes whether the file is part of a module.
    (void)getExistingFileInfo(File);
  }
  return ModMap.findResolvedModulesForHeader(File);
}

static bool suggestModule(HeaderSearch &HS, FileEntryRef File,
                          Module *RequestingModule,
                          ModuleMap::KnownHeader *SuggestedModule) {
  ModuleMap::KnownHeader Module =
      HS.findModuleForHeader(File, /*AllowTextual*/true);

  // If this module specifies [no_undeclared_includes], we cannot find any
  // file that's in a non-dependency module.
  if (RequestingModule && Module && RequestingModule->NoUndeclaredIncludes) {
    HS.getModuleMap().resolveUses(RequestingModule, /*Complain*/ false);
    if (!RequestingModule->directlyUses(Module.getModule())) {
      // Builtin headers are a special case. Multiple modules can use the same
      // builtin as a modular header (see also comment in
      // ShouldEnterIncludeFile()), so the builtin header may have been
      // "claimed" by an unrelated module. This shouldn't prevent us from
      // including the builtin header textually in this module.
      if (HS.getModuleMap().isBuiltinHeader(File)) {
        if (SuggestedModule)
          *SuggestedModule = ModuleMap::KnownHeader();
        return true;
      }
      // TODO: Add this module (or just its module map file) into something like
      // `RequestingModule->AffectingClangModules`.
      return false;
    }
  }

  if (SuggestedModule)
    *SuggestedModule = (Module.getRole() & ModuleMap::TextualHeader)
                           ? ModuleMap::KnownHeader()
                           : Module;

  return true;
}

bool HeaderSearch::findUsableModuleForHeader(
    FileEntryRef File, const DirectoryEntry *Root, Module *RequestingModule,
    ModuleMap::KnownHeader *SuggestedModule, bool IsSystemHeaderDir) {
  if (needModuleLookup(RequestingModule, SuggestedModule)) {
    // If there is a module that corresponds to this header, suggest it.
    hasModuleMap(File.getName(), Root, IsSystemHeaderDir);
    return suggestModule(*this, File, RequestingModule, SuggestedModule);
  }
  return true;
}

bool HeaderSearch::findUsableModuleForFrameworkHeader(
    FileEntryRef File, StringRef FrameworkName, Module *RequestingModule,
    ModuleMap::KnownHeader *SuggestedModule, bool IsSystemFramework) {
  // If we're supposed to suggest a module, look for one now.
  if (needModuleLookup(RequestingModule, SuggestedModule)) {
    // Find the top-level framework based on this framework.
    SmallVector<std::string, 4> SubmodulePath;
    OptionalDirectoryEntryRef TopFrameworkDir =
        ::getTopFrameworkDir(FileMgr, FrameworkName, SubmodulePath);
    assert(TopFrameworkDir && "Could not find the top-most framework dir");

    // Determine the name of the top-level framework.
    StringRef ModuleName = llvm::sys::path::stem(TopFrameworkDir->getName());

    // Load this framework module. If that succeeds, find the suggested module
    // for this header, if any.
    loadFrameworkModule(ModuleName, *TopFrameworkDir, IsSystemFramework);

    // FIXME: This can find a module not part of ModuleName, which is
    // important so that we're consistent about whether this header
    // corresponds to a module. Possibly we should lock down framework modules
    // so that this is not possible.
    return suggestModule(*this, File, RequestingModule, SuggestedModule);
  }
  return true;
}

static const FileEntry *getPrivateModuleMap(FileEntryRef File,
                                            FileManager &FileMgr) {
  StringRef Filename = llvm::sys::path::filename(File.getName());
  SmallString<128>  PrivateFilename(File.getDir().getName());
  if (Filename == "module.map")
    llvm::sys::path::append(PrivateFilename, "module_private.map");
  else if (Filename == "module.modulemap")
    llvm::sys::path::append(PrivateFilename, "module.private.modulemap");
  else
    return nullptr;
  if (auto File = FileMgr.getFile(PrivateFilename))
    return *File;
  return nullptr;
}

bool HeaderSearch::loadModuleMapFile(FileEntryRef File, bool IsSystem,
                                     FileID ID, unsigned *Offset,
                                     StringRef OriginalModuleMapFile) {
  // Find the directory for the module. For frameworks, that may require going
  // up from the 'Modules' directory.
  OptionalDirectoryEntryRef Dir;
  if (getHeaderSearchOpts().ModuleMapFileHomeIsCwd) {
    Dir = FileMgr.getOptionalDirectoryRef(".");
  } else {
    if (!OriginalModuleMapFile.empty()) {
      // We're building a preprocessed module map. Find or invent the directory
      // that it originally occupied.
      Dir = FileMgr.getOptionalDirectoryRef(
          llvm::sys::path::parent_path(OriginalModuleMapFile));
      if (!Dir) {
        auto FakeFile = FileMgr.getVirtualFileRef(OriginalModuleMapFile, 0, 0);
        Dir = FakeFile.getDir();
      }
    } else {
      Dir = File.getDir();
    }

    assert(Dir && "parent must exist");
    StringRef DirName(Dir->getName());
    if (llvm::sys::path::filename(DirName) == "Modules") {
      DirName = llvm::sys::path::parent_path(DirName);
      if (DirName.endswith(".framework"))
        if (auto MaybeDir = FileMgr.getOptionalDirectoryRef(DirName))
          Dir = *MaybeDir;
      // FIXME: This assert can fail if there's a race between the above check
      // and the removal of the directory.
      assert(Dir && "parent must exist");
    }
  }

  assert(Dir && "module map home directory must exist");
  switch (loadModuleMapFileImpl(File, IsSystem, *Dir, ID, Offset)) {
  case LMM_AlreadyLoaded:
  case LMM_NewlyLoaded:
    return false;
  case LMM_NoDirectory:
  case LMM_InvalidModuleMap:
    return true;
  }
  llvm_unreachable("Unknown load module map result");
}

HeaderSearch::LoadModuleMapResult
HeaderSearch::loadModuleMapFileImpl(FileEntryRef File, bool IsSystem,
                                    DirectoryEntryRef Dir, FileID ID,
                                    unsigned *Offset) {
  // Check whether we've already loaded this module map, and mark it as being
  // loaded in case we recursively try to load it from itself.
  auto AddResult = LoadedModuleMaps.insert(std::make_pair(File, true));
  if (!AddResult.second)
    return AddResult.first->second ? LMM_AlreadyLoaded : LMM_InvalidModuleMap;

  if (ModMap.parseModuleMapFile(File, IsSystem, Dir, ID, Offset)) {
    LoadedModuleMaps[File] = false;
    return LMM_InvalidModuleMap;
  }

  // Try to load a corresponding private module map.
  if (const FileEntry *PMMFile = getPrivateModuleMap(File, FileMgr)) {
    if (ModMap.parseModuleMapFile(PMMFile, IsSystem, Dir)) {
      LoadedModuleMaps[File] = false;
      return LMM_InvalidModuleMap;
    }
  }

  // This directory has a module map.
  return LMM_NewlyLoaded;
}

OptionalFileEntryRef
HeaderSearch::lookupModuleMapFile(const DirectoryEntry *Dir, bool IsFramework) {
  if (!HSOpts->ImplicitModuleMaps)
    return std::nullopt;
  // For frameworks, the preferred spelling is Modules/module.modulemap, but
  // module.map at the framework root is also accepted.
  SmallString<128> ModuleMapFileName(Dir->getName());
  if (IsFramework)
    llvm::sys::path::append(ModuleMapFileName, "Modules");
  llvm::sys::path::append(ModuleMapFileName, "module.modulemap");
  if (auto F = FileMgr.getOptionalFileRef(ModuleMapFileName))
    return *F;

  // Continue to allow module.map
  ModuleMapFileName = Dir->getName();
  llvm::sys::path::append(ModuleMapFileName, "module.map");
  if (auto F = FileMgr.getOptionalFileRef(ModuleMapFileName))
    return *F;

  // For frameworks, allow to have a private module map with a preferred
  // spelling when a public module map is absent.
  if (IsFramework) {
    ModuleMapFileName = Dir->getName();
    llvm::sys::path::append(ModuleMapFileName, "Modules",
                            "module.private.modulemap");
    if (auto F = FileMgr.getOptionalFileRef(ModuleMapFileName))
      return *F;
  }
  return std::nullopt;
}

Module *HeaderSearch::loadFrameworkModule(StringRef Name, DirectoryEntryRef Dir,
                                          bool IsSystem) {
  if (Module *Module = ModMap.findModule(Name))
    return Module;

  // Try to load a module map file.
  switch (loadModuleMapFile(Dir, IsSystem, /*IsFramework*/true)) {
  case LMM_InvalidModuleMap:
    // Try to infer a module map from the framework directory.
    if (HSOpts->ImplicitModuleMaps)
      ModMap.inferFrameworkModule(Dir, IsSystem, /*Parent=*/nullptr);
    break;

  case LMM_AlreadyLoaded:
  case LMM_NoDirectory:
    return nullptr;

  case LMM_NewlyLoaded:
    break;
  }

  return ModMap.findModule(Name);
}

HeaderSearch::LoadModuleMapResult
HeaderSearch::loadModuleMapFile(StringRef DirName, bool IsSystem,
                                bool IsFramework) {
  if (auto Dir = FileMgr.getOptionalDirectoryRef(DirName))
    return loadModuleMapFile(*Dir, IsSystem, IsFramework);

  return LMM_NoDirectory;
}

HeaderSearch::LoadModuleMapResult
HeaderSearch::loadModuleMapFile(DirectoryEntryRef Dir, bool IsSystem,
                                bool IsFramework) {
  auto KnownDir = DirectoryHasModuleMap.find(Dir);
  if (KnownDir != DirectoryHasModuleMap.end())
    return KnownDir->second ? LMM_AlreadyLoaded : LMM_InvalidModuleMap;

  if (OptionalFileEntryRef ModuleMapFile =
          lookupModuleMapFile(Dir, IsFramework)) {
    LoadModuleMapResult Result =
        loadModuleMapFileImpl(*ModuleMapFile, IsSystem, Dir);
    // Add Dir explicitly in case ModuleMapFile is in a subdirectory.
    // E.g. Foo.framework/Modules/module.modulemap
    //      ^Dir                  ^ModuleMapFile
    if (Result == LMM_NewlyLoaded)
      DirectoryHasModuleMap[Dir] = true;
    else if (Result == LMM_InvalidModuleMap)
      DirectoryHasModuleMap[Dir] = false;
    return Result;
  }
  return LMM_InvalidModuleMap;
}

void HeaderSearch::collectAllModules(SmallVectorImpl<Module *> &Modules) {
  Modules.clear();

  if (HSOpts->ImplicitModuleMaps) {
    // Load module maps for each of the header search directories.
    for (DirectoryLookup &DL : search_dir_range()) {
      bool IsSystem = DL.isSystemHeaderDirectory();
      if (DL.isFramework()) {
        std::error_code EC;
        SmallString<128> DirNative;
        llvm::sys::path::native(DL.getFrameworkDirRef()->getName(), DirNative);

        // Search each of the ".framework" directories to load them as modules.
        llvm::vfs::FileSystem &FS = FileMgr.getVirtualFileSystem();
        for (llvm::vfs::directory_iterator Dir = FS.dir_begin(DirNative, EC),
                                           DirEnd;
             Dir != DirEnd && !EC; Dir.increment(EC)) {
          if (llvm::sys::path::extension(Dir->path()) != ".framework")
            continue;

          auto FrameworkDir = FileMgr.getOptionalDirectoryRef(Dir->path());
          if (!FrameworkDir)
            continue;

          // Load this framework module.
          loadFrameworkModule(llvm::sys::path::stem(Dir->path()), *FrameworkDir,
                              IsSystem);
        }
        continue;
      }

      // FIXME: Deal with header maps.
      if (DL.isHeaderMap())
        continue;

      // Try to load a module map file for the search directory.
      loadModuleMapFile(*DL.getDirRef(), IsSystem, /*IsFramework*/ false);

      // Try to load module map files for immediate subdirectories of this
      // search directory.
      loadSubdirectoryModuleMaps(DL);
    }
  }

  // Populate the list of modules.
  llvm::transform(ModMap.modules(), std::back_inserter(Modules),
                  [](const auto &NameAndMod) { return NameAndMod.second; });
}

void HeaderSearch::loadTopLevelSystemModules() {
  if (!HSOpts->ImplicitModuleMaps)
    return;

  // Load module maps for each of the header search directories.
  for (const DirectoryLookup &DL : search_dir_range()) {
    // We only care about normal header directories.
    if (!DL.isNormalDir())
      continue;

    // Try to load a module map file for the search directory.
    loadModuleMapFile(*DL.getDirRef(), DL.isSystemHeaderDirectory(),
                      DL.isFramework());
  }
}

void HeaderSearch::loadSubdirectoryModuleMaps(DirectoryLookup &SearchDir) {
  assert(HSOpts->ImplicitModuleMaps &&
         "Should not be loading subdirectory module maps");

  if (SearchDir.haveSearchedAllModuleMaps())
    return;

  std::error_code EC;
  SmallString<128> Dir = SearchDir.getDirRef()->getName();
  FileMgr.makeAbsolutePath(Dir);
  SmallString<128> DirNative;
  llvm::sys::path::native(Dir, DirNative);
  llvm::vfs::FileSystem &FS = FileMgr.getVirtualFileSystem();
  for (llvm::vfs::directory_iterator Dir = FS.dir_begin(DirNative, EC), DirEnd;
       Dir != DirEnd && !EC; Dir.increment(EC)) {
    bool IsFramework = llvm::sys::path::extension(Dir->path()) == ".framework";
    if (IsFramework == SearchDir.isFramework())
      loadModuleMapFile(Dir->path(), SearchDir.isSystemHeaderDirectory(),
                        SearchDir.isFramework());
  }

  SearchDir.setSearchedAllModuleMaps(true);
}

std::string HeaderSearch::suggestPathToFileForDiagnostics(
    const FileEntry *File, llvm::StringRef MainFile, bool *IsSystem) const {
  // FIXME: We assume that the path name currently cached in the FileEntry is
  // the most appropriate one for this analysis (and that it's spelled the
  // same way as the corresponding header search path).
  return suggestPathToFileForDiagnostics(File->getName(), /*WorkingDir=*/"",
                                         MainFile, IsSystem);
}

std::string HeaderSearch::suggestPathToFileForDiagnostics(
    llvm::StringRef File, llvm::StringRef WorkingDir, llvm::StringRef MainFile,
    bool *IsSystem) const {
  using namespace llvm::sys;

  llvm::SmallString<32> FilePath = File;
  // remove_dots switches to backslashes on windows as a side-effect!
  // We always want to suggest forward slashes for includes.
  // (not remove_dots(..., posix) as that misparses windows paths).
  path::remove_dots(FilePath, /*remove_dot_dot=*/true);
  path::native(FilePath, path::Style::posix);
  File = FilePath;

  unsigned BestPrefixLength = 0;
  // Checks whether `Dir` is a strict path prefix of `File`. If so and that's
  // the longest prefix we've seen so for it, returns true and updates the
  // `BestPrefixLength` accordingly.
  auto CheckDir = [&](llvm::SmallString<32> Dir) -> bool {
    if (!WorkingDir.empty() && !path::is_absolute(Dir))
      fs::make_absolute(WorkingDir, Dir);
    path::remove_dots(Dir, /*remove_dot_dot=*/true);
    for (auto NI = path::begin(File), NE = path::end(File),
              DI = path::begin(Dir), DE = path::end(Dir);
         NI != NE; ++NI, ++DI) {
      if (DI == DE) {
        // Dir is a prefix of File, up to choice of path separators.
        unsigned PrefixLength = NI - path::begin(File);
        if (PrefixLength > BestPrefixLength) {
          BestPrefixLength = PrefixLength;
          return true;
        }
        break;
      }

      // Consider all path separators equal.
      if (NI->size() == 1 && DI->size() == 1 &&
          path::is_separator(NI->front()) && path::is_separator(DI->front()))
        continue;

      // Special case Apple .sdk folders since the search path is typically a
      // symlink like `iPhoneSimulator14.5.sdk` while the file is instead
      // located in `iPhoneSimulator.sdk` (the real folder).
      if (NI->endswith(".sdk") && DI->endswith(".sdk")) {
        StringRef NBasename = path::stem(*NI);
        StringRef DBasename = path::stem(*DI);
        if (DBasename.startswith(NBasename))
          continue;
      }

      if (*NI != *DI)
        break;
    }
    return false;
  };

  bool BestPrefixIsFramework = false;
  for (const DirectoryLookup &DL : search_dir_range()) {
    if (DL.isNormalDir()) {
      StringRef Dir = DL.getDirRef()->getName();
      if (CheckDir(Dir)) {
        if (IsSystem)
          *IsSystem = BestPrefixLength && isSystem(DL.getDirCharacteristic());
        BestPrefixIsFramework = false;
      }
    } else if (DL.isFramework()) {
      StringRef Dir = DL.getFrameworkDirRef()->getName();
      if (CheckDir(Dir)) {
        if (IsSystem)
          *IsSystem = BestPrefixLength && isSystem(DL.getDirCharacteristic());
        BestPrefixIsFramework = true;
      }
    }
  }

  // Try to shorten include path using TUs directory, if we couldn't find any
  // suitable prefix in include search paths.
  if (!BestPrefixLength && CheckDir(path::parent_path(MainFile))) {
    if (IsSystem)
      *IsSystem = false;
    BestPrefixIsFramework = false;
  }

  // Try resolving resulting filename via reverse search in header maps,
  // key from header name is user preferred name for the include file.
  StringRef Filename = File.drop_front(BestPrefixLength);
  for (const DirectoryLookup &DL : search_dir_range()) {
    if (!DL.isHeaderMap())
      continue;

    StringRef SpelledFilename =
        DL.getHeaderMap()->reverseLookupFilename(Filename);
    if (!SpelledFilename.empty()) {
      Filename = SpelledFilename;
      BestPrefixIsFramework = false;
      break;
    }
  }

  // If the best prefix is a framework path, we need to compute the proper
  // include spelling for the framework header.
  bool IsPrivateHeader;
  SmallString<128> FrameworkName, IncludeSpelling;
  if (BestPrefixIsFramework &&
      isFrameworkStylePath(Filename, IsPrivateHeader, FrameworkName,
                           IncludeSpelling)) {
    Filename = IncludeSpelling;
  }
  return path::convert_to_slash(Filename);
}<|MERGE_RESOLUTION|>--- conflicted
+++ resolved
@@ -491,11 +491,7 @@
   IsInHeaderMap = true;
 
   auto FixupSearchPathAndFindUsableModule =
-<<<<<<< HEAD
-      [&](auto File) -> OptionalFileEntryRef {
-=======
       [&](FileEntryRef File) -> OptionalFileEntryRef {
->>>>>>> cd92bbcb
     if (SearchPath) {
       StringRef SearchPathRef(getName());
       SearchPath->clear();
@@ -505,15 +501,9 @@
       RelativePath->clear();
       RelativePath->append(Filename.begin(), Filename.end());
     }
-<<<<<<< HEAD
-    if (!HS.findUsableModuleForHeader(
-            &File.getFileEntry(), File.getFileEntry().getDir(),
-            RequestingModule, SuggestedModule, isSystemHeaderDirectory())) {
-=======
     if (!HS.findUsableModuleForHeader(File, File.getFileEntry().getDir(),
                                       RequestingModule, SuggestedModule,
                                       isSystemHeaderDirectory())) {
->>>>>>> cd92bbcb
       return std::nullopt;
     }
     return File;
