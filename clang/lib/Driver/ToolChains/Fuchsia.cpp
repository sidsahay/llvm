//===--- Fuchsia.cpp - Fuchsia ToolChain Implementations --------*- C++ -*-===//
//
// Part of the LLVM Project, under the Apache License v2.0 with LLVM Exceptions.
// See https://llvm.org/LICENSE.txt for license information.
// SPDX-License-Identifier: Apache-2.0 WITH LLVM-exception
//
//===----------------------------------------------------------------------===//

#include "Fuchsia.h"
#include "CommonArgs.h"
#include "clang/Config/config.h"
#include "clang/Driver/Compilation.h"
#include "clang/Driver/Driver.h"
#include "clang/Driver/DriverDiagnostic.h"
#include "clang/Driver/Options.h"
#include "clang/Driver/SanitizerArgs.h"
#include "llvm/Option/ArgList.h"
#include "llvm/ProfileData/InstrProf.h"
#include "llvm/Support/FileSystem.h"
#include "llvm/Support/Path.h"
#include "llvm/Support/VirtualFileSystem.h"

using namespace clang::driver;
using namespace clang::driver::toolchains;
using namespace clang::driver::tools;
using namespace clang;
using namespace llvm::opt;

using tools::addMultilibFlag;

void fuchsia::Linker::ConstructJob(Compilation &C, const JobAction &JA,
                                   const InputInfo &Output,
                                   const InputInfoList &Inputs,
                                   const ArgList &Args,
                                   const char *LinkingOutput) const {
  const toolchains::Fuchsia &ToolChain =
      static_cast<const toolchains::Fuchsia &>(getToolChain());
  const Driver &D = ToolChain.getDriver();

  ArgStringList CmdArgs;

  // Silence warning for "clang -g foo.o -o foo"
  Args.ClaimAllArgs(options::OPT_g_Group);
  // and "clang -emit-llvm foo.o -o foo"
  Args.ClaimAllArgs(options::OPT_emit_llvm);
  // and for "clang -w foo.o -o foo". Other warning options are already
  // handled somewhere else.
  Args.ClaimAllArgs(options::OPT_w);

  CmdArgs.push_back("-z");
  CmdArgs.push_back("max-page-size=4096");

  CmdArgs.push_back("-z");
  CmdArgs.push_back("now");

  const char *Exec = Args.MakeArgString(ToolChain.GetLinkerPath());
  if (llvm::sys::path::filename(Exec).equals_lower("ld.lld") ||
      llvm::sys::path::stem(Exec).equals_lower("ld.lld")) {
    CmdArgs.push_back("-z");
    CmdArgs.push_back("rodynamic");
    CmdArgs.push_back("-z");
    CmdArgs.push_back("separate-loadable-segments");
    CmdArgs.push_back("--pack-dyn-relocs=relr");
  }

  if (!D.SysRoot.empty())
    CmdArgs.push_back(Args.MakeArgString("--sysroot=" + D.SysRoot));

  if (!Args.hasArg(options::OPT_shared) && !Args.hasArg(options::OPT_r))
    CmdArgs.push_back("-pie");

  if (Args.hasArg(options::OPT_rdynamic))
    CmdArgs.push_back("-export-dynamic");

  if (Args.hasArg(options::OPT_s))
    CmdArgs.push_back("-s");

  if (Args.hasArg(options::OPT_r)) {
    CmdArgs.push_back("-r");
  } else {
    CmdArgs.push_back("--build-id");
    CmdArgs.push_back("--hash-style=gnu");
  }

  CmdArgs.push_back("--eh-frame-hdr");

  if (Args.hasArg(options::OPT_static))
    CmdArgs.push_back("-Bstatic");
  else if (Args.hasArg(options::OPT_shared))
    CmdArgs.push_back("-shared");

  const SanitizerArgs &SanArgs = ToolChain.getSanitizerArgs();

  if (!Args.hasArg(options::OPT_shared)) {
    std::string Dyld = D.DyldPrefix;
    if (SanArgs.needsAsanRt() && SanArgs.needsSharedRt())
      Dyld += "asan/";
    if (SanArgs.needsHwasanRt() && SanArgs.needsSharedRt())
      Dyld += "hwasan/";
    if (SanArgs.needsTsanRt() && SanArgs.needsSharedRt())
      Dyld += "tsan/";
    Dyld += "ld.so.1";
    CmdArgs.push_back("-dynamic-linker");
    CmdArgs.push_back(Args.MakeArgString(Dyld));
  }

  CmdArgs.push_back("-o");
  CmdArgs.push_back(Output.getFilename());

  if (!Args.hasArg(options::OPT_nostdlib, options::OPT_nostartfiles)) {
    if (!Args.hasArg(options::OPT_shared)) {
      CmdArgs.push_back(Args.MakeArgString(ToolChain.GetFilePath("Scrt1.o")));
    }
  }

  Args.AddAllArgs(CmdArgs, options::OPT_L);
  Args.AddAllArgs(CmdArgs, options::OPT_u);

  ToolChain.AddFilePathLibArgs(Args, CmdArgs);

  if (D.isUsingLTO()) {
    assert(!Inputs.empty() && "Must have at least one input.");
    addLTOOptions(ToolChain, Args, CmdArgs, Output, Inputs[0],
                  D.getLTOMode() == LTOK_Thin);
  }

  bool NeedsSanitizerDeps = addSanitizerRuntimes(ToolChain, Args, CmdArgs);
  bool NeedsXRayDeps = addXRayRuntime(ToolChain, Args, CmdArgs);
  AddLinkerInputs(ToolChain, Inputs, Args, CmdArgs, JA);
  ToolChain.addProfileRTLibs(Args, CmdArgs);

  if (!Args.hasArg(options::OPT_nostdlib, options::OPT_nodefaultlibs)) {
    if (Args.hasArg(options::OPT_static))
      CmdArgs.push_back("-Bdynamic");

    if (D.CCCIsCXX()) {
      if (ToolChain.ShouldLinkCXXStdlib(Args)) {
        bool OnlyLibstdcxxStatic = Args.hasArg(options::OPT_static_libstdcxx) &&
                                   !Args.hasArg(options::OPT_static);
        CmdArgs.push_back("--push-state");
        CmdArgs.push_back("--as-needed");
        if (OnlyLibstdcxxStatic)
          CmdArgs.push_back("-Bstatic");
        ToolChain.AddCXXStdlibLibArgs(Args, CmdArgs);
        if (OnlyLibstdcxxStatic)
          CmdArgs.push_back("-Bdynamic");
        CmdArgs.push_back("-lm");
        CmdArgs.push_back("--pop-state");
      }
    }

    if (NeedsSanitizerDeps)
      linkSanitizerRuntimeDeps(ToolChain, CmdArgs);

    if (NeedsXRayDeps)
      linkXRayRuntimeDeps(ToolChain, CmdArgs);

    AddRunTimeLibs(ToolChain, D, CmdArgs, Args);

    if (Args.hasArg(options::OPT_pthread) ||
        Args.hasArg(options::OPT_pthreads))
      CmdArgs.push_back("-lpthread");

    if (Args.hasArg(options::OPT_fsplit_stack))
      CmdArgs.push_back("--wrap=pthread_create");

    if (!Args.hasArg(options::OPT_nolibc))
      CmdArgs.push_back("-lc");
  }

  C.addCommand(std::make_unique<Command>(JA, *this, ResponseFileSupport::None(),
                                         Exec, CmdArgs, Inputs, Output));
}

/// Fuchsia - Fuchsia tool chain which can call as(1) and ld(1) directly.

Fuchsia::Fuchsia(const Driver &D, const llvm::Triple &Triple,
                 const ArgList &Args)
    : ToolChain(D, Triple, Args) {
  getProgramPaths().push_back(getDriver().getInstalledDir());
  if (getDriver().getInstalledDir() != D.Dir)
    getProgramPaths().push_back(D.Dir);

  if (!D.SysRoot.empty()) {
    SmallString<128> P(D.SysRoot);
    llvm::sys::path::append(P, "lib");
    getFilePaths().push_back(std::string(P.str()));
  }

  auto FilePaths = [&](const Multilib &M) -> std::vector<std::string> {
    std::vector<std::string> FP;
<<<<<<< HEAD
    if (auto StdlibPath = getStdlibPath()) {
      SmallString<128> P(*StdlibPath);
      llvm::sys::path::append(P, M.gccSuffix());
      FP.push_back(std::string(P.str()));
    }
=======
    SmallString<128> P(getStdlibPath());
    llvm::sys::path::append(P, M.gccSuffix());
    FP.push_back(std::string(P.str()));
>>>>>>> 11299179
    return FP;
  };

  Multilibs.push_back(Multilib());
  // Use the noexcept variant with -fno-exceptions to avoid the extra overhead.
  Multilibs.push_back(Multilib("noexcept", {}, {}, 1)
                          .flag("-fexceptions")
                          .flag("+fno-exceptions"));
  // ASan has higher priority because we always want the instrumentated version.
  Multilibs.push_back(Multilib("asan", {}, {}, 2)
                          .flag("+fsanitize=address"));
  // Use the asan+noexcept variant with ASan and -fno-exceptions.
  Multilibs.push_back(Multilib("asan+noexcept", {}, {}, 3)
                          .flag("+fsanitize=address")
                          .flag("-fexceptions")
                          .flag("+fno-exceptions"));
  // HWASan has higher priority because we always want the instrumentated
  // version.
  Multilibs.push_back(
      Multilib("hwasan", {}, {}, 4).flag("+fsanitize=hwaddress"));
  // Use the hwasan+noexcept variant with HWASan and -fno-exceptions.
  Multilibs.push_back(Multilib("hwasan+noexcept", {}, {}, 5)
                          .flag("+fsanitize=hwaddress")
                          .flag("-fexceptions")
                          .flag("+fno-exceptions"));
  // Use the relative vtables ABI.
  // TODO: Remove these multilibs once relative vtables are enabled by default
  // for Fuchsia.
  Multilibs.push_back(Multilib("relative-vtables", {}, {}, 6)
                          .flag("+fexperimental-relative-c++-abi-vtables"));
  Multilibs.push_back(Multilib("relative-vtables+noexcept", {}, {}, 7)
                          .flag("+fexperimental-relative-c++-abi-vtables")
                          .flag("-fexceptions")
                          .flag("+fno-exceptions"));
  Multilibs.push_back(Multilib("relative-vtables+asan", {}, {}, 8)
                          .flag("+fexperimental-relative-c++-abi-vtables")
                          .flag("+fsanitize=address"));
  Multilibs.push_back(Multilib("relative-vtables+asan+noexcept", {}, {}, 9)
                          .flag("+fexperimental-relative-c++-abi-vtables")
                          .flag("+fsanitize=address")
                          .flag("-fexceptions")
                          .flag("+fno-exceptions"));
  Multilibs.push_back(Multilib("relative-vtables+hwasan", {}, {}, 10)
                          .flag("+fexperimental-relative-c++-abi-vtables")
                          .flag("+fsanitize=hwaddress"));
  Multilibs.push_back(Multilib("relative-vtables+hwasan+noexcept", {}, {}, 11)
                          .flag("+fexperimental-relative-c++-abi-vtables")
                          .flag("+fsanitize=hwaddress")
                          .flag("-fexceptions")
                          .flag("+fno-exceptions"));

  Multilibs.FilterOut([&](const Multilib &M) {
    std::vector<std::string> RD = FilePaths(M);
    return std::all_of(RD.begin(), RD.end(), [&](std::string P) {
      return !getVFS().exists(P);
    });
  });

  Multilib::flags_list Flags;
  addMultilibFlag(
      Args.hasFlag(options::OPT_fexceptions, options::OPT_fno_exceptions, true),
      "fexceptions", Flags);
  addMultilibFlag(getSanitizerArgs().needsAsanRt(), "fsanitize=address", Flags);
  addMultilibFlag(getSanitizerArgs().needsHwasanRt(), "fsanitize=hwaddress",
                  Flags);

  addMultilibFlag(
      Args.hasFlag(options::OPT_fexperimental_relative_cxx_abi_vtables,
                   options::OPT_fno_experimental_relative_cxx_abi_vtables,
                   /*default=*/false),
      "fexperimental-relative-c++-abi-vtables", Flags);

  Multilibs.setFilePathsCallback(FilePaths);

  if (Multilibs.select(Flags, SelectedMultilib))
    if (!SelectedMultilib.isDefault())
      if (const auto &PathsCallback = Multilibs.filePathsCallback())
        for (const auto &Path : PathsCallback(SelectedMultilib))
          // Prepend the multilib path to ensure it takes the precedence.
          getFilePaths().insert(getFilePaths().begin(), Path);
}

std::string Fuchsia::ComputeEffectiveClangTriple(const ArgList &Args,
                                                 types::ID InputType) const {
  llvm::Triple Triple(ComputeLLVMTriple(Args, InputType));
  return Triple.str();
}

Tool *Fuchsia::buildLinker() const {
  return new tools::fuchsia::Linker(*this);
}

ToolChain::RuntimeLibType Fuchsia::GetRuntimeLibType(
    const ArgList &Args) const {
  if (Arg *A = Args.getLastArg(clang::driver::options::OPT_rtlib_EQ)) {
    StringRef Value = A->getValue();
    if (Value != "compiler-rt")
      getDriver().Diag(clang::diag::err_drv_invalid_rtlib_name)
          << A->getAsString(Args);
  }

  return ToolChain::RLT_CompilerRT;
}

ToolChain::CXXStdlibType
Fuchsia::GetCXXStdlibType(const ArgList &Args) const {
  if (Arg *A = Args.getLastArg(options::OPT_stdlib_EQ)) {
    StringRef Value = A->getValue();
    if (Value != "libc++")
      getDriver().Diag(diag::err_drv_invalid_stdlib_name)
        << A->getAsString(Args);
  }

  return ToolChain::CST_Libcxx;
}

void Fuchsia::addClangTargetOptions(const ArgList &DriverArgs,
                                    ArgStringList &CC1Args,
                                    Action::OffloadKind) const {
  if (!DriverArgs.hasFlag(options::OPT_fuse_init_array,
                          options::OPT_fno_use_init_array, true))
    CC1Args.push_back("-fno-use-init-array");
}

void Fuchsia::AddClangSystemIncludeArgs(const ArgList &DriverArgs,
                                        ArgStringList &CC1Args) const {
  const Driver &D = getDriver();

  if (DriverArgs.hasArg(options::OPT_nostdinc))
    return;

  if (!DriverArgs.hasArg(options::OPT_nobuiltininc)) {
    SmallString<128> P(D.ResourceDir);
    llvm::sys::path::append(P, "include");
    addSystemInclude(DriverArgs, CC1Args, P);
  }

  if (DriverArgs.hasArg(options::OPT_nostdlibinc))
    return;

  // Check for configure-time C include directories.
  StringRef CIncludeDirs(C_INCLUDE_DIRS);
  if (CIncludeDirs != "") {
    SmallVector<StringRef, 5> dirs;
    CIncludeDirs.split(dirs, ":");
    for (StringRef dir : dirs) {
      StringRef Prefix =
          llvm::sys::path::is_absolute(dir) ? "" : StringRef(D.SysRoot);
      addExternCSystemInclude(DriverArgs, CC1Args, Prefix + dir);
    }
    return;
  }

  if (!D.SysRoot.empty()) {
    SmallString<128> P(D.SysRoot);
    llvm::sys::path::append(P, "include");
    addExternCSystemInclude(DriverArgs, CC1Args, P.str());
  }
}

void Fuchsia::AddClangCXXStdlibIncludeArgs(const ArgList &DriverArgs,
                                           ArgStringList &CC1Args) const {
  if (DriverArgs.hasArg(options::OPT_nostdlibinc) ||
      DriverArgs.hasArg(options::OPT_nostdincxx))
    return;

  const Driver &D = getDriver();
  std::string Target = getTripleString();

  auto AddCXXIncludePath = [&](StringRef Path) {
    std::string Version = detectLibcxxVersion(Path);
    if (Version.empty())
      return;

    // First add the per-target include path.
    SmallString<128> TargetDir(Path);
    llvm::sys::path::append(TargetDir, Target, "c++", Version);
    if (getVFS().exists(TargetDir))
      addSystemInclude(DriverArgs, CC1Args, TargetDir);

    // Second add the generic one.
    SmallString<128> Dir(Path);
    llvm::sys::path::append(Dir, "c++", Version);
    addSystemInclude(DriverArgs, CC1Args, Dir);
  };

  switch (GetCXXStdlibType(DriverArgs)) {
  case ToolChain::CST_Libcxx: {
    SmallString<128> P(D.Dir);
    llvm::sys::path::append(P, "..", "include");
    AddCXXIncludePath(P);
    break;
  }

  default:
    llvm_unreachable("invalid stdlib name");
  }
}

void Fuchsia::AddCXXStdlibLibArgs(const ArgList &Args,
                                  ArgStringList &CmdArgs) const {
  switch (GetCXXStdlibType(Args)) {
  case ToolChain::CST_Libcxx:
    CmdArgs.push_back("-lc++");
    break;

  case ToolChain::CST_Libstdcxx:
    llvm_unreachable("invalid stdlib name");
  }
}

SanitizerMask Fuchsia::getSupportedSanitizers() const {
  SanitizerMask Res = ToolChain::getSupportedSanitizers();
  Res |= SanitizerKind::Address;
  Res |= SanitizerKind::HWAddress;
  Res |= SanitizerKind::PointerCompare;
  Res |= SanitizerKind::PointerSubtract;
  Res |= SanitizerKind::Fuzzer;
  Res |= SanitizerKind::FuzzerNoLink;
  Res |= SanitizerKind::Leak;
  Res |= SanitizerKind::SafeStack;
  Res |= SanitizerKind::Scudo;
  Res |= SanitizerKind::Thread;
  return Res;
}

SanitizerMask Fuchsia::getDefaultSanitizers() const {
  SanitizerMask Res;
  switch (getTriple().getArch()) {
  case llvm::Triple::aarch64:
    Res |= SanitizerKind::ShadowCallStack;
    break;
  case llvm::Triple::x86_64:
    Res |= SanitizerKind::SafeStack;
    break;
  default:
    // TODO: Enable SafeStack on RISC-V once tested.
    break;
  }
  return Res;
}

void Fuchsia::addProfileRTLibs(const llvm::opt::ArgList &Args,
                               llvm::opt::ArgStringList &CmdArgs) const {
  // Add linker option -u__llvm_profile_runtime to cause runtime
  // initialization module to be linked in.
  if (needsProfileRT(Args))
    CmdArgs.push_back(Args.MakeArgString(
        Twine("-u", llvm::getInstrProfRuntimeHookVarName())));
  ToolChain::addProfileRTLibs(Args, CmdArgs);
}<|MERGE_RESOLUTION|>--- conflicted
+++ resolved
@@ -189,17 +189,9 @@
 
   auto FilePaths = [&](const Multilib &M) -> std::vector<std::string> {
     std::vector<std::string> FP;
-<<<<<<< HEAD
-    if (auto StdlibPath = getStdlibPath()) {
-      SmallString<128> P(*StdlibPath);
-      llvm::sys::path::append(P, M.gccSuffix());
-      FP.push_back(std::string(P.str()));
-    }
-=======
     SmallString<128> P(getStdlibPath());
     llvm::sys::path::append(P, M.gccSuffix());
     FP.push_back(std::string(P.str()));
->>>>>>> 11299179
     return FP;
   };
 
