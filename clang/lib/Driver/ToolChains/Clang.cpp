//===-- Clang.cpp - Clang+LLVM ToolChain Implementations --------*- C++ -*-===//
//
// Part of the LLVM Project, under the Apache License v2.0 with LLVM Exceptions.
// See https://llvm.org/LICENSE.txt for license information.
// SPDX-License-Identifier: Apache-2.0 WITH LLVM-exception
//
//===----------------------------------------------------------------------===//

#include "Clang.h"
#include "AMDGPU.h"
#include "Arch/AArch64.h"
#include "Arch/ARM.h"
#include "Arch/Mips.h"
#include "Arch/PPC.h"
#include "Arch/RISCV.h"
#include "Arch/Sparc.h"
#include "Arch/SystemZ.h"
#include "Arch/VE.h"
#include "Arch/X86.h"
#include "CommonArgs.h"
#include "Hexagon.h"
#include "InputInfo.h"
#include "MSP430.h"
#include "PS4CPU.h"
#include "SYCL.h"
#include "clang/Basic/CharInfo.h"
#include "clang/Basic/CodeGenOptions.h"
#include "clang/Basic/LangOptions.h"
#include "clang/Basic/LangStandard.h"
#include "clang/Basic/ObjCRuntime.h"
#include "clang/Basic/Version.h"
#include "clang/Driver/Distro.h"
#include "clang/Driver/DriverDiagnostic.h"
#include "clang/Driver/Options.h"
#include "clang/Driver/SanitizerArgs.h"
#include "clang/Driver/XRayArgs.h"
#include "llvm/ADT/StringExtras.h"
#include "llvm/Config/llvm-config.h"
#include "llvm/Option/ArgList.h"
#include "llvm/Support/Casting.h"
#include "llvm/Support/CodeGen.h"
#include "llvm/Support/Compiler.h"
#include "llvm/Support/Compression.h"
#include "llvm/Support/FileSystem.h"
#include "llvm/Support/Host.h"
#include "llvm/Support/Path.h"
#include "llvm/Support/Process.h"
#include "llvm/Support/TargetParser.h"
#include "llvm/Support/YAMLParser.h"

#ifdef LLVM_ON_UNIX
#include <unistd.h> // For getuid().
#endif

using namespace clang::driver;
using namespace clang::driver::tools;
using namespace clang;
using namespace llvm::opt;

static void CheckPreprocessingOptions(const Driver &D, const ArgList &Args) {
  if (Arg *A =
          Args.getLastArg(clang::driver::options::OPT_C, options::OPT_CC)) {
    if (!Args.hasArg(options::OPT_E) && !Args.hasArg(options::OPT__SLASH_P) &&
        !Args.hasArg(options::OPT__SLASH_EP) && !D.CCCIsCPP()) {
      D.Diag(clang::diag::err_drv_argument_only_allowed_with)
          << A->getBaseArg().getAsString(Args)
          << (D.IsCLMode() ? "/E, /P or /EP" : "-E");
    }
  }
}

static void CheckCodeGenerationOptions(const Driver &D, const ArgList &Args) {
  // In gcc, only ARM checks this, but it seems reasonable to check universally.
  if (Args.hasArg(options::OPT_static))
    if (const Arg *A =
            Args.getLastArg(options::OPT_dynamic, options::OPT_mdynamic_no_pic))
      D.Diag(diag::err_drv_argument_not_allowed_with) << A->getAsString(Args)
                                                      << "-static";
}

// Add backslashes to escape spaces and other backslashes.
// This is used for the space-separated argument list specified with
// the -dwarf-debug-flags option.
static void EscapeSpacesAndBackslashes(const char *Arg,
                                       SmallVectorImpl<char> &Res) {
  for (; *Arg; ++Arg) {
    switch (*Arg) {
    default:
      break;
    case ' ':
    case '\\':
      Res.push_back('\\');
      break;
    }
    Res.push_back(*Arg);
  }
}

// Quote target names for inclusion in GNU Make dependency files.
// Only the characters '$', '#', ' ', '\t' are quoted.
static void QuoteTarget(StringRef Target, SmallVectorImpl<char> &Res) {
  for (unsigned i = 0, e = Target.size(); i != e; ++i) {
    switch (Target[i]) {
    case ' ':
    case '\t':
      // Escape the preceding backslashes
      for (int j = i - 1; j >= 0 && Target[j] == '\\'; --j)
        Res.push_back('\\');

      // Escape the space/tab
      Res.push_back('\\');
      break;
    case '$':
      Res.push_back('$');
      break;
    case '#':
      Res.push_back('\\');
      break;
    default:
      break;
    }

    Res.push_back(Target[i]);
  }
}

/// Apply \a Work on the current tool chain \a RegularToolChain and any other
/// offloading tool chain that is associated with the current action \a JA.
static void
forAllAssociatedToolChains(Compilation &C, const JobAction &JA,
                           const ToolChain &RegularToolChain,
                           llvm::function_ref<void(const ToolChain &)> Work) {
  // Apply Work on the current/regular tool chain.
  Work(RegularToolChain);

  // Apply Work on all the offloading tool chains associated with the current
  // action.
  if (JA.isHostOffloading(Action::OFK_Cuda))
    Work(*C.getSingleOffloadToolChain<Action::OFK_Cuda>());
  else if (JA.isDeviceOffloading(Action::OFK_Cuda))
    Work(*C.getSingleOffloadToolChain<Action::OFK_Host>());
  else if (JA.isHostOffloading(Action::OFK_HIP))
    Work(*C.getSingleOffloadToolChain<Action::OFK_HIP>());
  else if (JA.isDeviceOffloading(Action::OFK_HIP))
    Work(*C.getSingleOffloadToolChain<Action::OFK_Host>());

  if (JA.isHostOffloading(Action::OFK_OpenMP)) {
    auto TCs = C.getOffloadToolChains<Action::OFK_OpenMP>();
    for (auto II = TCs.first, IE = TCs.second; II != IE; ++II)
      Work(*II->second);
  } else if (JA.isDeviceOffloading(Action::OFK_OpenMP))
    Work(*C.getSingleOffloadToolChain<Action::OFK_Host>());

  if (JA.isHostOffloading(Action::OFK_SYCL)) {
    auto TCs = C.getOffloadToolChains<Action::OFK_SYCL>();
    for (auto II = TCs.first, IE = TCs.second; II != IE; ++II)
      Work(*II->second);
  } else if (JA.isDeviceOffloading(Action::OFK_SYCL))
    Work(*C.getSingleOffloadToolChain<Action::OFK_Host>());

  //
  // TODO: Add support for other offloading programming models here.
  //
}

/// This is a helper function for validating the optional refinement step
/// parameter in reciprocal argument strings. Return false if there is an error
/// parsing the refinement step. Otherwise, return true and set the Position
/// of the refinement step in the input string.
static bool getRefinementStep(StringRef In, const Driver &D,
                              const Arg &A, size_t &Position) {
  const char RefinementStepToken = ':';
  Position = In.find(RefinementStepToken);
  if (Position != StringRef::npos) {
    StringRef Option = A.getOption().getName();
    StringRef RefStep = In.substr(Position + 1);
    // Allow exactly one numeric character for the additional refinement
    // step parameter. This is reasonable for all currently-supported
    // operations and architectures because we would expect that a larger value
    // of refinement steps would cause the estimate "optimization" to
    // under-perform the native operation. Also, if the estimate does not
    // converge quickly, it probably will not ever converge, so further
    // refinement steps will not produce a better answer.
    if (RefStep.size() != 1) {
      D.Diag(diag::err_drv_invalid_value) << Option << RefStep;
      return false;
    }
    char RefStepChar = RefStep[0];
    if (RefStepChar < '0' || RefStepChar > '9') {
      D.Diag(diag::err_drv_invalid_value) << Option << RefStep;
      return false;
    }
  }
  return true;
}

/// The -mrecip flag requires processing of many optional parameters.
static void ParseMRecip(const Driver &D, const ArgList &Args,
                        ArgStringList &OutStrings) {
  StringRef DisabledPrefixIn = "!";
  StringRef DisabledPrefixOut = "!";
  StringRef EnabledPrefixOut = "";
  StringRef Out = "-mrecip=";

  Arg *A = Args.getLastArg(options::OPT_mrecip, options::OPT_mrecip_EQ);
  if (!A)
    return;

  unsigned NumOptions = A->getNumValues();
  if (NumOptions == 0) {
    // No option is the same as "all".
    OutStrings.push_back(Args.MakeArgString(Out + "all"));
    return;
  }

  // Pass through "all", "none", or "default" with an optional refinement step.
  if (NumOptions == 1) {
    StringRef Val = A->getValue(0);
    size_t RefStepLoc;
    if (!getRefinementStep(Val, D, *A, RefStepLoc))
      return;
    StringRef ValBase = Val.slice(0, RefStepLoc);
    if (ValBase == "all" || ValBase == "none" || ValBase == "default") {
      OutStrings.push_back(Args.MakeArgString(Out + Val));
      return;
    }
  }

  // Each reciprocal type may be enabled or disabled individually.
  // Check each input value for validity, concatenate them all back together,
  // and pass through.

  llvm::StringMap<bool> OptionStrings;
  OptionStrings.insert(std::make_pair("divd", false));
  OptionStrings.insert(std::make_pair("divf", false));
  OptionStrings.insert(std::make_pair("vec-divd", false));
  OptionStrings.insert(std::make_pair("vec-divf", false));
  OptionStrings.insert(std::make_pair("sqrtd", false));
  OptionStrings.insert(std::make_pair("sqrtf", false));
  OptionStrings.insert(std::make_pair("vec-sqrtd", false));
  OptionStrings.insert(std::make_pair("vec-sqrtf", false));

  for (unsigned i = 0; i != NumOptions; ++i) {
    StringRef Val = A->getValue(i);

    bool IsDisabled = Val.startswith(DisabledPrefixIn);
    // Ignore the disablement token for string matching.
    if (IsDisabled)
      Val = Val.substr(1);

    size_t RefStep;
    if (!getRefinementStep(Val, D, *A, RefStep))
      return;

    StringRef ValBase = Val.slice(0, RefStep);
    llvm::StringMap<bool>::iterator OptionIter = OptionStrings.find(ValBase);
    if (OptionIter == OptionStrings.end()) {
      // Try again specifying float suffix.
      OptionIter = OptionStrings.find(ValBase.str() + 'f');
      if (OptionIter == OptionStrings.end()) {
        // The input name did not match any known option string.
        D.Diag(diag::err_drv_unknown_argument) << Val;
        return;
      }
      // The option was specified without a float or double suffix.
      // Make sure that the double entry was not already specified.
      // The float entry will be checked below.
      if (OptionStrings[ValBase.str() + 'd']) {
        D.Diag(diag::err_drv_invalid_value) << A->getOption().getName() << Val;
        return;
      }
    }

    if (OptionIter->second == true) {
      // Duplicate option specified.
      D.Diag(diag::err_drv_invalid_value) << A->getOption().getName() << Val;
      return;
    }

    // Mark the matched option as found. Do not allow duplicate specifiers.
    OptionIter->second = true;

    // If the precision was not specified, also mark the double entry as found.
    if (ValBase.back() != 'f' && ValBase.back() != 'd')
      OptionStrings[ValBase.str() + 'd'] = true;

    // Build the output string.
    StringRef Prefix = IsDisabled ? DisabledPrefixOut : EnabledPrefixOut;
    Out = Args.MakeArgString(Out + Prefix + Val);
    if (i != NumOptions - 1)
      Out = Args.MakeArgString(Out + ",");
  }

  OutStrings.push_back(Args.MakeArgString(Out));
}

/// The -mprefer-vector-width option accepts either a positive integer
/// or the string "none".
static void ParseMPreferVectorWidth(const Driver &D, const ArgList &Args,
                                    ArgStringList &CmdArgs) {
  Arg *A = Args.getLastArg(options::OPT_mprefer_vector_width_EQ);
  if (!A)
    return;

  StringRef Value = A->getValue();
  if (Value == "none") {
    CmdArgs.push_back("-mprefer-vector-width=none");
  } else {
    unsigned Width;
    if (Value.getAsInteger(10, Width)) {
      D.Diag(diag::err_drv_invalid_value) << A->getOption().getName() << Value;
      return;
    }
    CmdArgs.push_back(Args.MakeArgString("-mprefer-vector-width=" + Value));
  }
}

static void getWebAssemblyTargetFeatures(const ArgList &Args,
                                         std::vector<StringRef> &Features) {
  handleTargetFeaturesGroup(Args, Features, options::OPT_m_wasm_Features_Group);
}

static void getTargetFeatures(const Driver &D, const llvm::Triple &Triple,
                              const ArgList &Args, ArgStringList &CmdArgs,
                              bool ForAS, bool IsAux = false) {
  std::vector<StringRef> Features;
  switch (Triple.getArch()) {
  default:
    break;
  case llvm::Triple::mips:
  case llvm::Triple::mipsel:
  case llvm::Triple::mips64:
  case llvm::Triple::mips64el:
    mips::getMIPSTargetFeatures(D, Triple, Args, Features);
    break;

  case llvm::Triple::arm:
  case llvm::Triple::armeb:
  case llvm::Triple::thumb:
  case llvm::Triple::thumbeb:
    arm::getARMTargetFeatures(D, Triple, Args, CmdArgs, Features, ForAS);
    break;

  case llvm::Triple::ppc:
  case llvm::Triple::ppc64:
  case llvm::Triple::ppc64le:
    ppc::getPPCTargetFeatures(D, Triple, Args, Features);
    break;
  case llvm::Triple::riscv32:
  case llvm::Triple::riscv64:
    riscv::getRISCVTargetFeatures(D, Triple, Args, Features);
    break;
  case llvm::Triple::systemz:
    systemz::getSystemZTargetFeatures(D, Args, Features);
    break;
  case llvm::Triple::aarch64:
  case llvm::Triple::aarch64_32:
  case llvm::Triple::aarch64_be:
    aarch64::getAArch64TargetFeatures(D, Triple, Args, Features);
    break;
  case llvm::Triple::x86:
  case llvm::Triple::x86_64:
    x86::getX86TargetFeatures(D, Triple, Args, Features);
    break;
  case llvm::Triple::hexagon:
    hexagon::getHexagonTargetFeatures(D, Args, Features);
    break;
  case llvm::Triple::wasm32:
  case llvm::Triple::wasm64:
    getWebAssemblyTargetFeatures(Args, Features);
    break;
  case llvm::Triple::sparc:
  case llvm::Triple::sparcel:
  case llvm::Triple::sparcv9:
    sparc::getSparcTargetFeatures(D, Args, Features);
    break;
  case llvm::Triple::r600:
  case llvm::Triple::amdgcn:
    amdgpu::getAMDGPUTargetFeatures(D, Triple, Args, Features);
    break;
  case llvm::Triple::msp430:
    msp430::getMSP430TargetFeatures(D, Args, Features);
    break;
  case llvm::Triple::ve:
    ve::getVETargetFeatures(D, Args, Features);
  }

  for (auto Feature : unifyTargetFeatures(Features)) {
    CmdArgs.push_back(IsAux ? "-aux-target-feature" : "-target-feature");
    CmdArgs.push_back(Feature.data());
  }
}

static bool
shouldUseExceptionTablesForObjCExceptions(const ObjCRuntime &runtime,
                                          const llvm::Triple &Triple) {
  // We use the zero-cost exception tables for Objective-C if the non-fragile
  // ABI is enabled or when compiling for x86_64 and ARM on Snow Leopard and
  // later.
  if (runtime.isNonFragile())
    return true;

  if (!Triple.isMacOSX())
    return false;

  return (!Triple.isMacOSXVersionLT(10, 5) &&
          (Triple.getArch() == llvm::Triple::x86_64 ||
           Triple.getArch() == llvm::Triple::arm));
}

/// Adds exception related arguments to the driver command arguments. There's a
/// master flag, -fexceptions and also language specific flags to enable/disable
/// C++ and Objective-C exceptions. This makes it possible to for example
/// disable C++ exceptions but enable Objective-C exceptions.
static void addExceptionArgs(const ArgList &Args, types::ID InputType,
                             const ToolChain &TC, bool KernelOrKext,
                             const ObjCRuntime &objcRuntime,
                             ArgStringList &CmdArgs) {
  const llvm::Triple &Triple = TC.getTriple();

  if (KernelOrKext) {
    // -mkernel and -fapple-kext imply no exceptions, so claim exception related
    // arguments now to avoid warnings about unused arguments.
    Args.ClaimAllArgs(options::OPT_fexceptions);
    Args.ClaimAllArgs(options::OPT_fno_exceptions);
    Args.ClaimAllArgs(options::OPT_fobjc_exceptions);
    Args.ClaimAllArgs(options::OPT_fno_objc_exceptions);
    Args.ClaimAllArgs(options::OPT_fcxx_exceptions);
    Args.ClaimAllArgs(options::OPT_fno_cxx_exceptions);
    return;
  }

  // See if the user explicitly enabled exceptions.
  bool EH = Args.hasFlag(options::OPT_fexceptions, options::OPT_fno_exceptions,
                         false);

  // Obj-C exceptions are enabled by default, regardless of -fexceptions. This
  // is not necessarily sensible, but follows GCC.
  if (types::isObjC(InputType) &&
      Args.hasFlag(options::OPT_fobjc_exceptions,
                   options::OPT_fno_objc_exceptions, true)) {
    CmdArgs.push_back("-fobjc-exceptions");

    EH |= shouldUseExceptionTablesForObjCExceptions(objcRuntime, Triple);
  }

  if (types::isCXX(InputType)) {
    // Disable C++ EH by default on XCore and PS4.
    bool CXXExceptionsEnabled =
        Triple.getArch() != llvm::Triple::xcore && !Triple.isPS4CPU();
    Arg *ExceptionArg = Args.getLastArg(
        options::OPT_fcxx_exceptions, options::OPT_fno_cxx_exceptions,
        options::OPT_fexceptions, options::OPT_fno_exceptions);
    if (ExceptionArg)
      CXXExceptionsEnabled =
          ExceptionArg->getOption().matches(options::OPT_fcxx_exceptions) ||
          ExceptionArg->getOption().matches(options::OPT_fexceptions);

    if (CXXExceptionsEnabled) {
      CmdArgs.push_back("-fcxx-exceptions");

      EH = true;
    }
  }

  // OPT_fignore_exceptions means exception could still be thrown,
  // but no clean up or catch would happen in current module.
  // So we do not set EH to false.
  Args.AddLastArg(CmdArgs, options::OPT_fignore_exceptions);

  if (EH)
    CmdArgs.push_back("-fexceptions");
}

static bool ShouldEnableAutolink(const ArgList &Args, const ToolChain &TC,
                                 const JobAction &JA) {
  bool Default = true;
  if (TC.getTriple().isOSDarwin()) {
    // The native darwin assembler doesn't support the linker_option directives,
    // so we disable them if we think the .s file will be passed to it.
    Default = TC.useIntegratedAs();
  }
  // The linker_option directives are intended for host compilation.
  if (JA.isDeviceOffloading(Action::OFK_Cuda) ||
      JA.isDeviceOffloading(Action::OFK_HIP))
    Default = false;
  return Args.hasFlag(options::OPT_fautolink, options::OPT_fno_autolink,
                      Default);
}

static bool ShouldDisableDwarfDirectory(const ArgList &Args,
                                        const ToolChain &TC) {
  bool UseDwarfDirectory =
      Args.hasFlag(options::OPT_fdwarf_directory_asm,
                   options::OPT_fno_dwarf_directory_asm, TC.useIntegratedAs());
  return !UseDwarfDirectory;
}

// Convert an arg of the form "-gN" or "-ggdbN" or one of their aliases
// to the corresponding DebugInfoKind.
static codegenoptions::DebugInfoKind DebugLevelToInfoKind(const Arg &A) {
  assert(A.getOption().matches(options::OPT_gN_Group) &&
         "Not a -g option that specifies a debug-info level");
  if (A.getOption().matches(options::OPT_g0) ||
      A.getOption().matches(options::OPT_ggdb0))
    return codegenoptions::NoDebugInfo;
  if (A.getOption().matches(options::OPT_gline_tables_only) ||
      A.getOption().matches(options::OPT_ggdb1))
    return codegenoptions::DebugLineTablesOnly;
  if (A.getOption().matches(options::OPT_gline_directives_only))
    return codegenoptions::DebugDirectivesOnly;
  return codegenoptions::LimitedDebugInfo;
}

static bool mustUseNonLeafFramePointerForTarget(const llvm::Triple &Triple) {
  switch (Triple.getArch()){
  default:
    return false;
  case llvm::Triple::arm:
  case llvm::Triple::thumb:
    // ARM Darwin targets require a frame pointer to be always present to aid
    // offline debugging via backtraces.
    return Triple.isOSDarwin();
  }
}

static bool useFramePointerForTargetByDefault(const ArgList &Args,
                                              const llvm::Triple &Triple) {
  if (Args.hasArg(options::OPT_pg) && !Args.hasArg(options::OPT_mfentry))
    return true;

  switch (Triple.getArch()) {
  case llvm::Triple::xcore:
  case llvm::Triple::wasm32:
  case llvm::Triple::wasm64:
  case llvm::Triple::msp430:
    // XCore never wants frame pointers, regardless of OS.
    // WebAssembly never wants frame pointers.
    return false;
  case llvm::Triple::ppc:
  case llvm::Triple::ppc64:
  case llvm::Triple::ppc64le:
  case llvm::Triple::riscv32:
  case llvm::Triple::riscv64:
  case llvm::Triple::amdgcn:
  case llvm::Triple::r600:
    return !areOptimizationsEnabled(Args);
  default:
    break;
  }

  if (Triple.isOSNetBSD()) {
    return !areOptimizationsEnabled(Args);
  }

  if (Triple.isOSLinux() || Triple.getOS() == llvm::Triple::CloudABI ||
      Triple.isOSHurd()) {
    switch (Triple.getArch()) {
    // Don't use a frame pointer on linux if optimizing for certain targets.
    case llvm::Triple::arm:
    case llvm::Triple::armeb:
    case llvm::Triple::thumb:
    case llvm::Triple::thumbeb:
      if (Triple.isAndroid())
        return true;
      LLVM_FALLTHROUGH;
    case llvm::Triple::mips64:
    case llvm::Triple::mips64el:
    case llvm::Triple::mips:
    case llvm::Triple::mipsel:
    case llvm::Triple::systemz:
    case llvm::Triple::x86:
    case llvm::Triple::x86_64:
      return !areOptimizationsEnabled(Args);
    default:
      return true;
    }
  }

  if (Triple.isOSWindows()) {
    switch (Triple.getArch()) {
    case llvm::Triple::x86:
      return !areOptimizationsEnabled(Args);
    case llvm::Triple::x86_64:
      return Triple.isOSBinFormatMachO();
    case llvm::Triple::arm:
    case llvm::Triple::thumb:
      // Windows on ARM builds with FPO disabled to aid fast stack walking
      return true;
    default:
      // All other supported Windows ISAs use xdata unwind information, so frame
      // pointers are not generally useful.
      return false;
    }
  }

  return true;
}

static CodeGenOptions::FramePointerKind
getFramePointerKind(const ArgList &Args, const llvm::Triple &Triple) {
  // We have 4 states:
  //
  //  00) leaf retained, non-leaf retained
  //  01) leaf retained, non-leaf omitted (this is invalid)
  //  10) leaf omitted, non-leaf retained
  //      (what -momit-leaf-frame-pointer was designed for)
  //  11) leaf omitted, non-leaf omitted
  //
  //  "omit" options taking precedence over "no-omit" options is the only way
  //  to make 3 valid states representable
  Arg *A = Args.getLastArg(options::OPT_fomit_frame_pointer,
                           options::OPT_fno_omit_frame_pointer);
  bool OmitFP = A && A->getOption().matches(options::OPT_fomit_frame_pointer);
  bool NoOmitFP =
      A && A->getOption().matches(options::OPT_fno_omit_frame_pointer);
  bool OmitLeafFP = Args.hasFlag(options::OPT_momit_leaf_frame_pointer,
                                 options::OPT_mno_omit_leaf_frame_pointer,
                                 Triple.isAArch64() || Triple.isPS4CPU());
  if (NoOmitFP || mustUseNonLeafFramePointerForTarget(Triple) ||
      (!OmitFP && useFramePointerForTargetByDefault(Args, Triple))) {
    if (OmitLeafFP)
      return CodeGenOptions::FramePointerKind::NonLeaf;
    return CodeGenOptions::FramePointerKind::All;
  }
  return CodeGenOptions::FramePointerKind::None;
}

/// Add a CC1 option to specify the debug compilation directory.
static void addDebugCompDirArg(const ArgList &Args, ArgStringList &CmdArgs,
                               const llvm::vfs::FileSystem &VFS) {
  if (Arg *A = Args.getLastArg(options::OPT_fdebug_compilation_dir)) {
    CmdArgs.push_back("-fdebug-compilation-dir");
    CmdArgs.push_back(A->getValue());
  } else if (llvm::ErrorOr<std::string> CWD =
                 VFS.getCurrentWorkingDirectory()) {
    CmdArgs.push_back("-fdebug-compilation-dir");
    CmdArgs.push_back(Args.MakeArgString(*CWD));
  }
}

/// Add a CC1 and CC1AS option to specify the debug file path prefix map.
static void addDebugPrefixMapArg(const Driver &D, const ArgList &Args, ArgStringList &CmdArgs) {
  for (const Arg *A : Args.filtered(options::OPT_ffile_prefix_map_EQ,
                                    options::OPT_fdebug_prefix_map_EQ)) {
    StringRef Map = A->getValue();
    if (Map.find('=') == StringRef::npos)
      D.Diag(diag::err_drv_invalid_argument_to_option)
          << Map << A->getOption().getName();
    else
      CmdArgs.push_back(Args.MakeArgString("-fdebug-prefix-map=" + Map));
    A->claim();
  }
}

/// Add a CC1 and CC1AS option to specify the macro file path prefix map.
static void addMacroPrefixMapArg(const Driver &D, const ArgList &Args,
                                 ArgStringList &CmdArgs) {
  for (const Arg *A : Args.filtered(options::OPT_ffile_prefix_map_EQ,
                                    options::OPT_fmacro_prefix_map_EQ)) {
    StringRef Map = A->getValue();
    if (Map.find('=') == StringRef::npos)
      D.Diag(diag::err_drv_invalid_argument_to_option)
          << Map << A->getOption().getName();
    else
      CmdArgs.push_back(Args.MakeArgString("-fmacro-prefix-map=" + Map));
    A->claim();
  }
}

/// Vectorize at all optimization levels greater than 1 except for -Oz.
/// For -Oz the loop vectorizer is disabled, while the slp vectorizer is
/// enabled.
static bool shouldEnableVectorizerAtOLevel(const ArgList &Args, bool isSlpVec) {
  if (Arg *A = Args.getLastArg(options::OPT_O_Group)) {
    if (A->getOption().matches(options::OPT_O4) ||
        A->getOption().matches(options::OPT_Ofast))
      return true;

    if (A->getOption().matches(options::OPT_O0))
      return false;

    assert(A->getOption().matches(options::OPT_O) && "Must have a -O flag");

    // Vectorize -Os.
    StringRef S(A->getValue());
    if (S == "s")
      return true;

    // Don't vectorize -Oz, unless it's the slp vectorizer.
    if (S == "z")
      return isSlpVec;

    unsigned OptLevel = 0;
    if (S.getAsInteger(10, OptLevel))
      return false;

    return OptLevel > 1;
  }

  return false;
}

/// Add -x lang to \p CmdArgs for \p Input.
static void addDashXForInput(const ArgList &Args, const InputInfo &Input,
                             ArgStringList &CmdArgs) {
  // When using -verify-pch, we don't want to provide the type
  // 'precompiled-header' if it was inferred from the file extension
  if (Args.hasArg(options::OPT_verify_pch) && Input.getType() == types::TY_PCH)
    return;

  CmdArgs.push_back("-x");
  if (Args.hasArg(options::OPT_rewrite_objc))
    CmdArgs.push_back(types::getTypeName(types::TY_PP_ObjCXX));
  else {
    // Map the driver type to the frontend type. This is mostly an identity
    // mapping, except that the distinction between module interface units
    // and other source files does not exist at the frontend layer.
    const char *ClangType;
    switch (Input.getType()) {
    case types::TY_CXXModule:
      ClangType = "c++";
      break;
    case types::TY_PP_CXXModule:
      ClangType = "c++-cpp-output";
      break;
    default:
      ClangType = types::getTypeName(Input.getType());
      break;
    }
    CmdArgs.push_back(ClangType);
  }
}

static void addPGOAndCoverageFlags(const ToolChain &TC, Compilation &C,
                                   const Driver &D, const InputInfo &Output,
                                   const ArgList &Args,
                                   ArgStringList &CmdArgs) {

  auto *PGOGenerateArg = Args.getLastArg(options::OPT_fprofile_generate,
                                         options::OPT_fprofile_generate_EQ,
                                         options::OPT_fno_profile_generate);
  if (PGOGenerateArg &&
      PGOGenerateArg->getOption().matches(options::OPT_fno_profile_generate))
    PGOGenerateArg = nullptr;

  auto *CSPGOGenerateArg = Args.getLastArg(options::OPT_fcs_profile_generate,
                                           options::OPT_fcs_profile_generate_EQ,
                                           options::OPT_fno_profile_generate);
  if (CSPGOGenerateArg &&
      CSPGOGenerateArg->getOption().matches(options::OPT_fno_profile_generate))
    CSPGOGenerateArg = nullptr;

  auto *ProfileGenerateArg = Args.getLastArg(
      options::OPT_fprofile_instr_generate,
      options::OPT_fprofile_instr_generate_EQ,
      options::OPT_fno_profile_instr_generate);
  if (ProfileGenerateArg &&
      ProfileGenerateArg->getOption().matches(
          options::OPT_fno_profile_instr_generate))
    ProfileGenerateArg = nullptr;

  if (PGOGenerateArg && ProfileGenerateArg)
    D.Diag(diag::err_drv_argument_not_allowed_with)
        << PGOGenerateArg->getSpelling() << ProfileGenerateArg->getSpelling();

  auto *ProfileUseArg = getLastProfileUseArg(Args);

  if (PGOGenerateArg && ProfileUseArg)
    D.Diag(diag::err_drv_argument_not_allowed_with)
        << ProfileUseArg->getSpelling() << PGOGenerateArg->getSpelling();

  if (ProfileGenerateArg && ProfileUseArg)
    D.Diag(diag::err_drv_argument_not_allowed_with)
        << ProfileGenerateArg->getSpelling() << ProfileUseArg->getSpelling();

  if (CSPGOGenerateArg && PGOGenerateArg)
    D.Diag(diag::err_drv_argument_not_allowed_with)
        << CSPGOGenerateArg->getSpelling() << PGOGenerateArg->getSpelling();

  if (ProfileGenerateArg) {
    if (ProfileGenerateArg->getOption().matches(
            options::OPT_fprofile_instr_generate_EQ))
      CmdArgs.push_back(Args.MakeArgString(Twine("-fprofile-instrument-path=") +
                                           ProfileGenerateArg->getValue()));
    // The default is to use Clang Instrumentation.
    CmdArgs.push_back("-fprofile-instrument=clang");
    if (TC.getTriple().isWindowsMSVCEnvironment()) {
      // Add dependent lib for clang_rt.profile
      CmdArgs.push_back(Args.MakeArgString(
          "--dependent-lib=" + TC.getCompilerRTBasename(Args, "profile")));
    }
  }

  Arg *PGOGenArg = nullptr;
  if (PGOGenerateArg) {
    assert(!CSPGOGenerateArg);
    PGOGenArg = PGOGenerateArg;
    CmdArgs.push_back("-fprofile-instrument=llvm");
  }
  if (CSPGOGenerateArg) {
    assert(!PGOGenerateArg);
    PGOGenArg = CSPGOGenerateArg;
    CmdArgs.push_back("-fprofile-instrument=csllvm");
  }
  if (PGOGenArg) {
    if (TC.getTriple().isWindowsMSVCEnvironment()) {
      // Add dependent lib for clang_rt.profile
      CmdArgs.push_back(Args.MakeArgString(
          "--dependent-lib=" + TC.getCompilerRTBasename(Args, "profile")));
    }
    if (PGOGenArg->getOption().matches(
            PGOGenerateArg ? options::OPT_fprofile_generate_EQ
                           : options::OPT_fcs_profile_generate_EQ)) {
      SmallString<128> Path(PGOGenArg->getValue());
      llvm::sys::path::append(Path, "default_%m.profraw");
      CmdArgs.push_back(
          Args.MakeArgString(Twine("-fprofile-instrument-path=") + Path));
    }
  }

  if (ProfileUseArg) {
    if (ProfileUseArg->getOption().matches(options::OPT_fprofile_instr_use_EQ))
      CmdArgs.push_back(Args.MakeArgString(
          Twine("-fprofile-instrument-use-path=") + ProfileUseArg->getValue()));
    else if ((ProfileUseArg->getOption().matches(
                  options::OPT_fprofile_use_EQ) ||
              ProfileUseArg->getOption().matches(
                  options::OPT_fprofile_instr_use))) {
      SmallString<128> Path(
          ProfileUseArg->getNumValues() == 0 ? "" : ProfileUseArg->getValue());
      if (Path.empty() || llvm::sys::fs::is_directory(Path))
        llvm::sys::path::append(Path, "default.profdata");
      CmdArgs.push_back(
          Args.MakeArgString(Twine("-fprofile-instrument-use-path=") + Path));
    }
  }

  bool EmitCovNotes = Args.hasFlag(options::OPT_ftest_coverage,
                                   options::OPT_fno_test_coverage, false) ||
                      Args.hasArg(options::OPT_coverage);
  bool EmitCovData = TC.needsGCovInstrumentation(Args);
  if (EmitCovNotes)
    CmdArgs.push_back("-femit-coverage-notes");
  if (EmitCovData)
    CmdArgs.push_back("-femit-coverage-data");

  if (Args.hasFlag(options::OPT_fcoverage_mapping,
                   options::OPT_fno_coverage_mapping, false)) {
    if (!ProfileGenerateArg)
      D.Diag(clang::diag::err_drv_argument_only_allowed_with)
          << "-fcoverage-mapping"
          << "-fprofile-instr-generate";

    CmdArgs.push_back("-fcoverage-mapping");
  }

  if (Args.hasArg(options::OPT_fprofile_exclude_files_EQ)) {
    auto *Arg = Args.getLastArg(options::OPT_fprofile_exclude_files_EQ);
    if (!Args.hasArg(options::OPT_coverage))
      D.Diag(clang::diag::err_drv_argument_only_allowed_with)
          << "-fprofile-exclude-files="
          << "--coverage";

    StringRef v = Arg->getValue();
    CmdArgs.push_back(
        Args.MakeArgString(Twine("-fprofile-exclude-files=" + v)));
  }

  if (Args.hasArg(options::OPT_fprofile_filter_files_EQ)) {
    auto *Arg = Args.getLastArg(options::OPT_fprofile_filter_files_EQ);
    if (!Args.hasArg(options::OPT_coverage))
      D.Diag(clang::diag::err_drv_argument_only_allowed_with)
          << "-fprofile-filter-files="
          << "--coverage";

    StringRef v = Arg->getValue();
    CmdArgs.push_back(Args.MakeArgString(Twine("-fprofile-filter-files=" + v)));
  }

  if (const auto *A = Args.getLastArg(options::OPT_fprofile_update_EQ)) {
    StringRef Val = A->getValue();
    if (Val == "atomic" || Val == "prefer-atomic")
      CmdArgs.push_back("-fprofile-update=atomic");
    else if (Val != "single")
      D.Diag(diag::err_drv_unsupported_option_argument)
          << A->getOption().getName() << Val;
  } else if (TC.getSanitizerArgs().needsTsanRt()) {
    CmdArgs.push_back("-fprofile-update=atomic");
  }

  // Leave -fprofile-dir= an unused argument unless .gcda emission is
  // enabled. To be polite, with '-fprofile-arcs -fno-profile-arcs' consider
  // the flag used. There is no -fno-profile-dir, so the user has no
  // targeted way to suppress the warning.
  Arg *FProfileDir = nullptr;
  if (Args.hasArg(options::OPT_fprofile_arcs) ||
      Args.hasArg(options::OPT_coverage))
    FProfileDir = Args.getLastArg(options::OPT_fprofile_dir);

  // Put the .gcno and .gcda files (if needed) next to the object file or
  // bitcode file in the case of LTO.
  // FIXME: There should be a simpler way to find the object file for this
  // input, and this code probably does the wrong thing for commands that
  // compile and link all at once.
  if ((Args.hasArg(options::OPT_c) || Args.hasArg(options::OPT_S)) &&
      (EmitCovNotes || EmitCovData) && Output.isFilename()) {
    SmallString<128> OutputFilename;
    if (Arg *FinalOutput = C.getArgs().getLastArg(options::OPT__SLASH_Fo))
      OutputFilename = FinalOutput->getValue();
    else if (Arg *FinalOutput = C.getArgs().getLastArg(options::OPT_o))
      OutputFilename = FinalOutput->getValue();
    else
      OutputFilename = llvm::sys::path::filename(Output.getBaseInput());
    SmallString<128> CoverageFilename = OutputFilename;
    if (llvm::sys::path::is_relative(CoverageFilename))
      (void)D.getVFS().makeAbsolute(CoverageFilename);
    llvm::sys::path::replace_extension(CoverageFilename, "gcno");

    CmdArgs.push_back("-coverage-notes-file");
    CmdArgs.push_back(Args.MakeArgString(CoverageFilename));

    if (EmitCovData) {
      if (FProfileDir) {
        CoverageFilename = FProfileDir->getValue();
        llvm::sys::path::append(CoverageFilename, OutputFilename);
      }
      llvm::sys::path::replace_extension(CoverageFilename, "gcda");
      CmdArgs.push_back("-coverage-data-file");
      CmdArgs.push_back(Args.MakeArgString(CoverageFilename));
    }
  }
}

/// Check whether the given input tree contains any compilation actions.
static bool ContainsCompileAction(const Action *A) {
  if (isa<CompileJobAction>(A) || isa<BackendJobAction>(A))
    return true;

  for (const auto &AI : A->inputs())
    if (ContainsCompileAction(AI))
      return true;

  return false;
}

/// Check if -relax-all should be passed to the internal assembler.
/// This is done by default when compiling non-assembler source with -O0.
static bool UseRelaxAll(Compilation &C, const ArgList &Args) {
  bool RelaxDefault = true;

  if (Arg *A = Args.getLastArg(options::OPT_O_Group))
    RelaxDefault = A->getOption().matches(options::OPT_O0);

  if (RelaxDefault) {
    RelaxDefault = false;
    for (const auto &Act : C.getActions()) {
      if (ContainsCompileAction(Act)) {
        RelaxDefault = true;
        break;
      }
    }
  }

  return Args.hasFlag(options::OPT_mrelax_all, options::OPT_mno_relax_all,
                      RelaxDefault);
}

// Extract the integer N from a string spelled "-dwarf-N", returning 0
// on mismatch. The StringRef input (rather than an Arg) allows
// for use by the "-Xassembler" option parser.
static unsigned DwarfVersionNum(StringRef ArgValue) {
  return llvm::StringSwitch<unsigned>(ArgValue)
      .Case("-gdwarf-2", 2)
      .Case("-gdwarf-3", 3)
      .Case("-gdwarf-4", 4)
      .Case("-gdwarf-5", 5)
      .Default(0);
}

static void RenderDebugEnablingArgs(const ArgList &Args, ArgStringList &CmdArgs,
                                    codegenoptions::DebugInfoKind DebugInfoKind,
                                    unsigned DwarfVersion,
                                    llvm::DebuggerKind DebuggerTuning) {
  switch (DebugInfoKind) {
  case codegenoptions::DebugDirectivesOnly:
    CmdArgs.push_back("-debug-info-kind=line-directives-only");
    break;
  case codegenoptions::DebugLineTablesOnly:
    CmdArgs.push_back("-debug-info-kind=line-tables-only");
    break;
  case codegenoptions::DebugInfoConstructor:
    CmdArgs.push_back("-debug-info-kind=constructor");
    break;
  case codegenoptions::LimitedDebugInfo:
    CmdArgs.push_back("-debug-info-kind=limited");
    break;
  case codegenoptions::FullDebugInfo:
    CmdArgs.push_back("-debug-info-kind=standalone");
    break;
  case codegenoptions::UnusedTypeInfo:
    CmdArgs.push_back("-debug-info-kind=unused-types");
    break;
  default:
    break;
  }
  if (DwarfVersion > 0)
    CmdArgs.push_back(
        Args.MakeArgString("-dwarf-version=" + Twine(DwarfVersion)));
  switch (DebuggerTuning) {
  case llvm::DebuggerKind::GDB:
    CmdArgs.push_back("-debugger-tuning=gdb");
    break;
  case llvm::DebuggerKind::LLDB:
    CmdArgs.push_back("-debugger-tuning=lldb");
    break;
  case llvm::DebuggerKind::SCE:
    CmdArgs.push_back("-debugger-tuning=sce");
    break;
  default:
    break;
  }
}

static bool checkDebugInfoOption(const Arg *A, const ArgList &Args,
                                 const Driver &D, const ToolChain &TC) {
  assert(A && "Expected non-nullptr argument.");
  if (TC.supportsDebugInfoOption(A))
    return true;
  D.Diag(diag::warn_drv_unsupported_debug_info_opt_for_target)
      << A->getAsString(Args) << TC.getTripleString();
  return false;
}

static void RenderDebugInfoCompressionArgs(const ArgList &Args,
                                           ArgStringList &CmdArgs,
                                           const Driver &D,
                                           const ToolChain &TC) {
  const Arg *A = Args.getLastArg(options::OPT_gz, options::OPT_gz_EQ);
  if (!A)
    return;
  if (checkDebugInfoOption(A, Args, D, TC)) {
    if (A->getOption().getID() == options::OPT_gz) {
      if (llvm::zlib::isAvailable())
        CmdArgs.push_back("--compress-debug-sections");
      else
        D.Diag(diag::warn_debug_compression_unavailable);
      return;
    }

    StringRef Value = A->getValue();
    if (Value == "none") {
      CmdArgs.push_back("--compress-debug-sections=none");
    } else if (Value == "zlib" || Value == "zlib-gnu") {
      if (llvm::zlib::isAvailable()) {
        CmdArgs.push_back(
            Args.MakeArgString("--compress-debug-sections=" + Twine(Value)));
      } else {
        D.Diag(diag::warn_debug_compression_unavailable);
      }
    } else {
      D.Diag(diag::err_drv_unsupported_option_argument)
          << A->getOption().getName() << Value;
    }
  }
}

static const char *RelocationModelName(llvm::Reloc::Model Model) {
  switch (Model) {
  case llvm::Reloc::Static:
    return "static";
  case llvm::Reloc::PIC_:
    return "pic";
  case llvm::Reloc::DynamicNoPIC:
    return "dynamic-no-pic";
  case llvm::Reloc::ROPI:
    return "ropi";
  case llvm::Reloc::RWPI:
    return "rwpi";
  case llvm::Reloc::ROPI_RWPI:
    return "ropi-rwpi";
  }
  llvm_unreachable("Unknown Reloc::Model kind");
}

void Clang::AddPreprocessingOptions(Compilation &C, const JobAction &JA,
                                    const Driver &D, const ArgList &Args,
                                    ArgStringList &CmdArgs,
                                    const InputInfo &Output,
                                    const InputInfoList &Inputs) const {
  const bool IsIAMCU = getToolChain().getTriple().isOSIAMCU();

  CheckPreprocessingOptions(D, Args);

  Args.AddLastArg(CmdArgs, options::OPT_C);
  Args.AddLastArg(CmdArgs, options::OPT_CC);

  // Handle dependency file generation.
  Arg *ArgM = Args.getLastArg(options::OPT_MM);
  if (!ArgM)
    ArgM = Args.getLastArg(options::OPT_M);
  Arg *ArgMD = Args.getLastArg(options::OPT_MMD);
  if (!ArgMD)
    ArgMD = Args.getLastArg(options::OPT_MD);

  // -M and -MM imply -w.
  if (ArgM)
    CmdArgs.push_back("-w");
  else
    ArgM = ArgMD;

  auto createFPGATempDepFile = [&](const char *&DepFile) {
    // Generate dependency files as temporary. These will be used for the
    // aoc call/bundled during fat object creation
    std::string BaseName(Clang::getBaseInputName(Args, Inputs[0]));
    std::string DepTmpName =
        C.getDriver().GetTemporaryPath(llvm::sys::path::stem(BaseName), "d");
    DepFile = C.addTempFile(C.getArgs().MakeArgString(DepTmpName));
    C.getDriver().addFPGATempDepFile(DepFile, BaseName);
  };

  if (ArgM) {
    // Determine the output location.
    const char *DepFile;
    if (Arg *MF = Args.getLastArg(options::OPT_MF)) {
      DepFile = MF->getValue();
      C.addFailureResultFile(DepFile, &JA);
    } else if (Output.getType() == types::TY_Dependencies) {
      DepFile = Output.getFilename();
    } else if (!ArgMD) {
      DepFile = "-";
    } else if (Args.hasArg(options::OPT_fintelfpga) &&
               JA.isDeviceOffloading(Action::OFK_SYCL)) {
      createFPGATempDepFile(DepFile);
    } else {
      DepFile = getDependencyFileName(Args, Inputs);
      C.addFailureResultFile(DepFile, &JA);
    }
    CmdArgs.push_back("-dependency-file");
    CmdArgs.push_back(DepFile);

    bool HasTarget = false;
    for (const Arg *A : Args.filtered(options::OPT_MT, options::OPT_MQ)) {
      HasTarget = true;
      A->claim();
      if (A->getOption().matches(options::OPT_MT)) {
        A->render(Args, CmdArgs);
      } else {
        CmdArgs.push_back("-MT");
        SmallString<128> Quoted;
        QuoteTarget(A->getValue(), Quoted);
        CmdArgs.push_back(Args.MakeArgString(Quoted));
      }
    }

    // Add a default target if one wasn't specified.
    if (!HasTarget) {
      const char *DepTarget;

      // If user provided -o, that is the dependency target, except
      // when we are only generating a dependency file.
      Arg *OutputOpt = Args.getLastArg(options::OPT_o);
      if (OutputOpt && Output.getType() != types::TY_Dependencies) {
        DepTarget = OutputOpt->getValue();
      } else {
        // Otherwise derive from the base input.
        //
        // FIXME: This should use the computed output file location.
        SmallString<128> P(Inputs[0].getBaseInput());
        llvm::sys::path::replace_extension(P, "o");
        DepTarget = Args.MakeArgString(llvm::sys::path::filename(P));
      }

      CmdArgs.push_back("-MT");
      SmallString<128> Quoted;
      QuoteTarget(DepTarget, Quoted);
      CmdArgs.push_back(Args.MakeArgString(Quoted));
    }

    if (ArgM->getOption().matches(options::OPT_M) ||
        ArgM->getOption().matches(options::OPT_MD))
      CmdArgs.push_back("-sys-header-deps");
    if ((isa<PrecompileJobAction>(JA) &&
         !Args.hasArg(options::OPT_fno_module_file_deps)) ||
        Args.hasArg(options::OPT_fmodule_file_deps))
      CmdArgs.push_back("-module-file-deps");
  }

  if (!ArgM && Args.hasArg(options::OPT_fintelfpga) &&
      JA.isDeviceOffloading(Action::OFK_SYCL)) {
    // No dep generation option was provided, add all of the needed options
    // to ensure a successful dep generation.
    const char *DepFile;
    createFPGATempDepFile(DepFile);
    CmdArgs.push_back("-dependency-file");
    CmdArgs.push_back(DepFile);
    CmdArgs.push_back("-MT");
    SmallString<128> P(Inputs[0].getBaseInput());
    llvm::sys::path::replace_extension(P, "o");
    SmallString<128> Quoted;
    QuoteTarget(llvm::sys::path::filename(P), Quoted);
    CmdArgs.push_back(Args.MakeArgString(Quoted));
  }

  if (Args.hasArg(options::OPT_MG)) {
    if (!ArgM || ArgM->getOption().matches(options::OPT_MD) ||
        ArgM->getOption().matches(options::OPT_MMD))
      D.Diag(diag::err_drv_mg_requires_m_or_mm);
    CmdArgs.push_back("-MG");
  }

  Args.AddLastArg(CmdArgs, options::OPT_MP);
  Args.AddLastArg(CmdArgs, options::OPT_MV);

  // Add offload include arguments specific for CUDA/HIP.  This must happen
  // before we -I or -include anything else, because we must pick up the
  // CUDA/HIP headers from the particular CUDA/ROCm installation, rather than
  // from e.g. /usr/local/include.
  if (JA.isOffloading(Action::OFK_Cuda))
    getToolChain().AddCudaIncludeArgs(Args, CmdArgs);
  if (JA.isOffloading(Action::OFK_HIP))
    getToolChain().AddHIPIncludeArgs(Args, CmdArgs);

  if (JA.isOffloading(Action::OFK_SYCL) ||
      Args.hasArg(options::OPT_fsycl_device_only))
    toolchains::SYCLToolChain::AddSYCLIncludeArgs(D, Args, CmdArgs);

  // If we are offloading to a target via OpenMP we need to include the
  // openmp_wrappers folder which contains alternative system headers.
  if (JA.isDeviceOffloading(Action::OFK_OpenMP) &&
      getToolChain().getTriple().isNVPTX()){
    if (!Args.hasArg(options::OPT_nobuiltininc)) {
      // Add openmp_wrappers/* to our system include path.  This lets us wrap
      // standard library headers.
      SmallString<128> P(D.ResourceDir);
      llvm::sys::path::append(P, "include");
      llvm::sys::path::append(P, "openmp_wrappers");
      CmdArgs.push_back("-internal-isystem");
      CmdArgs.push_back(Args.MakeArgString(P));
    }

    CmdArgs.push_back("-include");
    CmdArgs.push_back("__clang_openmp_device_functions.h");
  }

  // Add -i* options, and automatically translate to
  // -include-pch/-include-pth for transparent PCH support. It's
  // wonky, but we include looking for .gch so we can support seamless
  // replacement into a build system already set up to be generating
  // .gch files.

  if (getToolChain().getDriver().IsCLMode()) {
    const Arg *YcArg = Args.getLastArg(options::OPT__SLASH_Yc);
    const Arg *YuArg = Args.getLastArg(options::OPT__SLASH_Yu);
    if (YcArg && JA.getKind() >= Action::PrecompileJobClass &&
        JA.getKind() <= Action::AssembleJobClass) {
      CmdArgs.push_back(Args.MakeArgString("-building-pch-with-obj"));
      CmdArgs.push_back(Args.MakeArgString("-fpch-instantiate-templates"));
    }
    if (YcArg || YuArg) {
      StringRef ThroughHeader = YcArg ? YcArg->getValue() : YuArg->getValue();
      if (!isa<PrecompileJobAction>(JA)) {
        CmdArgs.push_back("-include-pch");
        CmdArgs.push_back(Args.MakeArgString(D.GetClPchPath(
            C, !ThroughHeader.empty()
                   ? ThroughHeader
                   : llvm::sys::path::filename(Inputs[0].getBaseInput()))));
      }

      if (ThroughHeader.empty()) {
        CmdArgs.push_back(Args.MakeArgString(
            Twine("-pch-through-hdrstop-") + (YcArg ? "create" : "use")));
      } else {
        CmdArgs.push_back(
            Args.MakeArgString(Twine("-pch-through-header=") + ThroughHeader));
      }
    }
  }

  bool RenderedImplicitInclude = false;
  for (const Arg *A : Args.filtered(options::OPT_clang_i_Group)) {
    if (A->getOption().matches(options::OPT_include)) {
      // Handling of gcc-style gch precompiled headers.
      bool IsFirstImplicitInclude = !RenderedImplicitInclude;
      RenderedImplicitInclude = true;

      bool FoundPCH = false;
      SmallString<128> P(A->getValue());
      // We want the files to have a name like foo.h.pch. Add a dummy extension
      // so that replace_extension does the right thing.
      P += ".dummy";
      llvm::sys::path::replace_extension(P, "pch");
      if (llvm::sys::fs::exists(P))
        FoundPCH = true;

      if (!FoundPCH) {
        llvm::sys::path::replace_extension(P, "gch");
        if (llvm::sys::fs::exists(P)) {
          FoundPCH = true;
        }
      }

      if (FoundPCH) {
        if (IsFirstImplicitInclude) {
          A->claim();
          CmdArgs.push_back("-include-pch");
          CmdArgs.push_back(Args.MakeArgString(P));
          continue;
        } else {
          // Ignore the PCH if not first on command line and emit warning.
          D.Diag(diag::warn_drv_pch_not_first_include) << P
                                                       << A->getAsString(Args);
        }
      }
    } else if (A->getOption().matches(options::OPT_isystem_after)) {
      // Handling of paths which must come late.  These entries are handled by
      // the toolchain itself after the resource dir is inserted in the right
      // search order.
      // Do not claim the argument so that the use of the argument does not
      // silently go unnoticed on toolchains which do not honour the option.
      continue;
    } else if (A->getOption().matches(options::OPT_stdlibxx_isystem)) {
      // Translated to -internal-isystem by the driver, no need to pass to cc1.
      continue;
    }

    // Not translated, render as usual.
    A->claim();
    A->render(Args, CmdArgs);
  }

  Args.AddAllArgs(CmdArgs,
                  {options::OPT_D, options::OPT_U, options::OPT_I_Group,
                   options::OPT_F, options::OPT_index_header_map});

  // Add -Wp, and -Xpreprocessor if using the preprocessor.

  // FIXME: There is a very unfortunate problem here, some troubled
  // souls abuse -Wp, to pass preprocessor options in gcc syntax. To
  // really support that we would have to parse and then translate
  // those options. :(
  Args.AddAllArgValues(CmdArgs, options::OPT_Wp_COMMA,
                       options::OPT_Xpreprocessor);

  // -I- is a deprecated GCC feature, reject it.
  if (Arg *A = Args.getLastArg(options::OPT_I_))
    D.Diag(diag::err_drv_I_dash_not_supported) << A->getAsString(Args);

  // If we have a --sysroot, and don't have an explicit -isysroot flag, add an
  // -isysroot to the CC1 invocation.
  StringRef sysroot = C.getSysRoot();
  if (sysroot != "") {
    if (!Args.hasArg(options::OPT_isysroot)) {
      CmdArgs.push_back("-isysroot");
      CmdArgs.push_back(C.getArgs().MakeArgString(sysroot));
    }
  }

  // Parse additional include paths from environment variables.
  // FIXME: We should probably sink the logic for handling these from the
  // frontend into the driver. It will allow deleting 4 otherwise unused flags.
  // CPATH - included following the user specified includes (but prior to
  // builtin and standard includes).
  addDirectoryList(Args, CmdArgs, "-I", "CPATH");
  // C_INCLUDE_PATH - system includes enabled when compiling C.
  addDirectoryList(Args, CmdArgs, "-c-isystem", "C_INCLUDE_PATH");
  // CPLUS_INCLUDE_PATH - system includes enabled when compiling C++.
  addDirectoryList(Args, CmdArgs, "-cxx-isystem", "CPLUS_INCLUDE_PATH");
  // OBJC_INCLUDE_PATH - system includes enabled when compiling ObjC.
  addDirectoryList(Args, CmdArgs, "-objc-isystem", "OBJC_INCLUDE_PATH");
  // OBJCPLUS_INCLUDE_PATH - system includes enabled when compiling ObjC++.
  addDirectoryList(Args, CmdArgs, "-objcxx-isystem", "OBJCPLUS_INCLUDE_PATH");

  // While adding the include arguments, we also attempt to retrieve the
  // arguments of related offloading toolchains or arguments that are specific
  // of an offloading programming model.

  // Add C++ include arguments, if needed.
  if (types::isCXX(Inputs[0].getType())) {
    bool HasStdlibxxIsystem = Args.hasArg(options::OPT_stdlibxx_isystem);
    forAllAssociatedToolChains(
        C, JA, getToolChain(),
        [&Args, &CmdArgs, HasStdlibxxIsystem](const ToolChain &TC) {
          HasStdlibxxIsystem ? TC.AddClangCXXStdlibIsystemArgs(Args, CmdArgs)
                             : TC.AddClangCXXStdlibIncludeArgs(Args, CmdArgs);
        });
  }

  // Add system include arguments for all targets but IAMCU.
  if (!IsIAMCU)
    forAllAssociatedToolChains(C, JA, getToolChain(),
                               [&Args, &CmdArgs](const ToolChain &TC) {
                                 TC.AddClangSystemIncludeArgs(Args, CmdArgs);
                               });
  else {
    // For IAMCU add special include arguments.
    getToolChain().AddIAMCUIncludeArgs(Args, CmdArgs);
  }

  addMacroPrefixMapArg(D, Args, CmdArgs);
}

// FIXME: Move to target hook.
static bool isSignedCharDefault(const llvm::Triple &Triple) {
  switch (Triple.getArch()) {
  default:
    return true;

  case llvm::Triple::aarch64:
  case llvm::Triple::aarch64_32:
  case llvm::Triple::aarch64_be:
  case llvm::Triple::arm:
  case llvm::Triple::armeb:
  case llvm::Triple::thumb:
  case llvm::Triple::thumbeb:
    if (Triple.isOSDarwin() || Triple.isOSWindows())
      return true;
    return false;

  case llvm::Triple::ppc:
  case llvm::Triple::ppc64:
    if (Triple.isOSDarwin())
      return true;
    return false;

  case llvm::Triple::hexagon:
  case llvm::Triple::ppc64le:
  case llvm::Triple::riscv32:
  case llvm::Triple::riscv64:
  case llvm::Triple::systemz:
  case llvm::Triple::xcore:
    return false;
  }
}

static bool hasMultipleInvocations(const llvm::Triple &Triple,
                                   const ArgList &Args) {
  // Supported only on Darwin where we invoke the compiler multiple times
  // followed by an invocation to lipo.
  if (!Triple.isOSDarwin())
    return false;
  // If more than one "-arch <arch>" is specified, we're targeting multiple
  // architectures resulting in a fat binary.
  return Args.getAllArgValues(options::OPT_arch).size() > 1;
}

static bool checkRemarksOptions(const Driver &D, const ArgList &Args,
                                const llvm::Triple &Triple) {
  // When enabling remarks, we need to error if:
  // * The remark file is specified but we're targeting multiple architectures,
  // which means more than one remark file is being generated.
  bool hasMultipleInvocations = ::hasMultipleInvocations(Triple, Args);
  bool hasExplicitOutputFile =
      Args.getLastArg(options::OPT_foptimization_record_file_EQ);
  if (hasMultipleInvocations && hasExplicitOutputFile) {
    D.Diag(diag::err_drv_invalid_output_with_multiple_archs)
        << "-foptimization-record-file";
    return false;
  }
  return true;
}

static void renderRemarksOptions(const ArgList &Args, ArgStringList &CmdArgs,
                                 const llvm::Triple &Triple,
                                 const InputInfo &Input,
                                 const InputInfo &Output, const JobAction &JA) {
  StringRef Format = "yaml";
  if (const Arg *A = Args.getLastArg(options::OPT_fsave_optimization_record_EQ))
    Format = A->getValue();

  CmdArgs.push_back("-opt-record-file");

  const Arg *A = Args.getLastArg(options::OPT_foptimization_record_file_EQ);
  if (A) {
    CmdArgs.push_back(A->getValue());
  } else {
    bool hasMultipleArchs =
        Triple.isOSDarwin() && // Only supported on Darwin platforms.
        Args.getAllArgValues(options::OPT_arch).size() > 1;

    SmallString<128> F;

    if (Args.hasArg(options::OPT_c) || Args.hasArg(options::OPT_S)) {
      if (Arg *FinalOutput = Args.getLastArg(options::OPT_o))
        F = FinalOutput->getValue();
    } else {
      if (Format != "yaml" && // For YAML, keep the original behavior.
          Triple.isOSDarwin() && // Enable this only on darwin, since it's the only platform supporting .dSYM bundles.
          Output.isFilename())
        F = Output.getFilename();
    }

    if (F.empty()) {
      // Use the input filename.
      F = llvm::sys::path::stem(Input.getBaseInput());

      // If we're compiling for an offload architecture (i.e. a CUDA device),
      // we need to make the file name for the device compilation different
      // from the host compilation.
      if (!JA.isDeviceOffloading(Action::OFK_None) &&
          !JA.isDeviceOffloading(Action::OFK_Host)) {
        llvm::sys::path::replace_extension(F, "");
        F += Action::GetOffloadingFileNamePrefix(JA.getOffloadingDeviceKind(),
                                                 Triple.normalize());
        F += "-";
        F += JA.getOffloadingArch();
      }
    }

    // If we're having more than one "-arch", we should name the files
    // differently so that every cc1 invocation writes to a different file.
    // We're doing that by appending "-<arch>" with "<arch>" being the arch
    // name from the triple.
    if (hasMultipleArchs) {
      // First, remember the extension.
      SmallString<64> OldExtension = llvm::sys::path::extension(F);
      // then, remove it.
      llvm::sys::path::replace_extension(F, "");
      // attach -<arch> to it.
      F += "-";
      F += Triple.getArchName();
      // put back the extension.
      llvm::sys::path::replace_extension(F, OldExtension);
    }

    SmallString<32> Extension;
    Extension += "opt.";
    Extension += Format;

    llvm::sys::path::replace_extension(F, Extension);
    CmdArgs.push_back(Args.MakeArgString(F));
  }

  if (const Arg *A =
          Args.getLastArg(options::OPT_foptimization_record_passes_EQ)) {
    CmdArgs.push_back("-opt-record-passes");
    CmdArgs.push_back(A->getValue());
  }

  if (!Format.empty()) {
    CmdArgs.push_back("-opt-record-format");
    CmdArgs.push_back(Format.data());
  }
}

namespace {
void RenderARMABI(const llvm::Triple &Triple, const ArgList &Args,
                  ArgStringList &CmdArgs) {
  // Select the ABI to use.
  // FIXME: Support -meabi.
  // FIXME: Parts of this are duplicated in the backend, unify this somehow.
  const char *ABIName = nullptr;
  if (Arg *A = Args.getLastArg(options::OPT_mabi_EQ)) {
    ABIName = A->getValue();
  } else {
    std::string CPU = getCPUName(Args, Triple, /*FromAs*/ false);
    ABIName = llvm::ARM::computeDefaultTargetABI(Triple, CPU).data();
  }

  CmdArgs.push_back("-target-abi");
  CmdArgs.push_back(ABIName);
}
}

void Clang::AddARMTargetArgs(const llvm::Triple &Triple, const ArgList &Args,
                             ArgStringList &CmdArgs, bool KernelOrKext) const {
  RenderARMABI(Triple, Args, CmdArgs);

  // Determine floating point ABI from the options & target defaults.
  arm::FloatABI ABI = arm::getARMFloatABI(getToolChain(), Args);
  if (ABI == arm::FloatABI::Soft) {
    // Floating point operations and argument passing are soft.
    // FIXME: This changes CPP defines, we need -target-soft-float.
    CmdArgs.push_back("-msoft-float");
    CmdArgs.push_back("-mfloat-abi");
    CmdArgs.push_back("soft");
  } else if (ABI == arm::FloatABI::SoftFP) {
    // Floating point operations are hard, but argument passing is soft.
    CmdArgs.push_back("-mfloat-abi");
    CmdArgs.push_back("soft");
  } else {
    // Floating point operations and argument passing are hard.
    assert(ABI == arm::FloatABI::Hard && "Invalid float abi!");
    CmdArgs.push_back("-mfloat-abi");
    CmdArgs.push_back("hard");
  }

  // Forward the -mglobal-merge option for explicit control over the pass.
  if (Arg *A = Args.getLastArg(options::OPT_mglobal_merge,
                               options::OPT_mno_global_merge)) {
    CmdArgs.push_back("-mllvm");
    if (A->getOption().matches(options::OPT_mno_global_merge))
      CmdArgs.push_back("-arm-global-merge=false");
    else
      CmdArgs.push_back("-arm-global-merge=true");
  }

  if (!Args.hasFlag(options::OPT_mimplicit_float,
                    options::OPT_mno_implicit_float, true))
    CmdArgs.push_back("-no-implicit-float");

  if (Args.getLastArg(options::OPT_mcmse))
    CmdArgs.push_back("-mcmse");
}

void Clang::RenderTargetOptions(const llvm::Triple &EffectiveTriple,
                                const ArgList &Args, bool KernelOrKext,
                                ArgStringList &CmdArgs) const {
  const ToolChain &TC = getToolChain();

  // Add the target features
  getTargetFeatures(TC.getDriver(), EffectiveTriple, Args, CmdArgs, false);

  // Add target specific flags.
  switch (TC.getArch()) {
  default:
    break;

  case llvm::Triple::arm:
  case llvm::Triple::armeb:
  case llvm::Triple::thumb:
  case llvm::Triple::thumbeb:
    // Use the effective triple, which takes into account the deployment target.
    AddARMTargetArgs(EffectiveTriple, Args, CmdArgs, KernelOrKext);
    CmdArgs.push_back("-fallow-half-arguments-and-returns");
    break;

  case llvm::Triple::aarch64:
  case llvm::Triple::aarch64_32:
  case llvm::Triple::aarch64_be:
    AddAArch64TargetArgs(Args, CmdArgs);
    CmdArgs.push_back("-fallow-half-arguments-and-returns");
    break;

  case llvm::Triple::mips:
  case llvm::Triple::mipsel:
  case llvm::Triple::mips64:
  case llvm::Triple::mips64el:
    AddMIPSTargetArgs(Args, CmdArgs);
    break;

  case llvm::Triple::ppc:
  case llvm::Triple::ppc64:
  case llvm::Triple::ppc64le:
    AddPPCTargetArgs(Args, CmdArgs);
    break;

  case llvm::Triple::riscv32:
  case llvm::Triple::riscv64:
    AddRISCVTargetArgs(Args, CmdArgs);
    break;

  case llvm::Triple::sparc:
  case llvm::Triple::sparcel:
  case llvm::Triple::sparcv9:
    AddSparcTargetArgs(Args, CmdArgs);
    break;

  case llvm::Triple::systemz:
    AddSystemZTargetArgs(Args, CmdArgs);
    break;

  case llvm::Triple::x86:
  case llvm::Triple::x86_64:
    AddX86TargetArgs(Args, CmdArgs);
    break;

  case llvm::Triple::lanai:
    AddLanaiTargetArgs(Args, CmdArgs);
    break;

  case llvm::Triple::hexagon:
    AddHexagonTargetArgs(Args, CmdArgs);
    break;

  case llvm::Triple::wasm32:
  case llvm::Triple::wasm64:
    AddWebAssemblyTargetArgs(Args, CmdArgs);
    break;

  case llvm::Triple::ve:
    AddVETargetArgs(Args, CmdArgs);
    break;
  }
}

namespace {
void RenderAArch64ABI(const llvm::Triple &Triple, const ArgList &Args,
                      ArgStringList &CmdArgs) {
  const char *ABIName = nullptr;
  if (Arg *A = Args.getLastArg(options::OPT_mabi_EQ))
    ABIName = A->getValue();
  else if (Triple.isOSDarwin())
    ABIName = "darwinpcs";
  else
    ABIName = "aapcs";

  CmdArgs.push_back("-target-abi");
  CmdArgs.push_back(ABIName);
}
}

void Clang::AddAArch64TargetArgs(const ArgList &Args,
                                 ArgStringList &CmdArgs) const {
  const llvm::Triple &Triple = getToolChain().getEffectiveTriple();

  if (!Args.hasFlag(options::OPT_mred_zone, options::OPT_mno_red_zone, true) ||
      Args.hasArg(options::OPT_mkernel) ||
      Args.hasArg(options::OPT_fapple_kext))
    CmdArgs.push_back("-disable-red-zone");

  if (!Args.hasFlag(options::OPT_mimplicit_float,
                    options::OPT_mno_implicit_float, true))
    CmdArgs.push_back("-no-implicit-float");

  RenderAArch64ABI(Triple, Args, CmdArgs);

  if (Arg *A = Args.getLastArg(options::OPT_mfix_cortex_a53_835769,
                               options::OPT_mno_fix_cortex_a53_835769)) {
    CmdArgs.push_back("-mllvm");
    if (A->getOption().matches(options::OPT_mfix_cortex_a53_835769))
      CmdArgs.push_back("-aarch64-fix-cortex-a53-835769=1");
    else
      CmdArgs.push_back("-aarch64-fix-cortex-a53-835769=0");
  } else if (Triple.isAndroid()) {
    // Enabled A53 errata (835769) workaround by default on android
    CmdArgs.push_back("-mllvm");
    CmdArgs.push_back("-aarch64-fix-cortex-a53-835769=1");
  }

  // Forward the -mglobal-merge option for explicit control over the pass.
  if (Arg *A = Args.getLastArg(options::OPT_mglobal_merge,
                               options::OPT_mno_global_merge)) {
    CmdArgs.push_back("-mllvm");
    if (A->getOption().matches(options::OPT_mno_global_merge))
      CmdArgs.push_back("-aarch64-enable-global-merge=false");
    else
      CmdArgs.push_back("-aarch64-enable-global-merge=true");
  }

  // Enable/disable return address signing and indirect branch targets.
  if (Arg *A = Args.getLastArg(options::OPT_msign_return_address_EQ,
                               options::OPT_mbranch_protection_EQ)) {

    const Driver &D = getToolChain().getDriver();

    StringRef Scope, Key;
    bool IndirectBranches;

    if (A->getOption().matches(options::OPT_msign_return_address_EQ)) {
      Scope = A->getValue();
      if (!Scope.equals("none") && !Scope.equals("non-leaf") &&
          !Scope.equals("all"))
        D.Diag(diag::err_invalid_branch_protection)
            << Scope << A->getAsString(Args);
      Key = "a_key";
      IndirectBranches = false;
    } else {
      StringRef Err;
      llvm::AArch64::ParsedBranchProtection PBP;
      if (!llvm::AArch64::parseBranchProtection(A->getValue(), PBP, Err))
        D.Diag(diag::err_invalid_branch_protection)
            << Err << A->getAsString(Args);
      Scope = PBP.Scope;
      Key = PBP.Key;
      IndirectBranches = PBP.BranchTargetEnforcement;
    }

    CmdArgs.push_back(
        Args.MakeArgString(Twine("-msign-return-address=") + Scope));
    CmdArgs.push_back(
        Args.MakeArgString(Twine("-msign-return-address-key=") + Key));
    if (IndirectBranches)
      CmdArgs.push_back("-mbranch-target-enforce");
  }

  // Handle -msve_vector_bits=<bits>
  if (Arg *A = Args.getLastArg(options::OPT_msve_vector_bits_EQ)) {
    StringRef Val = A->getValue();
    const Driver &D = getToolChain().getDriver();
    if (Val.equals("128") || Val.equals("256") || Val.equals("512") ||
        Val.equals("1024") || Val.equals("2048"))
      CmdArgs.push_back(
          Args.MakeArgString(llvm::Twine("-msve-vector-bits=") + Val));
    // Silently drop requests for vector-length agnostic code as it's implied.
    else if (!Val.equals("scalable"))
      // Handle the unsupported values passed to msve-vector-bits.
      D.Diag(diag::err_drv_unsupported_option_argument)
          << A->getOption().getName() << Val;
  }
}

void Clang::AddMIPSTargetArgs(const ArgList &Args,
                              ArgStringList &CmdArgs) const {
  const Driver &D = getToolChain().getDriver();
  StringRef CPUName;
  StringRef ABIName;
  const llvm::Triple &Triple = getToolChain().getTriple();
  mips::getMipsCPUAndABI(Args, Triple, CPUName, ABIName);

  CmdArgs.push_back("-target-abi");
  CmdArgs.push_back(ABIName.data());

  mips::FloatABI ABI = mips::getMipsFloatABI(D, Args, Triple);
  if (ABI == mips::FloatABI::Soft) {
    // Floating point operations and argument passing are soft.
    CmdArgs.push_back("-msoft-float");
    CmdArgs.push_back("-mfloat-abi");
    CmdArgs.push_back("soft");
  } else {
    // Floating point operations and argument passing are hard.
    assert(ABI == mips::FloatABI::Hard && "Invalid float abi!");
    CmdArgs.push_back("-mfloat-abi");
    CmdArgs.push_back("hard");
  }

  if (Arg *A = Args.getLastArg(options::OPT_mldc1_sdc1,
                               options::OPT_mno_ldc1_sdc1)) {
    if (A->getOption().matches(options::OPT_mno_ldc1_sdc1)) {
      CmdArgs.push_back("-mllvm");
      CmdArgs.push_back("-mno-ldc1-sdc1");
    }
  }

  if (Arg *A = Args.getLastArg(options::OPT_mcheck_zero_division,
                               options::OPT_mno_check_zero_division)) {
    if (A->getOption().matches(options::OPT_mno_check_zero_division)) {
      CmdArgs.push_back("-mllvm");
      CmdArgs.push_back("-mno-check-zero-division");
    }
  }

  if (Arg *A = Args.getLastArg(options::OPT_G)) {
    StringRef v = A->getValue();
    CmdArgs.push_back("-mllvm");
    CmdArgs.push_back(Args.MakeArgString("-mips-ssection-threshold=" + v));
    A->claim();
  }

  Arg *GPOpt = Args.getLastArg(options::OPT_mgpopt, options::OPT_mno_gpopt);
  Arg *ABICalls =
      Args.getLastArg(options::OPT_mabicalls, options::OPT_mno_abicalls);

  // -mabicalls is the default for many MIPS environments, even with -fno-pic.
  // -mgpopt is the default for static, -fno-pic environments but these two
  // options conflict. We want to be certain that -mno-abicalls -mgpopt is
  // the only case where -mllvm -mgpopt is passed.
  // NOTE: We need a warning here or in the backend to warn when -mgpopt is
  //       passed explicitly when compiling something with -mabicalls
  //       (implictly) in affect. Currently the warning is in the backend.
  //
  // When the ABI in use is  N64, we also need to determine the PIC mode that
  // is in use, as -fno-pic for N64 implies -mno-abicalls.
  bool NoABICalls =
      ABICalls && ABICalls->getOption().matches(options::OPT_mno_abicalls);

  llvm::Reloc::Model RelocationModel;
  unsigned PICLevel;
  bool IsPIE;
  std::tie(RelocationModel, PICLevel, IsPIE) =
      ParsePICArgs(getToolChain(), Args);

  NoABICalls = NoABICalls ||
               (RelocationModel == llvm::Reloc::Static && ABIName == "n64");

  bool WantGPOpt = GPOpt && GPOpt->getOption().matches(options::OPT_mgpopt);
  // We quietly ignore -mno-gpopt as the backend defaults to -mno-gpopt.
  if (NoABICalls && (!GPOpt || WantGPOpt)) {
    CmdArgs.push_back("-mllvm");
    CmdArgs.push_back("-mgpopt");

    Arg *LocalSData = Args.getLastArg(options::OPT_mlocal_sdata,
                                      options::OPT_mno_local_sdata);
    Arg *ExternSData = Args.getLastArg(options::OPT_mextern_sdata,
                                       options::OPT_mno_extern_sdata);
    Arg *EmbeddedData = Args.getLastArg(options::OPT_membedded_data,
                                        options::OPT_mno_embedded_data);
    if (LocalSData) {
      CmdArgs.push_back("-mllvm");
      if (LocalSData->getOption().matches(options::OPT_mlocal_sdata)) {
        CmdArgs.push_back("-mlocal-sdata=1");
      } else {
        CmdArgs.push_back("-mlocal-sdata=0");
      }
      LocalSData->claim();
    }

    if (ExternSData) {
      CmdArgs.push_back("-mllvm");
      if (ExternSData->getOption().matches(options::OPT_mextern_sdata)) {
        CmdArgs.push_back("-mextern-sdata=1");
      } else {
        CmdArgs.push_back("-mextern-sdata=0");
      }
      ExternSData->claim();
    }

    if (EmbeddedData) {
      CmdArgs.push_back("-mllvm");
      if (EmbeddedData->getOption().matches(options::OPT_membedded_data)) {
        CmdArgs.push_back("-membedded-data=1");
      } else {
        CmdArgs.push_back("-membedded-data=0");
      }
      EmbeddedData->claim();
    }

  } else if ((!ABICalls || (!NoABICalls && ABICalls)) && WantGPOpt)
    D.Diag(diag::warn_drv_unsupported_gpopt) << (ABICalls ? 0 : 1);

  if (GPOpt)
    GPOpt->claim();

  if (Arg *A = Args.getLastArg(options::OPT_mcompact_branches_EQ)) {
    StringRef Val = StringRef(A->getValue());
    if (mips::hasCompactBranches(CPUName)) {
      if (Val == "never" || Val == "always" || Val == "optimal") {
        CmdArgs.push_back("-mllvm");
        CmdArgs.push_back(Args.MakeArgString("-mips-compact-branches=" + Val));
      } else
        D.Diag(diag::err_drv_unsupported_option_argument)
            << A->getOption().getName() << Val;
    } else
      D.Diag(diag::warn_target_unsupported_compact_branches) << CPUName;
  }

  if (Arg *A = Args.getLastArg(options::OPT_mrelax_pic_calls,
                               options::OPT_mno_relax_pic_calls)) {
    if (A->getOption().matches(options::OPT_mno_relax_pic_calls)) {
      CmdArgs.push_back("-mllvm");
      CmdArgs.push_back("-mips-jalr-reloc=0");
    }
  }
}

void Clang::AddPPCTargetArgs(const ArgList &Args,
                             ArgStringList &CmdArgs) const {
  // Select the ABI to use.
  const char *ABIName = nullptr;
  const llvm::Triple &T = getToolChain().getTriple();
  if (T.isOSBinFormatELF()) {
    switch (getToolChain().getArch()) {
    case llvm::Triple::ppc64: {
      if ((T.isOSFreeBSD() && T.getOSMajorVersion() >= 13) ||
          T.isOSOpenBSD() || T.isMusl())
        ABIName = "elfv2";
      else
        ABIName = "elfv1";
      break;
    }
    case llvm::Triple::ppc64le:
      ABIName = "elfv2";
      break;
    default:
      break;
    }
  }

  bool IEEELongDouble = false;
  for (const Arg *A : Args.filtered(options::OPT_mabi_EQ)) {
    StringRef V = A->getValue();
    if (V == "ieeelongdouble")
      IEEELongDouble = true;
    else if (V == "ibmlongdouble")
      IEEELongDouble = false;
    else if (V != "altivec")
      // The ppc64 linux abis are all "altivec" abis by default. Accept and ignore
      // the option if given as we don't have backend support for any targets
      // that don't use the altivec abi.
      ABIName = A->getValue();
  }
  if (IEEELongDouble)
    CmdArgs.push_back("-mabi=ieeelongdouble");

  ppc::FloatABI FloatABI =
      ppc::getPPCFloatABI(getToolChain().getDriver(), Args);

  if (FloatABI == ppc::FloatABI::Soft) {
    // Floating point operations and argument passing are soft.
    CmdArgs.push_back("-msoft-float");
    CmdArgs.push_back("-mfloat-abi");
    CmdArgs.push_back("soft");
  } else {
    // Floating point operations and argument passing are hard.
    assert(FloatABI == ppc::FloatABI::Hard && "Invalid float abi!");
    CmdArgs.push_back("-mfloat-abi");
    CmdArgs.push_back("hard");
  }

  if (ABIName) {
    CmdArgs.push_back("-target-abi");
    CmdArgs.push_back(ABIName);
  }
}

static void SetRISCVSmallDataLimit(const ToolChain &TC, const ArgList &Args,
                                   ArgStringList &CmdArgs) {
  const Driver &D = TC.getDriver();
  const llvm::Triple &Triple = TC.getTriple();
  // Default small data limitation is eight.
  const char *SmallDataLimit = "8";
  // Get small data limitation.
  if (Args.getLastArg(options::OPT_shared, options::OPT_fpic,
                      options::OPT_fPIC)) {
    // Not support linker relaxation for PIC.
    SmallDataLimit = "0";
    if (Args.hasArg(options::OPT_G)) {
      D.Diag(diag::warn_drv_unsupported_sdata);
    }
  } else if (Args.getLastArgValue(options::OPT_mcmodel_EQ)
                 .equals_lower("large") &&
             (Triple.getArch() == llvm::Triple::riscv64)) {
    // Not support linker relaxation for RV64 with large code model.
    SmallDataLimit = "0";
    if (Args.hasArg(options::OPT_G)) {
      D.Diag(diag::warn_drv_unsupported_sdata);
    }
  } else if (Arg *A = Args.getLastArg(options::OPT_G)) {
    SmallDataLimit = A->getValue();
  }
  // Forward the -msmall-data-limit= option.
  CmdArgs.push_back("-msmall-data-limit");
  CmdArgs.push_back(SmallDataLimit);
}

void Clang::AddRISCVTargetArgs(const ArgList &Args,
                               ArgStringList &CmdArgs) const {
  const llvm::Triple &Triple = getToolChain().getTriple();
  StringRef ABIName = riscv::getRISCVABI(Args, Triple);

  CmdArgs.push_back("-target-abi");
  CmdArgs.push_back(ABIName.data());

  SetRISCVSmallDataLimit(getToolChain(), Args, CmdArgs);
}

void Clang::AddSparcTargetArgs(const ArgList &Args,
                               ArgStringList &CmdArgs) const {
  sparc::FloatABI FloatABI =
      sparc::getSparcFloatABI(getToolChain().getDriver(), Args);

  if (FloatABI == sparc::FloatABI::Soft) {
    // Floating point operations and argument passing are soft.
    CmdArgs.push_back("-msoft-float");
    CmdArgs.push_back("-mfloat-abi");
    CmdArgs.push_back("soft");
  } else {
    // Floating point operations and argument passing are hard.
    assert(FloatABI == sparc::FloatABI::Hard && "Invalid float abi!");
    CmdArgs.push_back("-mfloat-abi");
    CmdArgs.push_back("hard");
  }
}

void Clang::AddSystemZTargetArgs(const ArgList &Args,
                                 ArgStringList &CmdArgs) const {
  bool HasBackchain = Args.hasFlag(options::OPT_mbackchain,
                                   options::OPT_mno_backchain, false);
  bool HasPackedStack = Args.hasFlag(options::OPT_mpacked_stack,
                                     options::OPT_mno_packed_stack, false);
  systemz::FloatABI FloatABI =
      systemz::getSystemZFloatABI(getToolChain().getDriver(), Args);
  bool HasSoftFloat = (FloatABI == systemz::FloatABI::Soft);
  if (HasBackchain && HasPackedStack && !HasSoftFloat) {
    const Driver &D = getToolChain().getDriver();
    D.Diag(diag::err_drv_unsupported_opt)
      << "-mpacked-stack -mbackchain -mhard-float";
  }
  if (HasBackchain)
    CmdArgs.push_back("-mbackchain");
  if (HasPackedStack)
    CmdArgs.push_back("-mpacked-stack");
  if (HasSoftFloat) {
    // Floating point operations and argument passing are soft.
    CmdArgs.push_back("-msoft-float");
    CmdArgs.push_back("-mfloat-abi");
    CmdArgs.push_back("soft");
  }
}

void Clang::AddX86TargetArgs(const ArgList &Args,
                             ArgStringList &CmdArgs) const {
  const Driver &D = getToolChain().getDriver();
  addX86AlignBranchArgs(D, Args, CmdArgs, /*IsLTO=*/false);

  if (!Args.hasFlag(options::OPT_mred_zone, options::OPT_mno_red_zone, true) ||
      Args.hasArg(options::OPT_mkernel) ||
      Args.hasArg(options::OPT_fapple_kext))
    CmdArgs.push_back("-disable-red-zone");

  if (!Args.hasFlag(options::OPT_mtls_direct_seg_refs,
                    options::OPT_mno_tls_direct_seg_refs, true))
    CmdArgs.push_back("-mno-tls-direct-seg-refs");

  // Default to avoid implicit floating-point for kernel/kext code, but allow
  // that to be overridden with -mno-soft-float.
  bool NoImplicitFloat = (Args.hasArg(options::OPT_mkernel) ||
                          Args.hasArg(options::OPT_fapple_kext));
  if (Arg *A = Args.getLastArg(
          options::OPT_msoft_float, options::OPT_mno_soft_float,
          options::OPT_mimplicit_float, options::OPT_mno_implicit_float)) {
    const Option &O = A->getOption();
    NoImplicitFloat = (O.matches(options::OPT_mno_implicit_float) ||
                       O.matches(options::OPT_msoft_float));
  }
  if (NoImplicitFloat)
    CmdArgs.push_back("-no-implicit-float");

  if (Arg *A = Args.getLastArg(options::OPT_masm_EQ)) {
    StringRef Value = A->getValue();
    if (Value == "intel" || Value == "att") {
      CmdArgs.push_back("-mllvm");
      CmdArgs.push_back(Args.MakeArgString("-x86-asm-syntax=" + Value));
    } else {
      D.Diag(diag::err_drv_unsupported_option_argument)
          << A->getOption().getName() << Value;
    }
  } else if (D.IsCLMode()) {
    CmdArgs.push_back("-mllvm");
    CmdArgs.push_back("-x86-asm-syntax=intel");
  }

  // Set flags to support MCU ABI.
  if (Args.hasFlag(options::OPT_miamcu, options::OPT_mno_iamcu, false)) {
    CmdArgs.push_back("-mfloat-abi");
    CmdArgs.push_back("soft");
    CmdArgs.push_back("-mstack-alignment=4");
  }

  // Handle -mtune.

  // Default to "generic" unless -march is present or targetting the PS4.
  std::string TuneCPU;
  if (!Args.hasArg(clang::driver::options::OPT_march_EQ) &&
      !getToolChain().getTriple().isPS4CPU())
    TuneCPU = "generic";

  // Override based on -mtune.
  if (const Arg *A = Args.getLastArg(clang::driver::options::OPT_mtune_EQ)) {
    StringRef Name = A->getValue();

    if (Name == "native") {
      Name = llvm::sys::getHostCPUName();
      if (!Name.empty())
        TuneCPU = std::string(Name);
    } else
      TuneCPU = std::string(Name);
  }

  if (!TuneCPU.empty()) {
    CmdArgs.push_back("-tune-cpu");
    CmdArgs.push_back(Args.MakeArgString(TuneCPU));
  }
}

void Clang::AddHexagonTargetArgs(const ArgList &Args,
                                 ArgStringList &CmdArgs) const {
  CmdArgs.push_back("-mqdsp6-compat");
  CmdArgs.push_back("-Wreturn-type");

  if (auto G = toolchains::HexagonToolChain::getSmallDataThreshold(Args)) {
    CmdArgs.push_back("-mllvm");
    CmdArgs.push_back(Args.MakeArgString("-hexagon-small-data-threshold=" +
                                         Twine(G.getValue())));
  }

  if (!Args.hasArg(options::OPT_fno_short_enums))
    CmdArgs.push_back("-fshort-enums");
  if (Args.getLastArg(options::OPT_mieee_rnd_near)) {
    CmdArgs.push_back("-mllvm");
    CmdArgs.push_back("-enable-hexagon-ieee-rnd-near");
  }
  CmdArgs.push_back("-mllvm");
  CmdArgs.push_back("-machine-sink-split=0");
}

void Clang::AddLanaiTargetArgs(const ArgList &Args,
                               ArgStringList &CmdArgs) const {
  if (Arg *A = Args.getLastArg(options::OPT_mcpu_EQ)) {
    StringRef CPUName = A->getValue();

    CmdArgs.push_back("-target-cpu");
    CmdArgs.push_back(Args.MakeArgString(CPUName));
  }
  if (Arg *A = Args.getLastArg(options::OPT_mregparm_EQ)) {
    StringRef Value = A->getValue();
    // Only support mregparm=4 to support old usage. Report error for all other
    // cases.
    int Mregparm;
    if (Value.getAsInteger(10, Mregparm)) {
      if (Mregparm != 4) {
        getToolChain().getDriver().Diag(
            diag::err_drv_unsupported_option_argument)
            << A->getOption().getName() << Value;
      }
    }
  }
}

void Clang::AddWebAssemblyTargetArgs(const ArgList &Args,
                                     ArgStringList &CmdArgs) const {
  // Default to "hidden" visibility.
  if (!Args.hasArg(options::OPT_fvisibility_EQ,
                   options::OPT_fvisibility_ms_compat)) {
    CmdArgs.push_back("-fvisibility");
    CmdArgs.push_back("hidden");
  }
}

void Clang::AddVETargetArgs(const ArgList &Args, ArgStringList &CmdArgs) const {
  // Floating point operations and argument passing are hard.
  CmdArgs.push_back("-mfloat-abi");
  CmdArgs.push_back("hard");
}

void Clang::DumpCompilationDatabase(Compilation &C, StringRef Filename,
                                    StringRef Target, const InputInfo &Output,
                                    const InputInfo &Input, const ArgList &Args) const {
  // If this is a dry run, do not create the compilation database file.
  if (C.getArgs().hasArg(options::OPT__HASH_HASH_HASH))
    return;

  using llvm::yaml::escape;
  const Driver &D = getToolChain().getDriver();

  if (!CompilationDatabase) {
    std::error_code EC;
    auto File = std::make_unique<llvm::raw_fd_ostream>(Filename, EC,
                                                        llvm::sys::fs::OF_Text);
    if (EC) {
      D.Diag(clang::diag::err_drv_compilationdatabase) << Filename
                                                       << EC.message();
      return;
    }
    CompilationDatabase = std::move(File);
  }
  auto &CDB = *CompilationDatabase;
  auto CWD = D.getVFS().getCurrentWorkingDirectory();
  if (!CWD)
    CWD = ".";
  CDB << "{ \"directory\": \"" << escape(*CWD) << "\"";
  CDB << ", \"file\": \"" << escape(Input.getFilename()) << "\"";
  CDB << ", \"output\": \"" << escape(Output.getFilename()) << "\"";
  CDB << ", \"arguments\": [\"" << escape(D.ClangExecutable) << "\"";
  SmallString<128> Buf;
  Buf = "-x";
  Buf += types::getTypeName(Input.getType());
  CDB << ", \"" << escape(Buf) << "\"";
  if (!D.SysRoot.empty() && !Args.hasArg(options::OPT__sysroot_EQ)) {
    Buf = "--sysroot=";
    Buf += D.SysRoot;
    CDB << ", \"" << escape(Buf) << "\"";
  }
  CDB << ", \"" << escape(Input.getFilename()) << "\"";
  for (auto &A: Args) {
    auto &O = A->getOption();
    // Skip language selection, which is positional.
    if (O.getID() == options::OPT_x)
      continue;
    // Skip writing dependency output and the compilation database itself.
    if (O.getGroup().isValid() && O.getGroup().getID() == options::OPT_M_Group)
      continue;
    if (O.getID() == options::OPT_gen_cdb_fragment_path)
      continue;
    // Skip inputs.
    if (O.getKind() == Option::InputClass)
      continue;
    // All other arguments are quoted and appended.
    ArgStringList ASL;
    A->render(Args, ASL);
    for (auto &it: ASL)
      CDB << ", \"" << escape(it) << "\"";
  }
  Buf = "--target=";
  Buf += Target;
  CDB << ", \"" << escape(Buf) << "\"]},\n";
}

void Clang::DumpCompilationDatabaseFragmentToDir(
    StringRef Dir, Compilation &C, StringRef Target, const InputInfo &Output,
    const InputInfo &Input, const llvm::opt::ArgList &Args) const {
  // If this is a dry run, do not create the compilation database file.
  if (C.getArgs().hasArg(options::OPT__HASH_HASH_HASH))
    return;

  if (CompilationDatabase)
    DumpCompilationDatabase(C, "", Target, Output, Input, Args);

  SmallString<256> Path = Dir;
  const auto &Driver = C.getDriver();
  Driver.getVFS().makeAbsolute(Path);
  auto Err = llvm::sys::fs::create_directory(Path, /*IgnoreExisting=*/true);
  if (Err) {
    Driver.Diag(diag::err_drv_compilationdatabase) << Dir << Err.message();
    return;
  }

  llvm::sys::path::append(
      Path,
      Twine(llvm::sys::path::filename(Input.getFilename())) + ".%%%%.json");
  int FD;
  SmallString<256> TempPath;
  Err = llvm::sys::fs::createUniqueFile(Path, FD, TempPath);
  if (Err) {
    Driver.Diag(diag::err_drv_compilationdatabase) << Path << Err.message();
    return;
  }
  CompilationDatabase =
      std::make_unique<llvm::raw_fd_ostream>(FD, /*shouldClose=*/true);
  DumpCompilationDatabase(C, "", Target, Output, Input, Args);
}

static void CollectArgsForIntegratedAssembler(Compilation &C,
                                              const ArgList &Args,
                                              ArgStringList &CmdArgs,
                                              const Driver &D) {
  if (UseRelaxAll(C, Args))
    CmdArgs.push_back("-mrelax-all");

  // Only default to -mincremental-linker-compatible if we think we are
  // targeting the MSVC linker.
  bool DefaultIncrementalLinkerCompatible =
      C.getDefaultToolChain().getTriple().isWindowsMSVCEnvironment();
  if (Args.hasFlag(options::OPT_mincremental_linker_compatible,
                   options::OPT_mno_incremental_linker_compatible,
                   DefaultIncrementalLinkerCompatible))
    CmdArgs.push_back("-mincremental-linker-compatible");

  switch (C.getDefaultToolChain().getArch()) {
  case llvm::Triple::arm:
  case llvm::Triple::armeb:
  case llvm::Triple::thumb:
  case llvm::Triple::thumbeb:
    if (Arg *A = Args.getLastArg(options::OPT_mimplicit_it_EQ)) {
      StringRef Value = A->getValue();
      if (Value == "always" || Value == "never" || Value == "arm" ||
          Value == "thumb") {
        CmdArgs.push_back("-mllvm");
        CmdArgs.push_back(Args.MakeArgString("-arm-implicit-it=" + Value));
      } else {
        D.Diag(diag::err_drv_unsupported_option_argument)
            << A->getOption().getName() << Value;
      }
    }
    break;
  default:
    break;
  }

  // If you add more args here, also add them to the block below that
  // starts with "// If CollectArgsForIntegratedAssembler() isn't called below".

  // When passing -I arguments to the assembler we sometimes need to
  // unconditionally take the next argument.  For example, when parsing
  // '-Wa,-I -Wa,foo' we need to accept the -Wa,foo arg after seeing the
  // -Wa,-I arg and when parsing '-Wa,-I,foo' we need to accept the 'foo'
  // arg after parsing the '-I' arg.
  bool TakeNextArg = false;

  bool UseRelaxRelocations = C.getDefaultToolChain().useRelaxRelocations();
  bool UseNoExecStack = C.getDefaultToolChain().isNoExecStackDefault();
  const char *MipsTargetFeature = nullptr;
  for (const Arg *A :
       Args.filtered(options::OPT_Wa_COMMA, options::OPT_Xassembler)) {
    A->claim();

    for (StringRef Value : A->getValues()) {
      if (TakeNextArg) {
        CmdArgs.push_back(Value.data());
        TakeNextArg = false;
        continue;
      }

      if (C.getDefaultToolChain().getTriple().isOSBinFormatCOFF() &&
          Value == "-mbig-obj")
        continue; // LLVM handles bigobj automatically

      switch (C.getDefaultToolChain().getArch()) {
      default:
        break;
      case llvm::Triple::thumb:
      case llvm::Triple::thumbeb:
      case llvm::Triple::arm:
      case llvm::Triple::armeb:
        if (Value == "-mthumb")
          // -mthumb has already been processed in ComputeLLVMTriple()
          // recognize but skip over here.
          continue;
        break;
      case llvm::Triple::mips:
      case llvm::Triple::mipsel:
      case llvm::Triple::mips64:
      case llvm::Triple::mips64el:
        if (Value == "--trap") {
          CmdArgs.push_back("-target-feature");
          CmdArgs.push_back("+use-tcc-in-div");
          continue;
        }
        if (Value == "--break") {
          CmdArgs.push_back("-target-feature");
          CmdArgs.push_back("-use-tcc-in-div");
          continue;
        }
        if (Value.startswith("-msoft-float")) {
          CmdArgs.push_back("-target-feature");
          CmdArgs.push_back("+soft-float");
          continue;
        }
        if (Value.startswith("-mhard-float")) {
          CmdArgs.push_back("-target-feature");
          CmdArgs.push_back("-soft-float");
          continue;
        }

        MipsTargetFeature = llvm::StringSwitch<const char *>(Value)
                                .Case("-mips1", "+mips1")
                                .Case("-mips2", "+mips2")
                                .Case("-mips3", "+mips3")
                                .Case("-mips4", "+mips4")
                                .Case("-mips5", "+mips5")
                                .Case("-mips32", "+mips32")
                                .Case("-mips32r2", "+mips32r2")
                                .Case("-mips32r3", "+mips32r3")
                                .Case("-mips32r5", "+mips32r5")
                                .Case("-mips32r6", "+mips32r6")
                                .Case("-mips64", "+mips64")
                                .Case("-mips64r2", "+mips64r2")
                                .Case("-mips64r3", "+mips64r3")
                                .Case("-mips64r5", "+mips64r5")
                                .Case("-mips64r6", "+mips64r6")
                                .Default(nullptr);
        if (MipsTargetFeature)
          continue;
      }

      if (Value == "-force_cpusubtype_ALL") {
        // Do nothing, this is the default and we don't support anything else.
      } else if (Value == "-L") {
        CmdArgs.push_back("-msave-temp-labels");
      } else if (Value == "--fatal-warnings") {
        CmdArgs.push_back("-massembler-fatal-warnings");
      } else if (Value == "--no-warn" || Value == "-W") {
        CmdArgs.push_back("-massembler-no-warn");
      } else if (Value == "--noexecstack") {
        UseNoExecStack = true;
      } else if (Value.startswith("-compress-debug-sections") ||
                 Value.startswith("--compress-debug-sections") ||
                 Value == "-nocompress-debug-sections" ||
                 Value == "--nocompress-debug-sections") {
        CmdArgs.push_back(Value.data());
      } else if (Value == "-mrelax-relocations=yes" ||
                 Value == "--mrelax-relocations=yes") {
        UseRelaxRelocations = true;
      } else if (Value == "-mrelax-relocations=no" ||
                 Value == "--mrelax-relocations=no") {
        UseRelaxRelocations = false;
      } else if (Value.startswith("-I")) {
        CmdArgs.push_back(Value.data());
        // We need to consume the next argument if the current arg is a plain
        // -I. The next arg will be the include directory.
        if (Value == "-I")
          TakeNextArg = true;
      } else if (Value.startswith("-gdwarf-")) {
        // "-gdwarf-N" options are not cc1as options.
        unsigned DwarfVersion = DwarfVersionNum(Value);
        if (DwarfVersion == 0) { // Send it onward, and let cc1as complain.
          CmdArgs.push_back(Value.data());
        } else {
          RenderDebugEnablingArgs(Args, CmdArgs,
                                  codegenoptions::LimitedDebugInfo,
                                  DwarfVersion, llvm::DebuggerKind::Default);
        }
      } else if (Value.startswith("-mcpu") || Value.startswith("-mfpu") ||
                 Value.startswith("-mhwdiv") || Value.startswith("-march")) {
        // Do nothing, we'll validate it later.
      } else if (Value == "-defsym") {
          if (A->getNumValues() != 2) {
            D.Diag(diag::err_drv_defsym_invalid_format) << Value;
            break;
          }
          const char *S = A->getValue(1);
          auto Pair = StringRef(S).split('=');
          auto Sym = Pair.first;
          auto SVal = Pair.second;

          if (Sym.empty() || SVal.empty()) {
            D.Diag(diag::err_drv_defsym_invalid_format) << S;
            break;
          }
          int64_t IVal;
          if (SVal.getAsInteger(0, IVal)) {
            D.Diag(diag::err_drv_defsym_invalid_symval) << SVal;
            break;
          }
          CmdArgs.push_back(Value.data());
          TakeNextArg = true;
      } else if (Value == "-fdebug-compilation-dir") {
        CmdArgs.push_back("-fdebug-compilation-dir");
        TakeNextArg = true;
      } else if (Value.consume_front("-fdebug-compilation-dir=")) {
        // The flag is a -Wa / -Xassembler argument and Options doesn't
        // parse the argument, so this isn't automatically aliased to
        // -fdebug-compilation-dir (without '=') here.
        CmdArgs.push_back("-fdebug-compilation-dir");
        CmdArgs.push_back(Value.data());
      } else {
        D.Diag(diag::err_drv_unsupported_option_argument)
            << A->getOption().getName() << Value;
      }
    }
  }
  if (UseRelaxRelocations)
    CmdArgs.push_back("--mrelax-relocations");
  if (UseNoExecStack)
    CmdArgs.push_back("-mnoexecstack");
  if (MipsTargetFeature != nullptr) {
    CmdArgs.push_back("-target-feature");
    CmdArgs.push_back(MipsTargetFeature);
  }

  // forward -fembed-bitcode to assmebler
  if (C.getDriver().embedBitcodeEnabled() ||
      C.getDriver().embedBitcodeMarkerOnly())
    Args.AddLastArg(CmdArgs, options::OPT_fembed_bitcode_EQ);
}

static void RenderFloatingPointOptions(const ToolChain &TC, const Driver &D,
                                       bool OFastEnabled, const ArgList &Args,
                                       ArgStringList &CmdArgs,
                                       const JobAction &JA) {
  // Handle various floating point optimization flags, mapping them to the
  // appropriate LLVM code generation flags. This is complicated by several
  // "umbrella" flags, so we do this by stepping through the flags incrementally
  // adjusting what we think is enabled/disabled, then at the end setting the
  // LLVM flags based on the final state.
  bool HonorINFs = true;
  bool HonorNaNs = true;
  // -fmath-errno is the default on some platforms, e.g. BSD-derived OSes.
  bool MathErrno = TC.IsMathErrnoDefault();
  bool AssociativeMath = false;
  bool ReciprocalMath = false;
  bool SignedZeros = true;
  bool TrappingMath = false; // Implemented via -ffp-exception-behavior
  bool TrappingMathPresent = false; // Is trapping-math in args, and not
                                    // overriden by ffp-exception-behavior?
  bool RoundingFPMath = false;
  bool RoundingMathPresent = false; // Is rounding-math in args?
  // -ffp-model values: strict, fast, precise
  StringRef FPModel = "";
  // -ffp-exception-behavior options: strict, maytrap, ignore
  StringRef FPExceptionBehavior = "";
  const llvm::DenormalMode DefaultDenormalFPMath =
      TC.getDefaultDenormalModeForType(Args, JA);
  const llvm::DenormalMode DefaultDenormalFP32Math =
      TC.getDefaultDenormalModeForType(Args, JA, &llvm::APFloat::IEEEsingle());

  llvm::DenormalMode DenormalFPMath = DefaultDenormalFPMath;
  llvm::DenormalMode DenormalFP32Math = DefaultDenormalFP32Math;
  StringRef FPContract = "";
  bool StrictFPModel = false;


  if (const Arg *A = Args.getLastArg(options::OPT_flimited_precision_EQ)) {
    CmdArgs.push_back("-mlimit-float-precision");
    CmdArgs.push_back(A->getValue());
  }

  for (const Arg *A : Args) {
    auto optID = A->getOption().getID();
    bool PreciseFPModel = false;
    switch (optID) {
    default:
      break;
    case options::OPT_ffp_model_EQ: {
      // If -ffp-model= is seen, reset to fno-fast-math
      HonorINFs = true;
      HonorNaNs = true;
      // Turning *off* -ffast-math restores the toolchain default.
      MathErrno = TC.IsMathErrnoDefault();
      AssociativeMath = false;
      ReciprocalMath = false;
      SignedZeros = true;
      // -fno_fast_math restores default denormal and fpcontract handling
      FPContract = "";
      DenormalFPMath = llvm::DenormalMode::getIEEE();

      // FIXME: The target may have picked a non-IEEE default mode here based on
      // -cl-denorms-are-zero. Should the target consider -fp-model interaction?
      DenormalFP32Math = llvm::DenormalMode::getIEEE();

      StringRef Val = A->getValue();
      if (OFastEnabled && !Val.equals("fast")) {
          // Only -ffp-model=fast is compatible with OFast, ignore.
        D.Diag(clang::diag::warn_drv_overriding_flag_option)
          << Args.MakeArgString("-ffp-model=" + Val)
          << "-Ofast";
        break;
      }
      StrictFPModel = false;
      PreciseFPModel = true;
      // ffp-model= is a Driver option, it is entirely rewritten into more
      // granular options before being passed into cc1.
      // Use the gcc option in the switch below.
      if (!FPModel.empty() && !FPModel.equals(Val)) {
        D.Diag(clang::diag::warn_drv_overriding_flag_option)
          << Args.MakeArgString("-ffp-model=" + FPModel)
          << Args.MakeArgString("-ffp-model=" + Val);
        FPContract = "";
      }
      if (Val.equals("fast")) {
        optID = options::OPT_ffast_math;
        FPModel = Val;
        FPContract = "fast";
      } else if (Val.equals("precise")) {
        optID = options::OPT_ffp_contract;
        FPModel = Val;
        FPContract = "fast";
        PreciseFPModel = true;
      } else if (Val.equals("strict")) {
        StrictFPModel = true;
        optID = options::OPT_frounding_math;
        FPExceptionBehavior = "strict";
        FPModel = Val;
        FPContract = "off";
        TrappingMath = true;
      } else
        D.Diag(diag::err_drv_unsupported_option_argument)
            << A->getOption().getName() << Val;
      break;
      }
    }

    switch (optID) {
    // If this isn't an FP option skip the claim below
    default: continue;

    // Options controlling individual features
    case options::OPT_fhonor_infinities:    HonorINFs = true;         break;
    case options::OPT_fno_honor_infinities: HonorINFs = false;        break;
    case options::OPT_fhonor_nans:          HonorNaNs = true;         break;
    case options::OPT_fno_honor_nans:       HonorNaNs = false;        break;
    case options::OPT_fmath_errno:          MathErrno = true;         break;
    case options::OPT_fno_math_errno:       MathErrno = false;        break;
    case options::OPT_fassociative_math:    AssociativeMath = true;   break;
    case options::OPT_fno_associative_math: AssociativeMath = false;  break;
    case options::OPT_freciprocal_math:     ReciprocalMath = true;    break;
    case options::OPT_fno_reciprocal_math:  ReciprocalMath = false;   break;
    case options::OPT_fsigned_zeros:        SignedZeros = true;       break;
    case options::OPT_fno_signed_zeros:     SignedZeros = false;      break;
    case options::OPT_ftrapping_math:
      if (!TrappingMathPresent && !FPExceptionBehavior.empty() &&
          !FPExceptionBehavior.equals("strict"))
        // Warn that previous value of option is overridden.
        D.Diag(clang::diag::warn_drv_overriding_flag_option)
          << Args.MakeArgString("-ffp-exception-behavior=" + FPExceptionBehavior)
          << "-ftrapping-math";
      TrappingMath = true;
      TrappingMathPresent = true;
      FPExceptionBehavior = "strict";
      break;
    case options::OPT_fno_trapping_math:
      if (!TrappingMathPresent && !FPExceptionBehavior.empty() &&
          !FPExceptionBehavior.equals("ignore"))
        // Warn that previous value of option is overridden.
        D.Diag(clang::diag::warn_drv_overriding_flag_option)
          << Args.MakeArgString("-ffp-exception-behavior=" + FPExceptionBehavior)
          << "-fno-trapping-math";
      TrappingMath = false;
      TrappingMathPresent = true;
      FPExceptionBehavior = "ignore";
      break;

    case options::OPT_frounding_math:
      RoundingFPMath = true;
      RoundingMathPresent = true;
      break;

    case options::OPT_fno_rounding_math:
      RoundingFPMath = false;
      RoundingMathPresent = false;
      break;

    case options::OPT_fdenormal_fp_math_EQ:
      DenormalFPMath = llvm::parseDenormalFPAttribute(A->getValue());
      if (!DenormalFPMath.isValid()) {
        D.Diag(diag::err_drv_invalid_value)
            << A->getAsString(Args) << A->getValue();
      }
      break;

    case options::OPT_fdenormal_fp_math_f32_EQ:
      DenormalFP32Math = llvm::parseDenormalFPAttribute(A->getValue());
      if (!DenormalFP32Math.isValid()) {
        D.Diag(diag::err_drv_invalid_value)
            << A->getAsString(Args) << A->getValue();
      }
      break;

    // Validate and pass through -ffp-contract option.
    case options::OPT_ffp_contract: {
      StringRef Val = A->getValue();
      if (PreciseFPModel) {
        // -ffp-model=precise enables ffp-contract=fast as a side effect
        // the FPContract value has already been set to a string literal
        // and the Val string isn't a pertinent value.
        ;
      } else if (Val.equals("fast") || Val.equals("on") || Val.equals("off"))
        FPContract = Val;
      else
        D.Diag(diag::err_drv_unsupported_option_argument)
           << A->getOption().getName() << Val;
      break;
    }

    // Validate and pass through -ffp-model option.
    case options::OPT_ffp_model_EQ:
      // This should only occur in the error case
      // since the optID has been replaced by a more granular
      // floating point option.
      break;

    // Validate and pass through -ffp-exception-behavior option.
    case options::OPT_ffp_exception_behavior_EQ: {
      StringRef Val = A->getValue();
      if (!TrappingMathPresent && !FPExceptionBehavior.empty() &&
          !FPExceptionBehavior.equals(Val))
        // Warn that previous value of option is overridden.
        D.Diag(clang::diag::warn_drv_overriding_flag_option)
          << Args.MakeArgString("-ffp-exception-behavior=" + FPExceptionBehavior)
          << Args.MakeArgString("-ffp-exception-behavior=" + Val);
      TrappingMath = TrappingMathPresent = false;
      if (Val.equals("ignore") || Val.equals("maytrap"))
        FPExceptionBehavior = Val;
      else if (Val.equals("strict")) {
        FPExceptionBehavior = Val;
        TrappingMath = TrappingMathPresent = true;
      } else
        D.Diag(diag::err_drv_unsupported_option_argument)
            << A->getOption().getName() << Val;
      break;
    }

    case options::OPT_ffinite_math_only:
      HonorINFs = false;
      HonorNaNs = false;
      break;
    case options::OPT_fno_finite_math_only:
      HonorINFs = true;
      HonorNaNs = true;
      break;

    case options::OPT_funsafe_math_optimizations:
      AssociativeMath = true;
      ReciprocalMath = true;
      SignedZeros = false;
      TrappingMath = false;
      FPExceptionBehavior = "";
      break;
    case options::OPT_fno_unsafe_math_optimizations:
      AssociativeMath = false;
      ReciprocalMath = false;
      SignedZeros = true;
      TrappingMath = true;
      FPExceptionBehavior = "strict";

      // The target may have opted to flush by default, so force IEEE.
      DenormalFPMath = llvm::DenormalMode::getIEEE();
      DenormalFP32Math = llvm::DenormalMode::getIEEE();
      break;

    case options::OPT_Ofast:
      // If -Ofast is the optimization level, then -ffast-math should be enabled
      if (!OFastEnabled)
        continue;
      LLVM_FALLTHROUGH;
    case options::OPT_ffast_math:
      HonorINFs = false;
      HonorNaNs = false;
      MathErrno = false;
      AssociativeMath = true;
      ReciprocalMath = true;
      SignedZeros = false;
      TrappingMath = false;
      RoundingFPMath = false;
      // If fast-math is set then set the fp-contract mode to fast.
      FPContract = "fast";
      break;
    case options::OPT_fno_fast_math:
      HonorINFs = true;
      HonorNaNs = true;
      // Turning on -ffast-math (with either flag) removes the need for
      // MathErrno. However, turning *off* -ffast-math merely restores the
      // toolchain default (which may be false).
      MathErrno = TC.IsMathErrnoDefault();
      AssociativeMath = false;
      ReciprocalMath = false;
      SignedZeros = true;
      TrappingMath = false;
      RoundingFPMath = false;
      // -fno_fast_math restores default denormal and fpcontract handling
      DenormalFPMath = DefaultDenormalFPMath;
      DenormalFP32Math = llvm::DenormalMode::getIEEE();
      FPContract = "";
      break;
    }
    if (StrictFPModel) {
      // If -ffp-model=strict has been specified on command line but
      // subsequent options conflict then emit warning diagnostic.
      if (HonorINFs && HonorNaNs &&
        !AssociativeMath && !ReciprocalMath &&
        SignedZeros && TrappingMath && RoundingFPMath &&
        (FPContract.equals("off") || FPContract.empty()) &&
        DenormalFPMath == llvm::DenormalMode::getIEEE() &&
        DenormalFP32Math == llvm::DenormalMode::getIEEE())
        // OK: Current Arg doesn't conflict with -ffp-model=strict
        ;
      else {
        StrictFPModel = false;
        FPModel = "";
        D.Diag(clang::diag::warn_drv_overriding_flag_option)
            << "-ffp-model=strict" <<
            ((A->getNumValues() == 0) ?  A->getSpelling()
            : Args.MakeArgString(A->getSpelling() + A->getValue()));
      }
    }

    // If we handled this option claim it
    A->claim();
  }

  if (!HonorINFs)
    CmdArgs.push_back("-menable-no-infs");

  if (!HonorNaNs)
    CmdArgs.push_back("-menable-no-nans");

  if (MathErrno)
    CmdArgs.push_back("-fmath-errno");

  if (!MathErrno && AssociativeMath && ReciprocalMath && !SignedZeros &&
      !TrappingMath)
    CmdArgs.push_back("-menable-unsafe-fp-math");

  if (!SignedZeros)
    CmdArgs.push_back("-fno-signed-zeros");

  if (AssociativeMath && !SignedZeros && !TrappingMath)
    CmdArgs.push_back("-mreassociate");

  if (ReciprocalMath)
    CmdArgs.push_back("-freciprocal-math");

  if (TrappingMath) {
    // FP Exception Behavior is also set to strict
    assert(FPExceptionBehavior.equals("strict"));
    CmdArgs.push_back("-ftrapping-math");
  } else if (TrappingMathPresent)
    CmdArgs.push_back("-fno-trapping-math");

  // The default is IEEE.
  if (DenormalFPMath != llvm::DenormalMode::getIEEE()) {
    llvm::SmallString<64> DenormFlag;
    llvm::raw_svector_ostream ArgStr(DenormFlag);
    ArgStr << "-fdenormal-fp-math=" << DenormalFPMath;
    CmdArgs.push_back(Args.MakeArgString(ArgStr.str()));
  }

  // Add f32 specific denormal mode flag if it's different.
  if (DenormalFP32Math != DenormalFPMath) {
    llvm::SmallString<64> DenormFlag;
    llvm::raw_svector_ostream ArgStr(DenormFlag);
    ArgStr << "-fdenormal-fp-math-f32=" << DenormalFP32Math;
    CmdArgs.push_back(Args.MakeArgString(ArgStr.str()));
  }

  if (!FPContract.empty())
    CmdArgs.push_back(Args.MakeArgString("-ffp-contract=" + FPContract));

  if (!RoundingFPMath)
    CmdArgs.push_back(Args.MakeArgString("-fno-rounding-math"));

  if (RoundingFPMath && RoundingMathPresent)
    CmdArgs.push_back(Args.MakeArgString("-frounding-math"));

  if (!FPExceptionBehavior.empty())
    CmdArgs.push_back(Args.MakeArgString("-ffp-exception-behavior=" +
                      FPExceptionBehavior));

  ParseMRecip(D, Args, CmdArgs);

  // -ffast-math enables the __FAST_MATH__ preprocessor macro, but check for the
  // individual features enabled by -ffast-math instead of the option itself as
  // that's consistent with gcc's behaviour.
  if (!HonorINFs && !HonorNaNs && !MathErrno && AssociativeMath &&
      ReciprocalMath && !SignedZeros && !TrappingMath && !RoundingFPMath) {
    CmdArgs.push_back("-ffast-math");
    if (FPModel.equals("fast")) {
      if (FPContract.equals("fast"))
        // All set, do nothing.
        ;
      else if (FPContract.empty())
        // Enable -ffp-contract=fast
        CmdArgs.push_back(Args.MakeArgString("-ffp-contract=fast"));
      else
        D.Diag(clang::diag::warn_drv_overriding_flag_option)
          << "-ffp-model=fast"
          << Args.MakeArgString("-ffp-contract=" + FPContract);
    }
  }

  // Handle __FINITE_MATH_ONLY__ similarly.
  if (!HonorINFs && !HonorNaNs)
    CmdArgs.push_back("-ffinite-math-only");

  if (const Arg *A = Args.getLastArg(options::OPT_mfpmath_EQ)) {
    CmdArgs.push_back("-mfpmath");
    CmdArgs.push_back(A->getValue());
  }

  // Disable a codegen optimization for floating-point casts.
  if (Args.hasFlag(options::OPT_fno_strict_float_cast_overflow,
                   options::OPT_fstrict_float_cast_overflow, false))
    CmdArgs.push_back("-fno-strict-float-cast-overflow");
}

static void RenderAnalyzerOptions(const ArgList &Args, ArgStringList &CmdArgs,
                                  const llvm::Triple &Triple,
                                  const InputInfo &Input) {
  // Enable region store model by default.
  CmdArgs.push_back("-analyzer-store=region");

  // Treat blocks as analysis entry points.
  CmdArgs.push_back("-analyzer-opt-analyze-nested-blocks");

  // Add default argument set.
  if (!Args.hasArg(options::OPT__analyzer_no_default_checks)) {
    CmdArgs.push_back("-analyzer-checker=core");
    CmdArgs.push_back("-analyzer-checker=apiModeling");

    if (!Triple.isWindowsMSVCEnvironment()) {
      CmdArgs.push_back("-analyzer-checker=unix");
    } else {
      // Enable "unix" checkers that also work on Windows.
      CmdArgs.push_back("-analyzer-checker=unix.API");
      CmdArgs.push_back("-analyzer-checker=unix.Malloc");
      CmdArgs.push_back("-analyzer-checker=unix.MallocSizeof");
      CmdArgs.push_back("-analyzer-checker=unix.MismatchedDeallocator");
      CmdArgs.push_back("-analyzer-checker=unix.cstring.BadSizeArg");
      CmdArgs.push_back("-analyzer-checker=unix.cstring.NullArg");
    }

    // Disable some unix checkers for PS4.
    if (Triple.isPS4CPU()) {
      CmdArgs.push_back("-analyzer-disable-checker=unix.API");
      CmdArgs.push_back("-analyzer-disable-checker=unix.Vfork");
    }

    if (Triple.isOSDarwin()) {
      CmdArgs.push_back("-analyzer-checker=osx");
      CmdArgs.push_back(
          "-analyzer-checker=security.insecureAPI.decodeValueOfObjCType");
    }
    else if (Triple.isOSFuchsia())
      CmdArgs.push_back("-analyzer-checker=fuchsia");

    CmdArgs.push_back("-analyzer-checker=deadcode");

    if (types::isCXX(Input.getType()))
      CmdArgs.push_back("-analyzer-checker=cplusplus");

    if (!Triple.isPS4CPU()) {
      CmdArgs.push_back("-analyzer-checker=security.insecureAPI.UncheckedReturn");
      CmdArgs.push_back("-analyzer-checker=security.insecureAPI.getpw");
      CmdArgs.push_back("-analyzer-checker=security.insecureAPI.gets");
      CmdArgs.push_back("-analyzer-checker=security.insecureAPI.mktemp");
      CmdArgs.push_back("-analyzer-checker=security.insecureAPI.mkstemp");
      CmdArgs.push_back("-analyzer-checker=security.insecureAPI.vfork");
    }

    // Default nullability checks.
    CmdArgs.push_back("-analyzer-checker=nullability.NullPassedToNonnull");
    CmdArgs.push_back("-analyzer-checker=nullability.NullReturnedFromNonnull");
  }

  // Set the output format. The default is plist, for (lame) historical reasons.
  CmdArgs.push_back("-analyzer-output");
  if (Arg *A = Args.getLastArg(options::OPT__analyzer_output))
    CmdArgs.push_back(A->getValue());
  else
    CmdArgs.push_back("plist");

  // Disable the presentation of standard compiler warnings when using
  // --analyze.  We only want to show static analyzer diagnostics or frontend
  // errors.
  CmdArgs.push_back("-w");

  // Add -Xanalyzer arguments when running as analyzer.
  Args.AddAllArgValues(CmdArgs, options::OPT_Xanalyzer);
}

static void RenderSSPOptions(const ToolChain &TC, const ArgList &Args,
                             ArgStringList &CmdArgs, bool KernelOrKext) {
  const llvm::Triple &EffectiveTriple = TC.getEffectiveTriple();

  // NVPTX doesn't support stack protectors; from the compiler's perspective, it
  // doesn't even have a stack!
  if (EffectiveTriple.isNVPTX())
    return;

  // -stack-protector=0 is default.
  unsigned StackProtectorLevel = 0;
  unsigned DefaultStackProtectorLevel =
      TC.GetDefaultStackProtectorLevel(KernelOrKext);

  if (Arg *A = Args.getLastArg(options::OPT_fno_stack_protector,
                               options::OPT_fstack_protector_all,
                               options::OPT_fstack_protector_strong,
                               options::OPT_fstack_protector)) {
    if (A->getOption().matches(options::OPT_fstack_protector))
      StackProtectorLevel =
          std::max<unsigned>(LangOptions::SSPOn, DefaultStackProtectorLevel);
    else if (A->getOption().matches(options::OPT_fstack_protector_strong))
      StackProtectorLevel = LangOptions::SSPStrong;
    else if (A->getOption().matches(options::OPT_fstack_protector_all))
      StackProtectorLevel = LangOptions::SSPReq;
  } else {
    StackProtectorLevel = DefaultStackProtectorLevel;
  }

  if (StackProtectorLevel) {
    CmdArgs.push_back("-stack-protector");
    CmdArgs.push_back(Args.MakeArgString(Twine(StackProtectorLevel)));
  }

  // --param ssp-buffer-size=
  for (const Arg *A : Args.filtered(options::OPT__param)) {
    StringRef Str(A->getValue());
    if (Str.startswith("ssp-buffer-size=")) {
      if (StackProtectorLevel) {
        CmdArgs.push_back("-stack-protector-buffer-size");
        // FIXME: Verify the argument is a valid integer.
        CmdArgs.push_back(Args.MakeArgString(Str.drop_front(16)));
      }
      A->claim();
    }
  }
}

static void RenderSCPOptions(const ToolChain &TC, const ArgList &Args,
                             ArgStringList &CmdArgs) {
  const llvm::Triple &EffectiveTriple = TC.getEffectiveTriple();

  if (!EffectiveTriple.isOSLinux())
    return;

  if (!EffectiveTriple.isX86() && !EffectiveTriple.isSystemZ() &&
      !EffectiveTriple.isPPC64())
    return;

  if (Args.hasFlag(options::OPT_fstack_clash_protection,
                   options::OPT_fno_stack_clash_protection, false))
    CmdArgs.push_back("-fstack-clash-protection");
}

static void RenderTrivialAutoVarInitOptions(const Driver &D,
                                            const ToolChain &TC,
                                            const ArgList &Args,
                                            ArgStringList &CmdArgs) {
  auto DefaultTrivialAutoVarInit = TC.GetDefaultTrivialAutoVarInit();
  StringRef TrivialAutoVarInit = "";

  for (const Arg *A : Args) {
    switch (A->getOption().getID()) {
    default:
      continue;
    case options::OPT_ftrivial_auto_var_init: {
      A->claim();
      StringRef Val = A->getValue();
      if (Val == "uninitialized" || Val == "zero" || Val == "pattern")
        TrivialAutoVarInit = Val;
      else
        D.Diag(diag::err_drv_unsupported_option_argument)
            << A->getOption().getName() << Val;
      break;
    }
    }
  }

  if (TrivialAutoVarInit.empty())
    switch (DefaultTrivialAutoVarInit) {
    case LangOptions::TrivialAutoVarInitKind::Uninitialized:
      break;
    case LangOptions::TrivialAutoVarInitKind::Pattern:
      TrivialAutoVarInit = "pattern";
      break;
    case LangOptions::TrivialAutoVarInitKind::Zero:
      TrivialAutoVarInit = "zero";
      break;
    }

  if (!TrivialAutoVarInit.empty()) {
    if (TrivialAutoVarInit == "zero" && !Args.hasArg(options::OPT_enable_trivial_var_init_zero))
      D.Diag(diag::err_drv_trivial_auto_var_init_zero_disabled);
    CmdArgs.push_back(
        Args.MakeArgString("-ftrivial-auto-var-init=" + TrivialAutoVarInit));
  }

  if (Arg *A =
          Args.getLastArg(options::OPT_ftrivial_auto_var_init_stop_after)) {
    if (!Args.hasArg(options::OPT_ftrivial_auto_var_init) ||
        StringRef(
            Args.getLastArg(options::OPT_ftrivial_auto_var_init)->getValue()) ==
            "uninitialized")
      D.Diag(diag::err_drv_trivial_auto_var_init_stop_after_missing_dependency);
    A->claim();
    StringRef Val = A->getValue();
    if (std::stoi(Val.str()) <= 0)
      D.Diag(diag::err_drv_trivial_auto_var_init_stop_after_invalid_value);
    CmdArgs.push_back(
        Args.MakeArgString("-ftrivial-auto-var-init-stop-after=" + Val));
  }
}

static void RenderOpenCLOptions(const ArgList &Args, ArgStringList &CmdArgs) {
  // cl-denorms-are-zero is not forwarded. It is translated into a generic flag
  // for denormal flushing handling based on the target.
  const unsigned ForwardedArguments[] = {
      options::OPT_cl_opt_disable,
      options::OPT_cl_strict_aliasing,
      options::OPT_cl_single_precision_constant,
      options::OPT_cl_finite_math_only,
      options::OPT_cl_kernel_arg_info,
      options::OPT_cl_unsafe_math_optimizations,
      options::OPT_cl_fast_relaxed_math,
      options::OPT_cl_mad_enable,
      options::OPT_cl_no_signed_zeros,
      options::OPT_cl_fp32_correctly_rounded_divide_sqrt,
      options::OPT_cl_uniform_work_group_size
  };

  if (Arg *A = Args.getLastArg(options::OPT_cl_std_EQ)) {
    std::string CLStdStr = std::string("-cl-std=") + A->getValue();
    CmdArgs.push_back(Args.MakeArgString(CLStdStr));
  }

  for (const auto &Arg : ForwardedArguments)
    if (const auto *A = Args.getLastArg(Arg))
      CmdArgs.push_back(Args.MakeArgString(A->getOption().getPrefixedName()));
}

static void RenderARCMigrateToolOptions(const Driver &D, const ArgList &Args,
                                        ArgStringList &CmdArgs) {
  bool ARCMTEnabled = false;
  if (!Args.hasArg(options::OPT_fno_objc_arc, options::OPT_fobjc_arc)) {
    if (const Arg *A = Args.getLastArg(options::OPT_ccc_arcmt_check,
                                       options::OPT_ccc_arcmt_modify,
                                       options::OPT_ccc_arcmt_migrate)) {
      ARCMTEnabled = true;
      switch (A->getOption().getID()) {
      default: llvm_unreachable("missed a case");
      case options::OPT_ccc_arcmt_check:
        CmdArgs.push_back("-arcmt-check");
        break;
      case options::OPT_ccc_arcmt_modify:
        CmdArgs.push_back("-arcmt-modify");
        break;
      case options::OPT_ccc_arcmt_migrate:
        CmdArgs.push_back("-arcmt-migrate");
        CmdArgs.push_back("-mt-migrate-directory");
        CmdArgs.push_back(A->getValue());

        Args.AddLastArg(CmdArgs, options::OPT_arcmt_migrate_report_output);
        Args.AddLastArg(CmdArgs, options::OPT_arcmt_migrate_emit_arc_errors);
        break;
      }
    }
  } else {
    Args.ClaimAllArgs(options::OPT_ccc_arcmt_check);
    Args.ClaimAllArgs(options::OPT_ccc_arcmt_modify);
    Args.ClaimAllArgs(options::OPT_ccc_arcmt_migrate);
  }

  if (const Arg *A = Args.getLastArg(options::OPT_ccc_objcmt_migrate)) {
    if (ARCMTEnabled)
      D.Diag(diag::err_drv_argument_not_allowed_with)
          << A->getAsString(Args) << "-ccc-arcmt-migrate";

    CmdArgs.push_back("-mt-migrate-directory");
    CmdArgs.push_back(A->getValue());

    if (!Args.hasArg(options::OPT_objcmt_migrate_literals,
                     options::OPT_objcmt_migrate_subscripting,
                     options::OPT_objcmt_migrate_property)) {
      // None specified, means enable them all.
      CmdArgs.push_back("-objcmt-migrate-literals");
      CmdArgs.push_back("-objcmt-migrate-subscripting");
      CmdArgs.push_back("-objcmt-migrate-property");
    } else {
      Args.AddLastArg(CmdArgs, options::OPT_objcmt_migrate_literals);
      Args.AddLastArg(CmdArgs, options::OPT_objcmt_migrate_subscripting);
      Args.AddLastArg(CmdArgs, options::OPT_objcmt_migrate_property);
    }
  } else {
    Args.AddLastArg(CmdArgs, options::OPT_objcmt_migrate_literals);
    Args.AddLastArg(CmdArgs, options::OPT_objcmt_migrate_subscripting);
    Args.AddLastArg(CmdArgs, options::OPT_objcmt_migrate_property);
    Args.AddLastArg(CmdArgs, options::OPT_objcmt_migrate_all);
    Args.AddLastArg(CmdArgs, options::OPT_objcmt_migrate_readonly_property);
    Args.AddLastArg(CmdArgs, options::OPT_objcmt_migrate_readwrite_property);
    Args.AddLastArg(CmdArgs, options::OPT_objcmt_migrate_property_dot_syntax);
    Args.AddLastArg(CmdArgs, options::OPT_objcmt_migrate_annotation);
    Args.AddLastArg(CmdArgs, options::OPT_objcmt_migrate_instancetype);
    Args.AddLastArg(CmdArgs, options::OPT_objcmt_migrate_nsmacros);
    Args.AddLastArg(CmdArgs, options::OPT_objcmt_migrate_protocol_conformance);
    Args.AddLastArg(CmdArgs, options::OPT_objcmt_atomic_property);
    Args.AddLastArg(CmdArgs, options::OPT_objcmt_returns_innerpointer_property);
    Args.AddLastArg(CmdArgs, options::OPT_objcmt_ns_nonatomic_iosonly);
    Args.AddLastArg(CmdArgs, options::OPT_objcmt_migrate_designated_init);
    Args.AddLastArg(CmdArgs, options::OPT_objcmt_whitelist_dir_path);
  }
}

static void RenderBuiltinOptions(const ToolChain &TC, const llvm::Triple &T,
                                 const ArgList &Args, ArgStringList &CmdArgs) {
  // -fbuiltin is default unless -mkernel is used.
  bool UseBuiltins =
      Args.hasFlag(options::OPT_fbuiltin, options::OPT_fno_builtin,
                   !Args.hasArg(options::OPT_mkernel));
  if (!UseBuiltins)
    CmdArgs.push_back("-fno-builtin");

  // -ffreestanding implies -fno-builtin.
  if (Args.hasArg(options::OPT_ffreestanding))
    UseBuiltins = false;

  // Process the -fno-builtin-* options.
  for (const auto &Arg : Args) {
    const Option &O = Arg->getOption();
    if (!O.matches(options::OPT_fno_builtin_))
      continue;

    Arg->claim();

    // If -fno-builtin is specified, then there's no need to pass the option to
    // the frontend.
    if (!UseBuiltins)
      continue;

    StringRef FuncName = Arg->getValue();
    CmdArgs.push_back(Args.MakeArgString("-fno-builtin-" + FuncName));
  }

  // le32-specific flags:
  //  -fno-math-builtin: clang should not convert math builtins to intrinsics
  //                     by default.
  if (TC.getArch() == llvm::Triple::le32)
    CmdArgs.push_back("-fno-math-builtin");
}

bool Driver::getDefaultModuleCachePath(SmallVectorImpl<char> &Result) {
  if (llvm::sys::path::cache_directory(Result)) {
    llvm::sys::path::append(Result, "clang");
    llvm::sys::path::append(Result, "ModuleCache");
    return true;
  }
  return false;
}

static void RenderModulesOptions(Compilation &C, const Driver &D,
                                 const ArgList &Args, const InputInfo &Input,
                                 const InputInfo &Output,
                                 ArgStringList &CmdArgs, bool &HaveModules) {
  // -fmodules enables the use of precompiled modules (off by default).
  // Users can pass -fno-cxx-modules to turn off modules support for
  // C++/Objective-C++ programs.
  bool HaveClangModules = false;
  if (Args.hasFlag(options::OPT_fmodules, options::OPT_fno_modules, false)) {
    bool AllowedInCXX = Args.hasFlag(options::OPT_fcxx_modules,
                                     options::OPT_fno_cxx_modules, true);
    if (AllowedInCXX || !types::isCXX(Input.getType())) {
      CmdArgs.push_back("-fmodules");
      HaveClangModules = true;
    }
  }

  HaveModules |= HaveClangModules;
  if (Args.hasArg(options::OPT_fmodules_ts)) {
    CmdArgs.push_back("-fmodules-ts");
    HaveModules = true;
  }

  // -fmodule-maps enables implicit reading of module map files. By default,
  // this is enabled if we are using Clang's flavor of precompiled modules.
  if (Args.hasFlag(options::OPT_fimplicit_module_maps,
                   options::OPT_fno_implicit_module_maps, HaveClangModules))
    CmdArgs.push_back("-fimplicit-module-maps");

  // -fmodules-decluse checks that modules used are declared so (off by default)
  if (Args.hasFlag(options::OPT_fmodules_decluse,
                   options::OPT_fno_modules_decluse, false))
    CmdArgs.push_back("-fmodules-decluse");

  // -fmodules-strict-decluse is like -fmodule-decluse, but also checks that
  // all #included headers are part of modules.
  if (Args.hasFlag(options::OPT_fmodules_strict_decluse,
                   options::OPT_fno_modules_strict_decluse, false))
    CmdArgs.push_back("-fmodules-strict-decluse");

  // -fno-implicit-modules turns off implicitly compiling modules on demand.
  bool ImplicitModules = false;
  if (!Args.hasFlag(options::OPT_fimplicit_modules,
                    options::OPT_fno_implicit_modules, HaveClangModules)) {
    if (HaveModules)
      CmdArgs.push_back("-fno-implicit-modules");
  } else if (HaveModules) {
    ImplicitModules = true;
    // -fmodule-cache-path specifies where our implicitly-built module files
    // should be written.
    SmallString<128> Path;
    if (Arg *A = Args.getLastArg(options::OPT_fmodules_cache_path))
      Path = A->getValue();

    bool HasPath = true;
    if (C.isForDiagnostics()) {
      // When generating crash reports, we want to emit the modules along with
      // the reproduction sources, so we ignore any provided module path.
      Path = Output.getFilename();
      llvm::sys::path::replace_extension(Path, ".cache");
      llvm::sys::path::append(Path, "modules");
    } else if (Path.empty()) {
      // No module path was provided: use the default.
      HasPath = Driver::getDefaultModuleCachePath(Path);
    }

    // `HasPath` will only be false if getDefaultModuleCachePath() fails.
    // That being said, that failure is unlikely and not caching is harmless.
    if (HasPath) {
      const char Arg[] = "-fmodules-cache-path=";
      Path.insert(Path.begin(), Arg, Arg + strlen(Arg));
      CmdArgs.push_back(Args.MakeArgString(Path));
    }
  }

  if (HaveModules) {
    // -fprebuilt-module-path specifies where to load the prebuilt module files.
    for (const Arg *A : Args.filtered(options::OPT_fprebuilt_module_path)) {
      CmdArgs.push_back(Args.MakeArgString(
          std::string("-fprebuilt-module-path=") + A->getValue()));
      A->claim();
    }
    if (Args.hasFlag(options::OPT_fmodules_validate_input_files_content,
                     options::OPT_fno_modules_validate_input_files_content,
                     false))
      CmdArgs.push_back("-fvalidate-ast-input-files-content");
  }

  // -fmodule-name specifies the module that is currently being built (or
  // used for header checking by -fmodule-maps).
  Args.AddLastArg(CmdArgs, options::OPT_fmodule_name_EQ);

  // -fmodule-map-file can be used to specify files containing module
  // definitions.
  Args.AddAllArgs(CmdArgs, options::OPT_fmodule_map_file);

  // -fbuiltin-module-map can be used to load the clang
  // builtin headers modulemap file.
  if (Args.hasArg(options::OPT_fbuiltin_module_map)) {
    SmallString<128> BuiltinModuleMap(D.ResourceDir);
    llvm::sys::path::append(BuiltinModuleMap, "include");
    llvm::sys::path::append(BuiltinModuleMap, "module.modulemap");
    if (llvm::sys::fs::exists(BuiltinModuleMap))
      CmdArgs.push_back(
          Args.MakeArgString("-fmodule-map-file=" + BuiltinModuleMap));
  }

  // The -fmodule-file=<name>=<file> form specifies the mapping of module
  // names to precompiled module files (the module is loaded only if used).
  // The -fmodule-file=<file> form can be used to unconditionally load
  // precompiled module files (whether used or not).
  if (HaveModules)
    Args.AddAllArgs(CmdArgs, options::OPT_fmodule_file);
  else
    Args.ClaimAllArgs(options::OPT_fmodule_file);

  // When building modules and generating crashdumps, we need to dump a module
  // dependency VFS alongside the output.
  if (HaveClangModules && C.isForDiagnostics()) {
    SmallString<128> VFSDir(Output.getFilename());
    llvm::sys::path::replace_extension(VFSDir, ".cache");
    // Add the cache directory as a temp so the crash diagnostics pick it up.
    C.addTempFile(Args.MakeArgString(VFSDir));

    llvm::sys::path::append(VFSDir, "vfs");
    CmdArgs.push_back("-module-dependency-dir");
    CmdArgs.push_back(Args.MakeArgString(VFSDir));
  }

  if (HaveClangModules)
    Args.AddLastArg(CmdArgs, options::OPT_fmodules_user_build_path);

  // Pass through all -fmodules-ignore-macro arguments.
  Args.AddAllArgs(CmdArgs, options::OPT_fmodules_ignore_macro);
  Args.AddLastArg(CmdArgs, options::OPT_fmodules_prune_interval);
  Args.AddLastArg(CmdArgs, options::OPT_fmodules_prune_after);

  Args.AddLastArg(CmdArgs, options::OPT_fbuild_session_timestamp);

  if (Arg *A = Args.getLastArg(options::OPT_fbuild_session_file)) {
    if (Args.hasArg(options::OPT_fbuild_session_timestamp))
      D.Diag(diag::err_drv_argument_not_allowed_with)
          << A->getAsString(Args) << "-fbuild-session-timestamp";

    llvm::sys::fs::file_status Status;
    if (llvm::sys::fs::status(A->getValue(), Status))
      D.Diag(diag::err_drv_no_such_file) << A->getValue();
    CmdArgs.push_back(
        Args.MakeArgString("-fbuild-session-timestamp=" +
                           Twine((uint64_t)Status.getLastModificationTime()
                                     .time_since_epoch()
                                     .count())));
  }

  if (Args.getLastArg(options::OPT_fmodules_validate_once_per_build_session)) {
    if (!Args.getLastArg(options::OPT_fbuild_session_timestamp,
                         options::OPT_fbuild_session_file))
      D.Diag(diag::err_drv_modules_validate_once_requires_timestamp);

    Args.AddLastArg(CmdArgs,
                    options::OPT_fmodules_validate_once_per_build_session);
  }

  if (Args.hasFlag(options::OPT_fmodules_validate_system_headers,
                   options::OPT_fno_modules_validate_system_headers,
                   ImplicitModules))
    CmdArgs.push_back("-fmodules-validate-system-headers");

  Args.AddLastArg(CmdArgs, options::OPT_fmodules_disable_diagnostic_validation);
}

static void RenderCharacterOptions(const ArgList &Args, const llvm::Triple &T,
                                   ArgStringList &CmdArgs) {
  // -fsigned-char is default.
  if (const Arg *A = Args.getLastArg(options::OPT_fsigned_char,
                                     options::OPT_fno_signed_char,
                                     options::OPT_funsigned_char,
                                     options::OPT_fno_unsigned_char)) {
    if (A->getOption().matches(options::OPT_funsigned_char) ||
        A->getOption().matches(options::OPT_fno_signed_char)) {
      CmdArgs.push_back("-fno-signed-char");
    }
  } else if (!isSignedCharDefault(T)) {
    CmdArgs.push_back("-fno-signed-char");
  }

  // The default depends on the language standard.
  Args.AddLastArg(CmdArgs, options::OPT_fchar8__t, options::OPT_fno_char8__t);

  if (const Arg *A = Args.getLastArg(options::OPT_fshort_wchar,
                                     options::OPT_fno_short_wchar)) {
    if (A->getOption().matches(options::OPT_fshort_wchar)) {
      CmdArgs.push_back("-fwchar-type=short");
      CmdArgs.push_back("-fno-signed-wchar");
    } else {
      bool IsARM = T.isARM() || T.isThumb() || T.isAArch64();
      CmdArgs.push_back("-fwchar-type=int");
      if (T.isOSzOS() ||
          (IsARM && !(T.isOSWindows() || T.isOSNetBSD() || T.isOSOpenBSD())))
        CmdArgs.push_back("-fno-signed-wchar");
      else
        CmdArgs.push_back("-fsigned-wchar");
    }
  }
}

static void RenderObjCOptions(const ToolChain &TC, const Driver &D,
                              const llvm::Triple &T, const ArgList &Args,
                              ObjCRuntime &Runtime, bool InferCovariantReturns,
                              const InputInfo &Input, ArgStringList &CmdArgs) {
  const llvm::Triple::ArchType Arch = TC.getArch();

  // -fobjc-dispatch-method is only relevant with the nonfragile-abi, and legacy
  // is the default. Except for deployment target of 10.5, next runtime is
  // always legacy dispatch and -fno-objc-legacy-dispatch gets ignored silently.
  if (Runtime.isNonFragile()) {
    if (!Args.hasFlag(options::OPT_fobjc_legacy_dispatch,
                      options::OPT_fno_objc_legacy_dispatch,
                      Runtime.isLegacyDispatchDefaultForArch(Arch))) {
      if (TC.UseObjCMixedDispatch())
        CmdArgs.push_back("-fobjc-dispatch-method=mixed");
      else
        CmdArgs.push_back("-fobjc-dispatch-method=non-legacy");
    }
  }

  // When ObjectiveC legacy runtime is in effect on MacOSX, turn on the option
  // to do Array/Dictionary subscripting by default.
  if (Arch == llvm::Triple::x86 && T.isMacOSX() &&
      Runtime.getKind() == ObjCRuntime::FragileMacOSX && Runtime.isNeXTFamily())
    CmdArgs.push_back("-fobjc-subscripting-legacy-runtime");

  // Allow -fno-objc-arr to trump -fobjc-arr/-fobjc-arc.
  // NOTE: This logic is duplicated in ToolChains.cpp.
  if (isObjCAutoRefCount(Args)) {
    TC.CheckObjCARC();

    CmdArgs.push_back("-fobjc-arc");

    // FIXME: It seems like this entire block, and several around it should be
    // wrapped in isObjC, but for now we just use it here as this is where it
    // was being used previously.
    if (types::isCXX(Input.getType()) && types::isObjC(Input.getType())) {
      if (TC.GetCXXStdlibType(Args) == ToolChain::CST_Libcxx)
        CmdArgs.push_back("-fobjc-arc-cxxlib=libc++");
      else
        CmdArgs.push_back("-fobjc-arc-cxxlib=libstdc++");
    }

    // Allow the user to enable full exceptions code emission.
    // We default off for Objective-C, on for Objective-C++.
    if (Args.hasFlag(options::OPT_fobjc_arc_exceptions,
                     options::OPT_fno_objc_arc_exceptions,
                     /*Default=*/types::isCXX(Input.getType())))
      CmdArgs.push_back("-fobjc-arc-exceptions");
  }

  // Silence warning for full exception code emission options when explicitly
  // set to use no ARC.
  if (Args.hasArg(options::OPT_fno_objc_arc)) {
    Args.ClaimAllArgs(options::OPT_fobjc_arc_exceptions);
    Args.ClaimAllArgs(options::OPT_fno_objc_arc_exceptions);
  }

  // Allow the user to control whether messages can be converted to runtime
  // functions.
  if (types::isObjC(Input.getType())) {
    auto *Arg = Args.getLastArg(
        options::OPT_fobjc_convert_messages_to_runtime_calls,
        options::OPT_fno_objc_convert_messages_to_runtime_calls);
    if (Arg &&
        Arg->getOption().matches(
            options::OPT_fno_objc_convert_messages_to_runtime_calls))
      CmdArgs.push_back("-fno-objc-convert-messages-to-runtime-calls");
  }

  // -fobjc-infer-related-result-type is the default, except in the Objective-C
  // rewriter.
  if (InferCovariantReturns)
    CmdArgs.push_back("-fno-objc-infer-related-result-type");

  // Pass down -fobjc-weak or -fno-objc-weak if present.
  if (types::isObjC(Input.getType())) {
    auto WeakArg =
        Args.getLastArg(options::OPT_fobjc_weak, options::OPT_fno_objc_weak);
    if (!WeakArg) {
      // nothing to do
    } else if (!Runtime.allowsWeak()) {
      if (WeakArg->getOption().matches(options::OPT_fobjc_weak))
        D.Diag(diag::err_objc_weak_unsupported);
    } else {
      WeakArg->render(Args, CmdArgs);
    }
  }
}

static void RenderDiagnosticsOptions(const Driver &D, const ArgList &Args,
                                     ArgStringList &CmdArgs) {
  bool CaretDefault = true;
  bool ColumnDefault = true;

  if (const Arg *A = Args.getLastArg(options::OPT__SLASH_diagnostics_classic,
                                     options::OPT__SLASH_diagnostics_column,
                                     options::OPT__SLASH_diagnostics_caret)) {
    switch (A->getOption().getID()) {
    case options::OPT__SLASH_diagnostics_caret:
      CaretDefault = true;
      ColumnDefault = true;
      break;
    case options::OPT__SLASH_diagnostics_column:
      CaretDefault = false;
      ColumnDefault = true;
      break;
    case options::OPT__SLASH_diagnostics_classic:
      CaretDefault = false;
      ColumnDefault = false;
      break;
    }
  }

  // -fcaret-diagnostics is default.
  if (!Args.hasFlag(options::OPT_fcaret_diagnostics,
                    options::OPT_fno_caret_diagnostics, CaretDefault))
    CmdArgs.push_back("-fno-caret-diagnostics");

  // -fdiagnostics-fixit-info is default, only pass non-default.
  if (!Args.hasFlag(options::OPT_fdiagnostics_fixit_info,
                    options::OPT_fno_diagnostics_fixit_info))
    CmdArgs.push_back("-fno-diagnostics-fixit-info");

  // Enable -fdiagnostics-show-option by default.
  if (!Args.hasFlag(options::OPT_fdiagnostics_show_option,
                    options::OPT_fno_diagnostics_show_option, true))
    CmdArgs.push_back("-fno-diagnostics-show-option");

  if (const Arg *A =
          Args.getLastArg(options::OPT_fdiagnostics_show_category_EQ)) {
    CmdArgs.push_back("-fdiagnostics-show-category");
    CmdArgs.push_back(A->getValue());
  }

  if (Args.hasFlag(options::OPT_fdiagnostics_show_hotness,
                   options::OPT_fno_diagnostics_show_hotness, false))
    CmdArgs.push_back("-fdiagnostics-show-hotness");

  if (const Arg *A =
          Args.getLastArg(options::OPT_fdiagnostics_hotness_threshold_EQ)) {
    std::string Opt =
        std::string("-fdiagnostics-hotness-threshold=") + A->getValue();
    CmdArgs.push_back(Args.MakeArgString(Opt));
  }

  if (const Arg *A = Args.getLastArg(options::OPT_fdiagnostics_format_EQ)) {
    CmdArgs.push_back("-fdiagnostics-format");
    CmdArgs.push_back(A->getValue());
  }

  if (const Arg *A = Args.getLastArg(
          options::OPT_fdiagnostics_show_note_include_stack,
          options::OPT_fno_diagnostics_show_note_include_stack)) {
    const Option &O = A->getOption();
    if (O.matches(options::OPT_fdiagnostics_show_note_include_stack))
      CmdArgs.push_back("-fdiagnostics-show-note-include-stack");
    else
      CmdArgs.push_back("-fno-diagnostics-show-note-include-stack");
  }

  // Color diagnostics are parsed by the driver directly from argv and later
  // re-parsed to construct this job; claim any possible color diagnostic here
  // to avoid warn_drv_unused_argument and diagnose bad
  // OPT_fdiagnostics_color_EQ values.
  for (const Arg *A : Args) {
    const Option &O = A->getOption();
    if (!O.matches(options::OPT_fcolor_diagnostics) &&
        !O.matches(options::OPT_fdiagnostics_color) &&
        !O.matches(options::OPT_fno_color_diagnostics) &&
        !O.matches(options::OPT_fno_diagnostics_color) &&
        !O.matches(options::OPT_fdiagnostics_color_EQ))
      continue;

    if (O.matches(options::OPT_fdiagnostics_color_EQ)) {
      StringRef Value(A->getValue());
      if (Value != "always" && Value != "never" && Value != "auto")
        D.Diag(diag::err_drv_clang_unsupported)
            << ("-fdiagnostics-color=" + Value).str();
    }
    A->claim();
  }

  if (D.getDiags().getDiagnosticOptions().ShowColors)
    CmdArgs.push_back("-fcolor-diagnostics");

  if (Args.hasArg(options::OPT_fansi_escape_codes))
    CmdArgs.push_back("-fansi-escape-codes");

  if (!Args.hasFlag(options::OPT_fshow_source_location,
                    options::OPT_fno_show_source_location))
    CmdArgs.push_back("-fno-show-source-location");

  if (Args.hasArg(options::OPT_fdiagnostics_absolute_paths))
    CmdArgs.push_back("-fdiagnostics-absolute-paths");

  if (!Args.hasFlag(options::OPT_fshow_column, options::OPT_fno_show_column,
                    ColumnDefault))
    CmdArgs.push_back("-fno-show-column");

  if (!Args.hasFlag(options::OPT_fspell_checking,
                    options::OPT_fno_spell_checking))
    CmdArgs.push_back("-fno-spell-checking");
}

enum class DwarfFissionKind { None, Split, Single };

static DwarfFissionKind getDebugFissionKind(const Driver &D,
                                            const ArgList &Args, Arg *&Arg) {
  Arg =
      Args.getLastArg(options::OPT_gsplit_dwarf, options::OPT_gsplit_dwarf_EQ);
  if (!Arg)
    return DwarfFissionKind::None;

  if (Arg->getOption().matches(options::OPT_gsplit_dwarf))
    return DwarfFissionKind::Split;

  StringRef Value = Arg->getValue();
  if (Value == "split")
    return DwarfFissionKind::Split;
  if (Value == "single")
    return DwarfFissionKind::Single;

  D.Diag(diag::err_drv_unsupported_option_argument)
      << Arg->getOption().getName() << Arg->getValue();
  return DwarfFissionKind::None;
}

static void RenderDebugOptions(const ToolChain &TC, const Driver &D,
                               const llvm::Triple &T, const ArgList &Args,
                               bool EmitCodeView, ArgStringList &CmdArgs,
                               codegenoptions::DebugInfoKind &DebugInfoKind,
                               DwarfFissionKind &DwarfFission) {
  if (Args.hasFlag(options::OPT_fdebug_info_for_profiling,
                   options::OPT_fno_debug_info_for_profiling, false) &&
      checkDebugInfoOption(
          Args.getLastArg(options::OPT_fdebug_info_for_profiling), Args, D, TC))
    CmdArgs.push_back("-fdebug-info-for-profiling");

  // The 'g' groups options involve a somewhat intricate sequence of decisions
  // about what to pass from the driver to the frontend, but by the time they
  // reach cc1 they've been factored into three well-defined orthogonal choices:
  //  * what level of debug info to generate
  //  * what dwarf version to write
  //  * what debugger tuning to use
  // This avoids having to monkey around further in cc1 other than to disable
  // codeview if not running in a Windows environment. Perhaps even that
  // decision should be made in the driver as well though.
  llvm::DebuggerKind DebuggerTuning = TC.getDefaultDebuggerTuning();

  bool SplitDWARFInlining =
      Args.hasFlag(options::OPT_fsplit_dwarf_inlining,
                   options::OPT_fno_split_dwarf_inlining, false);

  Args.ClaimAllArgs(options::OPT_g_Group);

  Arg* SplitDWARFArg;
  DwarfFission = getDebugFissionKind(D, Args, SplitDWARFArg);

  if (DwarfFission != DwarfFissionKind::None &&
      !checkDebugInfoOption(SplitDWARFArg, Args, D, TC)) {
    DwarfFission = DwarfFissionKind::None;
    SplitDWARFInlining = false;
  }

  if (const Arg *A =
          Args.getLastArg(options::OPT_g_Group, options::OPT_gsplit_dwarf,
                          options::OPT_gsplit_dwarf_EQ)) {
    DebugInfoKind = codegenoptions::LimitedDebugInfo;

    // If the last option explicitly specified a debug-info level, use it.
    if (checkDebugInfoOption(A, Args, D, TC) &&
        A->getOption().matches(options::OPT_gN_Group)) {
      DebugInfoKind = DebugLevelToInfoKind(*A);
      // For -g0 or -gline-tables-only, drop -gsplit-dwarf. This gets a bit more
      // complicated if you've disabled inline info in the skeleton CUs
      // (SplitDWARFInlining) - then there's value in composing split-dwarf and
      // line-tables-only, so let those compose naturally in that case.
      if (DebugInfoKind == codegenoptions::NoDebugInfo ||
          DebugInfoKind == codegenoptions::DebugDirectivesOnly ||
          (DebugInfoKind == codegenoptions::DebugLineTablesOnly &&
           SplitDWARFInlining))
        DwarfFission = DwarfFissionKind::None;
    }
  }

  // If a debugger tuning argument appeared, remember it.
  if (const Arg *A =
          Args.getLastArg(options::OPT_gTune_Group, options::OPT_ggdbN_Group)) {
    if (checkDebugInfoOption(A, Args, D, TC)) {
      if (A->getOption().matches(options::OPT_glldb))
        DebuggerTuning = llvm::DebuggerKind::LLDB;
      else if (A->getOption().matches(options::OPT_gsce))
        DebuggerTuning = llvm::DebuggerKind::SCE;
      else
        DebuggerTuning = llvm::DebuggerKind::GDB;
    }
  }

  // If a -gdwarf argument appeared, remember it.
  const Arg *GDwarfN = Args.getLastArg(
      options::OPT_gdwarf_2, options::OPT_gdwarf_3, options::OPT_gdwarf_4,
      options::OPT_gdwarf_5, options::OPT_gdwarf);
  bool EmitDwarf = false;
  if (GDwarfN) {
    if (checkDebugInfoOption(GDwarfN, Args, D, TC))
      EmitDwarf = true;
    else
      GDwarfN = nullptr;
  }

  if (const Arg *A = Args.getLastArg(options::OPT_gcodeview)) {
    if (checkDebugInfoOption(A, Args, D, TC))
      EmitCodeView = true;
  }

  // If the user asked for debug info but did not explicitly specify -gcodeview
  // or -gdwarf, ask the toolchain for the default format.
  if (!EmitCodeView && !EmitDwarf &&
      DebugInfoKind != codegenoptions::NoDebugInfo) {
    switch (TC.getDefaultDebugFormat()) {
    case codegenoptions::DIF_CodeView:
      EmitCodeView = true;
      break;
    case codegenoptions::DIF_DWARF:
      EmitDwarf = true;
      break;
    }
  }

  unsigned DWARFVersion = 0;
  unsigned DefaultDWARFVersion = ParseDebugDefaultVersion(TC, Args);
  if (EmitDwarf) {
    // Start with the platform default DWARF version
    DWARFVersion = TC.GetDefaultDwarfVersion();
    assert(DWARFVersion && "toolchain default DWARF version must be nonzero");

    // If the user specified a default DWARF version, that takes precedence
    // over the platform default.
    if (DefaultDWARFVersion)
      DWARFVersion = DefaultDWARFVersion;

    // Override with a user-specified DWARF version
    if (GDwarfN)
      if (auto ExplicitVersion = DwarfVersionNum(GDwarfN->getSpelling()))
        DWARFVersion = ExplicitVersion;
  }

  // -gline-directives-only supported only for the DWARF debug info.
  if (DWARFVersion == 0 && DebugInfoKind == codegenoptions::DebugDirectivesOnly)
    DebugInfoKind = codegenoptions::NoDebugInfo;

  // We ignore flag -gstrict-dwarf for now.
  // And we handle flag -grecord-gcc-switches later with DWARFDebugFlags.
  Args.ClaimAllArgs(options::OPT_g_flags_Group);

  // Column info is included by default for everything except SCE and
  // CodeView. Clang doesn't track end columns, just starting columns, which,
  // in theory, is fine for CodeView (and PDB).  In practice, however, the
  // Microsoft debuggers don't handle missing end columns well, so it's better
  // not to include any column info.
  if (const Arg *A = Args.getLastArg(options::OPT_gcolumn_info))
    (void)checkDebugInfoOption(A, Args, D, TC);
  if (!Args.hasFlag(options::OPT_gcolumn_info, options::OPT_gno_column_info,
                    !EmitCodeView && DebuggerTuning != llvm::DebuggerKind::SCE))
    CmdArgs.push_back("-gno-column-info");

  // FIXME: Move backend command line options to the module.
  // If -gline-tables-only or -gline-directives-only is the last option it wins.
  if (const Arg *A = Args.getLastArg(options::OPT_gmodules))
    if (checkDebugInfoOption(A, Args, D, TC)) {
      if (DebugInfoKind != codegenoptions::DebugLineTablesOnly &&
          DebugInfoKind != codegenoptions::DebugDirectivesOnly) {
        DebugInfoKind = codegenoptions::LimitedDebugInfo;
        CmdArgs.push_back("-dwarf-ext-refs");
        CmdArgs.push_back("-fmodule-format=obj");
      }
    }

  if (T.isOSBinFormatELF() && !SplitDWARFInlining)
    CmdArgs.push_back("-fno-split-dwarf-inlining");

  // After we've dealt with all combinations of things that could
  // make DebugInfoKind be other than None or DebugLineTablesOnly,
  // figure out if we need to "upgrade" it to standalone debug info.
  // We parse these two '-f' options whether or not they will be used,
  // to claim them even if you wrote "-fstandalone-debug -gline-tables-only"
  bool NeedFullDebug = Args.hasFlag(
      options::OPT_fstandalone_debug, options::OPT_fno_standalone_debug,
      DebuggerTuning == llvm::DebuggerKind::LLDB ||
          TC.GetDefaultStandaloneDebug());
  if (const Arg *A = Args.getLastArg(options::OPT_fstandalone_debug))
    (void)checkDebugInfoOption(A, Args, D, TC);

  if (DebugInfoKind == codegenoptions::LimitedDebugInfo) {
    if (Args.hasFlag(options::OPT_fno_eliminate_unused_debug_types,
                     options::OPT_feliminate_unused_debug_types, false))
      DebugInfoKind = codegenoptions::UnusedTypeInfo;
    else if (NeedFullDebug)
      DebugInfoKind = codegenoptions::FullDebugInfo;
  }

  if (Args.hasFlag(options::OPT_gembed_source, options::OPT_gno_embed_source,
                   false)) {
    // Source embedding is a vendor extension to DWARF v5. By now we have
    // checked if a DWARF version was stated explicitly, and have otherwise
    // fallen back to the target default, so if this is still not at least 5
    // we emit an error.
    const Arg *A = Args.getLastArg(options::OPT_gembed_source);
    if (DWARFVersion < 5)
      D.Diag(diag::err_drv_argument_only_allowed_with)
          << A->getAsString(Args) << "-gdwarf-5";
    else if (checkDebugInfoOption(A, Args, D, TC))
      CmdArgs.push_back("-gembed-source");
  }

  if (EmitCodeView) {
    CmdArgs.push_back("-gcodeview");

    // Emit codeview type hashes if requested.
    if (Args.hasFlag(options::OPT_gcodeview_ghash,
                     options::OPT_gno_codeview_ghash, false)) {
      CmdArgs.push_back("-gcodeview-ghash");
    }
  }

  // Omit inline line tables if requested.
  if (Args.hasFlag(options::OPT_gno_inline_line_tables,
                   options::OPT_ginline_line_tables, false)) {
    CmdArgs.push_back("-gno-inline-line-tables");
  }

  // Adjust the debug info kind for the given toolchain.
  TC.adjustDebugInfoKind(DebugInfoKind, Args);

  // When emitting remarks, we need at least debug lines in the output.
  if (willEmitRemarks(Args) &&
      DebugInfoKind <= codegenoptions::DebugDirectivesOnly)
    DebugInfoKind = codegenoptions::DebugLineTablesOnly;

  RenderDebugEnablingArgs(Args, CmdArgs, DebugInfoKind, DWARFVersion,
                          DebuggerTuning);

  // -fdebug-macro turns on macro debug info generation.
  if (Args.hasFlag(options::OPT_fdebug_macro, options::OPT_fno_debug_macro,
                   false))
    if (checkDebugInfoOption(Args.getLastArg(options::OPT_fdebug_macro), Args,
                             D, TC))
      CmdArgs.push_back("-debug-info-macro");

  // -ggnu-pubnames turns on gnu style pubnames in the backend.
  const auto *PubnamesArg =
      Args.getLastArg(options::OPT_ggnu_pubnames, options::OPT_gno_gnu_pubnames,
                      options::OPT_gpubnames, options::OPT_gno_pubnames);
  if (DwarfFission != DwarfFissionKind::None ||
      (PubnamesArg && checkDebugInfoOption(PubnamesArg, Args, D, TC)))
    if (!PubnamesArg ||
        (!PubnamesArg->getOption().matches(options::OPT_gno_gnu_pubnames) &&
         !PubnamesArg->getOption().matches(options::OPT_gno_pubnames)))
      CmdArgs.push_back(PubnamesArg && PubnamesArg->getOption().matches(
                                           options::OPT_gpubnames)
                            ? "-gpubnames"
                            : "-ggnu-pubnames");

  if (Args.hasFlag(options::OPT_fdebug_ranges_base_address,
                   options::OPT_fno_debug_ranges_base_address, false)) {
    CmdArgs.push_back("-fdebug-ranges-base-address");
  }

  // -gdwarf-aranges turns on the emission of the aranges section in the
  // backend.
  // Always enabled for SCE tuning.
  bool NeedAranges = DebuggerTuning == llvm::DebuggerKind::SCE;
  if (const Arg *A = Args.getLastArg(options::OPT_gdwarf_aranges))
    NeedAranges = checkDebugInfoOption(A, Args, D, TC) || NeedAranges;
  if (NeedAranges) {
    CmdArgs.push_back("-mllvm");
    CmdArgs.push_back("-generate-arange-section");
  }

  if (Args.hasFlag(options::OPT_fforce_dwarf_frame,
                   options::OPT_fno_force_dwarf_frame, false))
    CmdArgs.push_back("-fforce-dwarf-frame");

  if (Args.hasFlag(options::OPT_fdebug_types_section,
                   options::OPT_fno_debug_types_section, false)) {
    if (!T.isOSBinFormatELF()) {
      D.Diag(diag::err_drv_unsupported_opt_for_target)
          << Args.getLastArg(options::OPT_fdebug_types_section)
                 ->getAsString(Args)
          << T.getTriple();
    } else if (checkDebugInfoOption(
                   Args.getLastArg(options::OPT_fdebug_types_section), Args, D,
                   TC)) {
      CmdArgs.push_back("-mllvm");
      CmdArgs.push_back("-generate-type-units");
    }
  }

  // Decide how to render forward declarations of template instantiations.
  // SCE wants full descriptions, others just get them in the name.
  if (DebuggerTuning == llvm::DebuggerKind::SCE)
    CmdArgs.push_back("-debug-forward-template-params");

  // Do we need to explicitly import anonymous namespaces into the parent
  // scope?
  if (DebuggerTuning == llvm::DebuggerKind::SCE)
    CmdArgs.push_back("-dwarf-explicit-import");

  RenderDebugInfoCompressionArgs(Args, CmdArgs, D, TC);
}

void Clang::ConstructJob(Compilation &C, const JobAction &JA,
                         const InputInfo &Output, const InputInfoList &Inputs,
                         const ArgList &Args, const char *LinkingOutput) const {
  const auto &TC = getToolChain();
  const llvm::Triple &RawTriple = TC.getTriple();
  const llvm::Triple &Triple = TC.getEffectiveTriple();
  const std::string &TripleStr = Triple.getTriple();

  bool KernelOrKext =
      Args.hasArg(options::OPT_mkernel, options::OPT_fapple_kext);
  const Driver &D = TC.getDriver();
  ArgStringList CmdArgs;

  // Check number of inputs for sanity. We need at least one input.
  assert(Inputs.size() >= 1 && "Must have at least one input.");
  // CUDA/HIP compilation may have multiple inputs (source file + results of
  // device-side compilations).
  // OpenMP device jobs take the host IR as a second input.
  // SYCL host jobs accept the integration header from the device-side
  // compilation as a second input.
  // Module precompilation accepts a list of header files to include as part
  // of the module.
  // All other jobs are expected to have exactly one input.
  bool IsCuda = JA.isOffloading(Action::OFK_Cuda);
  bool IsHIP = JA.isOffloading(Action::OFK_HIP);
  bool IsOpenMPDevice = JA.isDeviceOffloading(Action::OFK_OpenMP);
  bool IsSYCLOffloadDevice = JA.isDeviceOffloading(Action::OFK_SYCL);
  bool IsSYCL = JA.isOffloading(Action::OFK_SYCL);
  bool IsHeaderModulePrecompile = isa<HeaderModulePrecompileJobAction>(JA);
  assert((IsCuda || IsHIP || (IsOpenMPDevice && Inputs.size() == 2) || IsSYCL ||
          IsHeaderModulePrecompile || Inputs.size() == 1) &&
         "Unable to handle multiple inputs.");

  // A header module compilation doesn't have a main input file, so invent a
  // fake one as a placeholder.
  const char *ModuleName = [&]{
    auto *ModuleNameArg = Args.getLastArg(options::OPT_fmodule_name_EQ);
    return ModuleNameArg ? ModuleNameArg->getValue() : "";
  }();
  InputInfo HeaderModuleInput(Inputs[0].getType(), ModuleName, ModuleName);

  const InputInfo &Input =
      IsHeaderModulePrecompile ? HeaderModuleInput : Inputs[0];

  InputInfoList ModuleHeaderInputs;
  const InputInfo *CudaDeviceInput = nullptr;
  const InputInfo *OpenMPDeviceInput = nullptr;
  const InputInfo *SYCLDeviceInput = nullptr;
  for (const InputInfo &I : Inputs) {
    if (&I == &Input) {
      // This is the primary input.
    } else if (IsHeaderModulePrecompile &&
               types::getPrecompiledType(I.getType()) == types::TY_PCH) {
      types::ID Expected = HeaderModuleInput.getType();
      if (I.getType() != Expected) {
        D.Diag(diag::err_drv_module_header_wrong_kind)
            << I.getFilename() << types::getTypeName(I.getType())
            << types::getTypeName(Expected);
      }
      ModuleHeaderInputs.push_back(I);
    } else if ((IsCuda || IsHIP) && !CudaDeviceInput) {
      CudaDeviceInput = &I;
    } else if (IsOpenMPDevice && !OpenMPDeviceInput) {
      OpenMPDeviceInput = &I;
    } else if (IsSYCL && !SYCLDeviceInput) {
      SYCLDeviceInput = &I;
    } else {
      llvm_unreachable("unexpectedly given multiple inputs");
    }
  }

  const llvm::Triple *AuxTriple =
      (IsSYCL || IsCuda || IsHIP) ? TC.getAuxTriple() : nullptr;
  bool IsWindowsMSVC = RawTriple.isWindowsMSVCEnvironment();
  bool IsIAMCU = RawTriple.isOSIAMCU();
  bool IsSYCLDevice = (RawTriple.getEnvironment() == llvm::Triple::SYCLDevice);
  // Using just the sycldevice environment is not enough to determine usage
  // of the device triple when considering fat static archives.  The
  // compilation path requires the host object to be fed into the partial link
  // step, and being part of the SYCL tool chain causes the incorrect target.
  // FIXME - Is it possible to retain host environment when on a target
  // device toolchain.
  bool UseSYCLTriple = IsSYCLDevice && (!IsSYCL || IsSYCLOffloadDevice);

  // Adjust IsWindowsXYZ for CUDA/HIP/SYCL compilations.  Even when compiling in
  // device mode (i.e., getToolchain().getTriple() is NVPTX/AMDGCN, not
  // Windows), we need to pass Windows-specific flags to cc1.
  if (IsCuda || IsHIP || IsSYCL)
    IsWindowsMSVC |= AuxTriple && AuxTriple->isWindowsMSVCEnvironment();

  // C++ is not supported for IAMCU.
  if (IsIAMCU && types::isCXX(Input.getType()))
    D.Diag(diag::err_drv_clang_unsupported) << "C++ for IAMCU";

  // Invoke ourselves in -cc1 mode.
  //
  // FIXME: Implement custom jobs for internal actions.
  CmdArgs.push_back("-cc1");

  // Add the "effective" target triple.
  CmdArgs.push_back("-triple");
  if (!UseSYCLTriple && IsSYCLDevice) {
    // Do not use device triple when we know the device is not SYCL
    // FIXME: We override the toolchain triple in this instance to address a
    // disconnect with fat static archives.  We should have a cleaner way of
    // using the Host environment when on a device toolchain.
    std::string NormalizedTriple =
        llvm::Triple(llvm::sys::getProcessTriple()).normalize();
    CmdArgs.push_back(Args.MakeArgString(NormalizedTriple));
  } else
    CmdArgs.push_back(Args.MakeArgString(TripleStr));

  if (const Arg *MJ = Args.getLastArg(options::OPT_MJ)) {
    DumpCompilationDatabase(C, MJ->getValue(), TripleStr, Output, Input, Args);
    Args.ClaimAllArgs(options::OPT_MJ);
  } else if (const Arg *GenCDBFragment =
                 Args.getLastArg(options::OPT_gen_cdb_fragment_path)) {
    DumpCompilationDatabaseFragmentToDir(GenCDBFragment->getValue(), C,
                                         TripleStr, Output, Input, Args);
    Args.ClaimAllArgs(options::OPT_gen_cdb_fragment_path);
  }

  if (IsCuda || IsHIP) {
    // We have to pass the triple of the host if compiling for a CUDA/HIP device
    // and vice-versa.
    std::string NormalizedTriple;
    if (JA.isDeviceOffloading(Action::OFK_Cuda) ||
        JA.isDeviceOffloading(Action::OFK_HIP))
      NormalizedTriple = C.getSingleOffloadToolChain<Action::OFK_Host>()
                             ->getTriple()
                             .normalize();
    else {
      // Host-side compilation.
      NormalizedTriple =
          (IsCuda ? C.getSingleOffloadToolChain<Action::OFK_Cuda>()
                  : C.getSingleOffloadToolChain<Action::OFK_HIP>())
              ->getTriple()
              .normalize();
      if (IsCuda) {
        // We need to figure out which CUDA version we're compiling for, as that
        // determines how we load and launch GPU kernels.
        auto *CTC = static_cast<const toolchains::CudaToolChain *>(
            C.getSingleOffloadToolChain<Action::OFK_Cuda>());
        assert(CTC && "Expected valid CUDA Toolchain.");
        if (CTC && CTC->CudaInstallation.version() != CudaVersion::UNKNOWN)
          CmdArgs.push_back(Args.MakeArgString(
              Twine("-target-sdk-version=") +
              CudaVersionToString(CTC->CudaInstallation.version())));
      }
    }
    CmdArgs.push_back("-aux-triple");
    CmdArgs.push_back(Args.MakeArgString(NormalizedTriple));
  }

  Arg *SYCLStdArg = Args.getLastArg(options::OPT_sycl_std_EQ);

  if (UseSYCLTriple) {
    // We want to compile sycl kernels.
    CmdArgs.push_back("-fsycl");
    CmdArgs.push_back("-fsycl-is-device");
    CmdArgs.push_back("-fdeclare-spirv-builtins");

    if (Args.hasFlag(options::OPT_fsycl_esimd, options::OPT_fno_sycl_esimd,
                     false))
      CmdArgs.push_back("-fsycl-explicit-simd");

    // Default value for FPGA is false, for all other targets is true.
    if (!Args.hasFlag(options::OPT_fsycl_early_optimizations,
                      options::OPT_fno_sycl_early_optimizations,
                      Triple.getSubArch() != llvm::Triple::SPIRSubArch_fpga))
      CmdArgs.push_back("-fno-sycl-early-optimizations");
    else if (RawTriple.isSPIR()) {
      // Set `sycl-opt` option to configure LLVM passes for SPIR target
      CmdArgs.push_back("-mllvm");
      CmdArgs.push_back("-sycl-opt");
    }
    // Turn on Dead Parameter Elimination Optimization with early optimizations
    if (!RawTriple.isNVPTX() &&
        Args.hasFlag(options::OPT_fsycl_dead_args_optimization,
                     options::OPT_fno_sycl_dead_args_optimization, false))
      CmdArgs.push_back("-fenable-sycl-dae");

    // Pass the triple of host when doing SYCL
    llvm::Triple AuxT = C.getDefaultToolChain().getTriple();
    if (Args.hasFlag(options::OPT_fsycl_device_only, OptSpecifier(), false))
      AuxT = llvm::Triple(llvm::sys::getProcessTriple());
    std::string NormalizedTriple = AuxT.normalize();
    CmdArgs.push_back("-aux-triple");
    CmdArgs.push_back(Args.MakeArgString(NormalizedTriple));

    bool IsMSVC = AuxT.isWindowsMSVCEnvironment();
    if (IsMSVC) {
      CmdArgs.push_back("-fms-extensions");
      CmdArgs.push_back("-fms-compatibility");
      CmdArgs.push_back("-fdelayed-template-parsing");
      VersionTuple MSVT = TC.computeMSVCVersion(&D, Args);
      if (!MSVT.empty())
        CmdArgs.push_back(Args.MakeArgString("-fms-compatibility-version=" +
                                             MSVT.getAsString()));
      else {
        const char *LowestMSVCSupported =
            "191025017"; // VS2017 v15.0 (initial release)
        CmdArgs.push_back(Args.MakeArgString(
            Twine("-fms-compatibility-version=") + LowestMSVCSupported));
      }
    }

    if (Args.hasFlag(options::OPT_fsycl_allow_func_ptr,
                     options::OPT_fno_sycl_allow_func_ptr, false)) {
      CmdArgs.push_back("-fsycl-allow-func-ptr");
    }

    if (!SYCLStdArg) {
      // The user had not pass SYCL version, thus we'll employ no-sycl-strict
      // to allow address-space unqualified pointers in function params/return
      // along with marking the same function with explicit SYCL_EXTERNAL
      CmdArgs.push_back("-Wno-sycl-strict");
    }
  }
  if (IsSYCL || UseSYCLTriple) {
    // Set options for both host and device
    if (Arg *A = Args.getLastArg(options::OPT_fsycl_id_queries_fit_in_int,
                                 options::OPT_fno_sycl_id_queries_fit_in_int))
      A->render(Args, CmdArgs);
  }

  if (IsSYCL) {
    if (SYCLStdArg) {
      SYCLStdArg->render(Args, CmdArgs);
      CmdArgs.push_back("-fsycl-std-layout-kernel-params");
    } else {
      // Ensure the default version in SYCL mode is 2020
      CmdArgs.push_back("-sycl-std=2020");
    }
  }

  if (IsOpenMPDevice) {
    // We have to pass the triple of the host if compiling for an OpenMP device.
    std::string NormalizedTriple =
        C.getSingleOffloadToolChain<Action::OFK_Host>()
            ->getTriple()
            .normalize();
    CmdArgs.push_back("-aux-triple");
    CmdArgs.push_back(Args.MakeArgString(NormalizedTriple));
  }

  if (Triple.isOSWindows() && (Triple.getArch() == llvm::Triple::arm ||
                               Triple.getArch() == llvm::Triple::thumb)) {
    unsigned Offset = Triple.getArch() == llvm::Triple::arm ? 4 : 6;
    unsigned Version = 0;
    bool Failure =
        Triple.getArchName().substr(Offset).consumeInteger(10, Version);
    if (Failure || Version < 7)
      D.Diag(diag::err_target_unsupported_arch) << Triple.getArchName()
                                                << TripleStr;
  }

  // Push all default warning arguments that are specific to
  // the given target.  These come before user provided warning options
  // are provided.
  TC.addClangWarningOptions(CmdArgs);

  // Select the appropriate action.
  RewriteKind rewriteKind = RK_None;

  // If CollectArgsForIntegratedAssembler() isn't called below, claim the args
  // it claims when not running an assembler. Otherwise, clang would emit
  // "argument unused" warnings for assembler flags when e.g. adding "-E" to
  // flags while debugging something. That'd be somewhat inconvenient, and it's
  // also inconsistent with most other flags -- we don't warn on
  // -ffunction-sections not being used in -E mode either for example, even
  // though it's not really used either.
  if (!isa<AssembleJobAction>(JA)) {
    // The args claimed here should match the args used in
    // CollectArgsForIntegratedAssembler().
    if (TC.useIntegratedAs()) {
      Args.ClaimAllArgs(options::OPT_mrelax_all);
      Args.ClaimAllArgs(options::OPT_mno_relax_all);
      Args.ClaimAllArgs(options::OPT_mincremental_linker_compatible);
      Args.ClaimAllArgs(options::OPT_mno_incremental_linker_compatible);
      switch (C.getDefaultToolChain().getArch()) {
      case llvm::Triple::arm:
      case llvm::Triple::armeb:
      case llvm::Triple::thumb:
      case llvm::Triple::thumbeb:
        Args.ClaimAllArgs(options::OPT_mimplicit_it_EQ);
        break;
      default:
        break;
      }
    }
    Args.ClaimAllArgs(options::OPT_Wa_COMMA);
    Args.ClaimAllArgs(options::OPT_Xassembler);
  }

  if (isa<AnalyzeJobAction>(JA)) {
    assert(JA.getType() == types::TY_Plist && "Invalid output type.");
    CmdArgs.push_back("-analyze");
  } else if (isa<MigrateJobAction>(JA)) {
    CmdArgs.push_back("-migrate");
  } else if (isa<PreprocessJobAction>(JA)) {
    if (Output.getType() == types::TY_Dependencies)
      CmdArgs.push_back("-Eonly");
    else {
      CmdArgs.push_back("-E");
      if (Args.hasArg(options::OPT_rewrite_objc) &&
          !Args.hasArg(options::OPT_g_Group))
        CmdArgs.push_back("-P");
    }
  } else if (isa<AssembleJobAction>(JA)) {
    if (IsSYCLOffloadDevice && IsSYCLDevice) {
      CmdArgs.push_back("-emit-llvm-bc");
    } else {
      CmdArgs.push_back("-emit-obj");
      CollectArgsForIntegratedAssembler(C, Args, CmdArgs, D);
    }

    // Also ignore explicit -force_cpusubtype_ALL option.
    (void)Args.hasArg(options::OPT_force__cpusubtype__ALL);
  } else if (isa<PrecompileJobAction>(JA)) {
    if (JA.getType() == types::TY_Nothing)
      CmdArgs.push_back("-fsyntax-only");
    else if (JA.getType() == types::TY_ModuleFile)
      CmdArgs.push_back(IsHeaderModulePrecompile
                            ? "-emit-header-module"
                            : "-emit-module-interface");
    else
      CmdArgs.push_back("-emit-pch");
  } else if (isa<VerifyPCHJobAction>(JA)) {
    CmdArgs.push_back("-verify-pch");
  } else {
    assert((isa<CompileJobAction>(JA) || isa<BackendJobAction>(JA)) &&
           "Invalid action for clang tool.");
    if (JA.getType() == types::TY_Nothing ||
        JA.getType() == types::TY_SYCL_Header) {
      CmdArgs.push_back("-fsyntax-only");
    } else if (JA.getType() == types::TY_LLVM_IR ||
               JA.getType() == types::TY_LTO_IR) {
      CmdArgs.push_back("-emit-llvm");
    } else if (JA.getType() == types::TY_LLVM_BC ||
               JA.getType() == types::TY_LTO_BC) {
      CmdArgs.push_back("-emit-llvm-bc");
    } else if (JA.getType() == types::TY_IFS ||
               JA.getType() == types::TY_IFS_CPP) {
      StringRef ArgStr =
          Args.hasArg(options::OPT_interface_stub_version_EQ)
              ? Args.getLastArgValue(options::OPT_interface_stub_version_EQ)
              : "experimental-ifs-v2";
      CmdArgs.push_back("-emit-interface-stubs");
      CmdArgs.push_back(
          Args.MakeArgString(Twine("-interface-stub-version=") + ArgStr.str()));
    } else if (JA.getType() == types::TY_PP_Asm) {
      CmdArgs.push_back("-S");
    } else if (JA.getType() == types::TY_AST) {
      CmdArgs.push_back("-emit-pch");
    } else if (JA.getType() == types::TY_ModuleFile) {
      CmdArgs.push_back("-module-file-info");
    } else if (JA.getType() == types::TY_RewrittenObjC) {
      CmdArgs.push_back("-rewrite-objc");
      rewriteKind = RK_NonFragile;
    } else if (JA.getType() == types::TY_RewrittenLegacyObjC) {
      CmdArgs.push_back("-rewrite-objc");
      rewriteKind = RK_Fragile;
    } else {
      assert(JA.getType() == types::TY_PP_Asm && "Unexpected output type!");
    }

    // Preserve use-list order by default when emitting bitcode, so that
    // loading the bitcode up in 'opt' or 'llc' and running passes gives the
    // same result as running passes here.  For LTO, we don't need to preserve
    // the use-list order, since serialization to bitcode is part of the flow.
    if (JA.getType() == types::TY_LLVM_BC)
      CmdArgs.push_back("-emit-llvm-uselists");

    // Device-side jobs do not support LTO.
    bool isDeviceOffloadAction = !(JA.isDeviceOffloading(Action::OFK_None) ||
                                   JA.isDeviceOffloading(Action::OFK_Host));

    if (D.isUsingLTO() && !isDeviceOffloadAction) {
      Args.AddLastArg(CmdArgs, options::OPT_flto, options::OPT_flto_EQ);
      CmdArgs.push_back("-flto-unit");
    }
  }

  if (const Arg *A = Args.getLastArg(options::OPT_fthinlto_index_EQ)) {
    if (!types::isLLVMIR(Input.getType()))
      D.Diag(diag::err_drv_arg_requires_bitcode_input) << A->getAsString(Args);
    Args.AddLastArg(CmdArgs, options::OPT_fthinlto_index_EQ);
  }

  if (Args.getLastArg(options::OPT_fthin_link_bitcode_EQ))
    Args.AddLastArg(CmdArgs, options::OPT_fthin_link_bitcode_EQ);

  if (Args.getLastArg(options::OPT_save_temps_EQ))
    Args.AddLastArg(CmdArgs, options::OPT_save_temps_EQ);

  if (Args.hasFlag(options::OPT_fmemory_profile,
                   options::OPT_fno_memory_profile, false))
    Args.AddLastArg(CmdArgs, options::OPT_fmemory_profile);

  // Embed-bitcode option.
  // Only white-listed flags below are allowed to be embedded.
  if (C.getDriver().embedBitcodeInObject() && !C.getDriver().isUsingLTO() &&
      (isa<BackendJobAction>(JA) || isa<AssembleJobAction>(JA))) {
    // Add flags implied by -fembed-bitcode.
    Args.AddLastArg(CmdArgs, options::OPT_fembed_bitcode_EQ);
    // Disable all llvm IR level optimizations.
    CmdArgs.push_back("-disable-llvm-passes");

    // Render target options.
    TC.addClangTargetOptions(Args, CmdArgs, JA.getOffloadingDeviceKind());

    // reject options that shouldn't be supported in bitcode
    // also reject kernel/kext
    static const constexpr unsigned kBitcodeOptionBlacklist[] = {
        options::OPT_mkernel,
        options::OPT_fapple_kext,
        options::OPT_ffunction_sections,
        options::OPT_fno_function_sections,
        options::OPT_fdata_sections,
        options::OPT_fno_data_sections,
        options::OPT_fbasic_block_sections_EQ,
        options::OPT_funique_internal_linkage_names,
        options::OPT_fno_unique_internal_linkage_names,
        options::OPT_funique_section_names,
        options::OPT_fno_unique_section_names,
        options::OPT_funique_basic_block_section_names,
        options::OPT_fno_unique_basic_block_section_names,
        options::OPT_mrestrict_it,
        options::OPT_mno_restrict_it,
        options::OPT_mstackrealign,
        options::OPT_mno_stackrealign,
        options::OPT_mstack_alignment,
        options::OPT_mcmodel_EQ,
        options::OPT_mlong_calls,
        options::OPT_mno_long_calls,
        options::OPT_ggnu_pubnames,
        options::OPT_gdwarf_aranges,
        options::OPT_fdebug_types_section,
        options::OPT_fno_debug_types_section,
        options::OPT_fdwarf_directory_asm,
        options::OPT_fno_dwarf_directory_asm,
        options::OPT_mrelax_all,
        options::OPT_mno_relax_all,
        options::OPT_ftrap_function_EQ,
        options::OPT_ffixed_r9,
        options::OPT_mfix_cortex_a53_835769,
        options::OPT_mno_fix_cortex_a53_835769,
        options::OPT_ffixed_x18,
        options::OPT_mglobal_merge,
        options::OPT_mno_global_merge,
        options::OPT_mred_zone,
        options::OPT_mno_red_zone,
        options::OPT_Wa_COMMA,
        options::OPT_Xassembler,
        options::OPT_mllvm,
    };
    for (const auto &A : Args)
      if (llvm::find(kBitcodeOptionBlacklist, A->getOption().getID()) !=
          std::end(kBitcodeOptionBlacklist))
        D.Diag(diag::err_drv_unsupported_embed_bitcode) << A->getSpelling();

    // Render the CodeGen options that need to be passed.
    if (!Args.hasFlag(options::OPT_foptimize_sibling_calls,
                      options::OPT_fno_optimize_sibling_calls))
      CmdArgs.push_back("-mdisable-tail-calls");

    RenderFloatingPointOptions(TC, D, isOptimizationLevelFast(Args), Args,
                               CmdArgs, JA);

    // Render ABI arguments
    switch (TC.getArch()) {
    default: break;
    case llvm::Triple::arm:
    case llvm::Triple::armeb:
    case llvm::Triple::thumbeb:
      RenderARMABI(Triple, Args, CmdArgs);
      break;
    case llvm::Triple::aarch64:
    case llvm::Triple::aarch64_32:
    case llvm::Triple::aarch64_be:
      RenderAArch64ABI(Triple, Args, CmdArgs);
      break;
    }

    // Optimization level for CodeGen.
    if (const Arg *A = Args.getLastArg(options::OPT_O_Group)) {
      if (A->getOption().matches(options::OPT_O4)) {
        CmdArgs.push_back("-O3");
        D.Diag(diag::warn_O4_is_O3);
      } else {
        A->render(Args, CmdArgs);
      }
    }

    // Input/Output file.
    if (Output.getType() == types::TY_Dependencies) {
      // Handled with other dependency code.
    } else if (Output.isFilename()) {
      CmdArgs.push_back("-o");
      CmdArgs.push_back(Output.getFilename());
    } else {
      assert(Output.isNothing() && "Input output.");
    }

    for (const auto &II : Inputs) {
      addDashXForInput(Args, II, CmdArgs);
      if (II.isFilename())
        CmdArgs.push_back(II.getFilename());
      else
        II.getInputArg().renderAsInput(Args, CmdArgs);
    }

    C.addCommand(
        std::make_unique<Command>(JA, *this, ResponseFileSupport::AtFileUTF8(),
                                  D.getClangProgramPath(), CmdArgs, Inputs));
    return;
  }

  if (C.getDriver().embedBitcodeMarkerOnly() && !C.getDriver().isUsingLTO())
    CmdArgs.push_back("-fembed-bitcode=marker");

  // We normally speed up the clang process a bit by skipping destructors at
  // exit, but when we're generating diagnostics we can rely on some of the
  // cleanup.
  if (!C.isForDiagnostics())
    CmdArgs.push_back("-disable-free");

#ifdef NDEBUG
  const bool IsAssertBuild = false;
#else
  const bool IsAssertBuild = true;
#endif

  // Disable the verification pass in -asserts builds.
  if (!IsAssertBuild)
    CmdArgs.push_back("-disable-llvm-verifier");

  // Discard value names in assert builds unless otherwise specified.
  if (Args.hasFlag(options::OPT_fdiscard_value_names,
                   options::OPT_fno_discard_value_names, !IsAssertBuild)) {
    if (Args.hasArg(options::OPT_fdiscard_value_names) &&
        (std::any_of(Inputs.begin(), Inputs.end(),
                     [](const clang::driver::InputInfo &II) {
                       return types::isLLVMIR(II.getType());
                     }))) {
      D.Diag(diag::warn_ignoring_fdiscard_for_bitcode);
    }
    CmdArgs.push_back("-discard-value-names");
  }

  // Set the main file name, so that debug info works even with
  // -save-temps.
  CmdArgs.push_back("-main-file-name");
  CmdArgs.push_back(getBaseInputName(Args, Input));

  // Some flags which affect the language (via preprocessor
  // defines).
  if (Args.hasArg(options::OPT_static))
    CmdArgs.push_back("-static-define");

  if (Args.hasArg(options::OPT_municode))
    CmdArgs.push_back("-DUNICODE");

  if (isa<AnalyzeJobAction>(JA))
    RenderAnalyzerOptions(Args, CmdArgs, Triple, Input);

  if (isa<AnalyzeJobAction>(JA) ||
      (isa<PreprocessJobAction>(JA) && Args.hasArg(options::OPT__analyze)))
    CmdArgs.push_back("-setup-static-analyzer");

  // Enable compatilibily mode to avoid analyzer-config related errors.
  // Since we can't access frontend flags through hasArg, let's manually iterate
  // through them.
  bool FoundAnalyzerConfig = false;
  for (auto Arg : Args.filtered(options::OPT_Xclang))
    if (StringRef(Arg->getValue()) == "-analyzer-config") {
      FoundAnalyzerConfig = true;
      break;
    }
  if (!FoundAnalyzerConfig)
    for (auto Arg : Args.filtered(options::OPT_Xanalyzer))
      if (StringRef(Arg->getValue()) == "-analyzer-config") {
        FoundAnalyzerConfig = true;
        break;
      }
  if (FoundAnalyzerConfig)
    CmdArgs.push_back("-analyzer-config-compatibility-mode=true");

  CheckCodeGenerationOptions(D, Args);

  unsigned FunctionAlignment = ParseFunctionAlignment(TC, Args);
  assert(FunctionAlignment <= 31 && "function alignment will be truncated!");
  if (FunctionAlignment) {
    CmdArgs.push_back("-function-alignment");
    CmdArgs.push_back(Args.MakeArgString(std::to_string(FunctionAlignment)));
  }

  llvm::Reloc::Model RelocationModel;
  unsigned PICLevel;
  bool IsPIE;
  std::tie(RelocationModel, PICLevel, IsPIE) = ParsePICArgs(TC, Args);

  bool IsROPI = RelocationModel == llvm::Reloc::ROPI ||
                RelocationModel == llvm::Reloc::ROPI_RWPI;
  bool IsRWPI = RelocationModel == llvm::Reloc::RWPI ||
                RelocationModel == llvm::Reloc::ROPI_RWPI;

  if (Args.hasArg(options::OPT_mcmse) &&
      !Args.hasArg(options::OPT_fallow_unsupported)) {
    if (IsROPI)
      D.Diag(diag::err_cmse_pi_are_incompatible) << IsROPI;
    if (IsRWPI)
      D.Diag(diag::err_cmse_pi_are_incompatible) << !IsRWPI;
  }

  if (IsROPI && types::isCXX(Input.getType()) &&
      !Args.hasArg(options::OPT_fallow_unsupported))
    D.Diag(diag::err_drv_ropi_incompatible_with_cxx);

  const char *RMName = RelocationModelName(RelocationModel);
  if (RMName) {
    CmdArgs.push_back("-mrelocation-model");
    CmdArgs.push_back(RMName);
  }
  if (PICLevel > 0) {
    CmdArgs.push_back("-pic-level");
    CmdArgs.push_back(PICLevel == 1 ? "1" : "2");
    if (IsPIE)
      CmdArgs.push_back("-pic-is-pie");
  }

  if (RelocationModel == llvm::Reloc::ROPI ||
      RelocationModel == llvm::Reloc::ROPI_RWPI)
    CmdArgs.push_back("-fropi");
  if (RelocationModel == llvm::Reloc::RWPI ||
      RelocationModel == llvm::Reloc::ROPI_RWPI)
    CmdArgs.push_back("-frwpi");

  if (Arg *A = Args.getLastArg(options::OPT_meabi)) {
    CmdArgs.push_back("-meabi");
    CmdArgs.push_back(A->getValue());
  }

  // The default is -fno-semantic-interposition. We render it just because we
  // require explicit -fno-semantic-interposition to infer dso_local.
  if (Arg *A = Args.getLastArg(options::OPT_fsemantic_interposition,
                               options::OPT_fno_semantic_interposition))
    if (RelocationModel != llvm::Reloc::Static && !IsPIE)
      A->render(Args, CmdArgs);

  {
    std::string Model;
    if (Arg *A = Args.getLastArg(options::OPT_mthread_model)) {
      if (!TC.isThreadModelSupported(A->getValue()))
        D.Diag(diag::err_drv_invalid_thread_model_for_target)
            << A->getValue() << A->getAsString(Args);
      Model = A->getValue();
    } else
      Model = TC.getThreadModel();
    if (Model != "posix") {
      CmdArgs.push_back("-mthread-model");
      CmdArgs.push_back(Args.MakeArgString(Model));
    }
  }

  Args.AddLastArg(CmdArgs, options::OPT_fveclib);

  if (Args.hasFlag(options::OPT_fmerge_all_constants,
                   options::OPT_fno_merge_all_constants, false))
    CmdArgs.push_back("-fmerge-all-constants");

  if (Args.hasFlag(options::OPT_fno_delete_null_pointer_checks,
                   options::OPT_fdelete_null_pointer_checks, false))
    CmdArgs.push_back("-fno-delete-null-pointer-checks");

  // LLVM Code Generator Options.

  if (Args.hasArg(options::OPT_frewrite_map_file) ||
      Args.hasArg(options::OPT_frewrite_map_file_EQ)) {
    for (const Arg *A : Args.filtered(options::OPT_frewrite_map_file,
                                      options::OPT_frewrite_map_file_EQ)) {
      StringRef Map = A->getValue();
      if (!llvm::sys::fs::exists(Map)) {
        D.Diag(diag::err_drv_no_such_file) << Map;
      } else {
        CmdArgs.push_back("-frewrite-map-file");
        CmdArgs.push_back(A->getValue());
        A->claim();
      }
    }
  }

  if (Arg *A = Args.getLastArg(options::OPT_Wframe_larger_than_EQ)) {
    StringRef v = A->getValue();
    CmdArgs.push_back("-mllvm");
    CmdArgs.push_back(Args.MakeArgString("-warn-stack-size=" + v));
    A->claim();
  }

  if (!Args.hasFlag(options::OPT_fjump_tables, options::OPT_fno_jump_tables,
                    true))
    CmdArgs.push_back("-fno-jump-tables");

  if (Args.hasFlag(options::OPT_fprofile_sample_accurate,
                   options::OPT_fno_profile_sample_accurate, false))
    CmdArgs.push_back("-fprofile-sample-accurate");

  if (!Args.hasFlag(options::OPT_fpreserve_as_comments,
                    options::OPT_fno_preserve_as_comments, true))
    CmdArgs.push_back("-fno-preserve-as-comments");

  if (Arg *A = Args.getLastArg(options::OPT_mregparm_EQ)) {
    CmdArgs.push_back("-mregparm");
    CmdArgs.push_back(A->getValue());
  }

  if (Arg *A = Args.getLastArg(options::OPT_maix_struct_return,
                               options::OPT_msvr4_struct_return)) {
    if (TC.getArch() != llvm::Triple::ppc) {
      D.Diag(diag::err_drv_unsupported_opt_for_target)
          << A->getSpelling() << RawTriple.str();
    } else if (A->getOption().matches(options::OPT_maix_struct_return)) {
      CmdArgs.push_back("-maix-struct-return");
    } else {
      assert(A->getOption().matches(options::OPT_msvr4_struct_return));
      CmdArgs.push_back("-msvr4-struct-return");
    }
  }

  if (Arg *A = Args.getLastArg(options::OPT_fpcc_struct_return,
                               options::OPT_freg_struct_return)) {
    if (TC.getArch() != llvm::Triple::x86) {
      D.Diag(diag::err_drv_unsupported_opt_for_target)
          << A->getSpelling() << RawTriple.str();
    } else if (A->getOption().matches(options::OPT_fpcc_struct_return)) {
      CmdArgs.push_back("-fpcc-struct-return");
    } else {
      assert(A->getOption().matches(options::OPT_freg_struct_return));
      CmdArgs.push_back("-freg-struct-return");
    }
  }

  if (Args.hasFlag(options::OPT_mrtd, options::OPT_mno_rtd, false))
    CmdArgs.push_back("-fdefault-calling-conv=stdcall");

  if (Args.hasArg(options::OPT_fenable_matrix)) {
    // enable-matrix is needed by both the LangOpts and by LLVM.
    CmdArgs.push_back("-fenable-matrix");
    CmdArgs.push_back("-mllvm");
    CmdArgs.push_back("-enable-matrix");
  }

  CodeGenOptions::FramePointerKind FPKeepKind =
                  getFramePointerKind(Args, RawTriple);
  const char *FPKeepKindStr = nullptr;
  switch (FPKeepKind) {
  case CodeGenOptions::FramePointerKind::None:
    FPKeepKindStr = "-mframe-pointer=none";
    break;
  case CodeGenOptions::FramePointerKind::NonLeaf:
    FPKeepKindStr = "-mframe-pointer=non-leaf";
    break;
  case CodeGenOptions::FramePointerKind::All:
    FPKeepKindStr = "-mframe-pointer=all";
    break;
  }
  assert(FPKeepKindStr && "unknown FramePointerKind");
  CmdArgs.push_back(FPKeepKindStr);

  if (!Args.hasFlag(options::OPT_fzero_initialized_in_bss,
                    options::OPT_fno_zero_initialized_in_bss, true))
    CmdArgs.push_back("-fno-zero-initialized-in-bss");

  bool OFastEnabled = isOptimizationLevelFast(Args);
  // If -Ofast is the optimization level, then -fstrict-aliasing should be
  // enabled.  This alias option is being used to simplify the hasFlag logic.
  OptSpecifier StrictAliasingAliasOption =
      OFastEnabled ? options::OPT_Ofast : options::OPT_fstrict_aliasing;
  // We turn strict aliasing off by default if we're in CL mode, since MSVC
  // doesn't do any TBAA.
  bool TBAAOnByDefault = !D.IsCLMode();
  if (!Args.hasFlag(options::OPT_fstrict_aliasing, StrictAliasingAliasOption,
                    options::OPT_fno_strict_aliasing, TBAAOnByDefault))
    CmdArgs.push_back("-relaxed-aliasing");
  if (!Args.hasFlag(options::OPT_fstruct_path_tbaa,
                    options::OPT_fno_struct_path_tbaa))
    CmdArgs.push_back("-no-struct-path-tbaa");
  if (Args.hasFlag(options::OPT_fstrict_enums, options::OPT_fno_strict_enums,
                   false))
    CmdArgs.push_back("-fstrict-enums");
  if (!Args.hasFlag(options::OPT_fstrict_return, options::OPT_fno_strict_return,
                    true))
    CmdArgs.push_back("-fno-strict-return");
  if (Args.hasFlag(options::OPT_fallow_editor_placeholders,
                   options::OPT_fno_allow_editor_placeholders, false))
    CmdArgs.push_back("-fallow-editor-placeholders");
  if (Args.hasFlag(options::OPT_fstrict_vtable_pointers,
                   options::OPT_fno_strict_vtable_pointers,
                   false))
    CmdArgs.push_back("-fstrict-vtable-pointers");
  if (Args.hasFlag(options::OPT_fforce_emit_vtables,
                   options::OPT_fno_force_emit_vtables,
                   false))
    CmdArgs.push_back("-fforce-emit-vtables");
  if (!Args.hasFlag(options::OPT_foptimize_sibling_calls,
                    options::OPT_fno_optimize_sibling_calls))
    CmdArgs.push_back("-mdisable-tail-calls");
  if (Args.hasFlag(options::OPT_fno_escaping_block_tail_calls,
                   options::OPT_fescaping_block_tail_calls, false))
    CmdArgs.push_back("-fno-escaping-block-tail-calls");

  Args.AddLastArg(CmdArgs, options::OPT_ffine_grained_bitfield_accesses,
                  options::OPT_fno_fine_grained_bitfield_accesses);

  // Handle segmented stacks.
  if (Args.hasArg(options::OPT_fsplit_stack))
    CmdArgs.push_back("-split-stacks");

  RenderFloatingPointOptions(TC, D, OFastEnabled, Args, CmdArgs, JA);

  if (Arg *A = Args.getLastArg(options::OPT_mdouble_EQ)) {
    if (TC.getArch() == llvm::Triple::avr)
      A->render(Args, CmdArgs);
    else
      D.Diag(diag::err_drv_unsupported_opt_for_target)
          << A->getAsString(Args) << TripleStr;
  }

  if (Arg *A = Args.getLastArg(options::OPT_LongDouble_Group)) {
    if (TC.getTriple().isX86())
      A->render(Args, CmdArgs);
    else if ((TC.getArch() == llvm::Triple::ppc || TC.getTriple().isPPC64()) &&
             (A->getOption().getID() != options::OPT_mlong_double_80))
      A->render(Args, CmdArgs);
    else
      D.Diag(diag::err_drv_unsupported_opt_for_target)
          << A->getAsString(Args) << TripleStr;
  }

  // Decide whether to use verbose asm. Verbose assembly is the default on
  // toolchains which have the integrated assembler on by default.
  bool IsIntegratedAssemblerDefault = TC.IsIntegratedAssemblerDefault();
  if (!Args.hasFlag(options::OPT_fverbose_asm, options::OPT_fno_verbose_asm,
                    IsIntegratedAssemblerDefault))
    CmdArgs.push_back("-fno-verbose-asm");

  if (!TC.useIntegratedAs())
    CmdArgs.push_back("-no-integrated-as");

  if (Args.hasArg(options::OPT_fdebug_pass_structure)) {
    CmdArgs.push_back("-mdebug-pass");
    CmdArgs.push_back("Structure");
  }
  if (Args.hasArg(options::OPT_fdebug_pass_arguments)) {
    CmdArgs.push_back("-mdebug-pass");
    CmdArgs.push_back("Arguments");
  }

  // Enable -mconstructor-aliases except on darwin, where we have to work around
  // a linker bug (see <rdar://problem/7651567>), and CUDA device code, where
  // aliases aren't supported. Similarly, aliases aren't yet supported for AIX.
  if (!RawTriple.isOSDarwin() && !RawTriple.isNVPTX() && !RawTriple.isOSAIX())
    CmdArgs.push_back("-mconstructor-aliases");

  // Darwin's kernel doesn't support guard variables; just die if we
  // try to use them.
  if (KernelOrKext && RawTriple.isOSDarwin())
    CmdArgs.push_back("-fforbid-guard-variables");

  if (Args.hasFlag(options::OPT_mms_bitfields, options::OPT_mno_ms_bitfields,
                   Triple.isWindowsGNUEnvironment())) {
    CmdArgs.push_back("-mms-bitfields");
  }

  if (Args.hasFlag(options::OPT_mpie_copy_relocations,
                   options::OPT_mno_pie_copy_relocations,
                   false)) {
    CmdArgs.push_back("-mpie-copy-relocations");
  }

  if (Args.hasFlag(options::OPT_fno_plt, options::OPT_fplt, false)) {
    CmdArgs.push_back("-fno-plt");
  }

  // -fhosted is default.
  // TODO: Audit uses of KernelOrKext and see where it'd be more appropriate to
  // use Freestanding.
  bool Freestanding =
      Args.hasFlag(options::OPT_ffreestanding, options::OPT_fhosted, false) ||
      KernelOrKext;
  if (Freestanding)
    CmdArgs.push_back("-ffreestanding");

  // This is a coarse approximation of what llvm-gcc actually does, both
  // -fasynchronous-unwind-tables and -fnon-call-exceptions interact in more
  // complicated ways.
  bool AsynchronousUnwindTables =
      Args.hasFlag(options::OPT_fasynchronous_unwind_tables,
                   options::OPT_fno_asynchronous_unwind_tables,
                   (TC.IsUnwindTablesDefault(Args) ||
                    TC.getSanitizerArgs().needsUnwindTables()) &&
                       !Freestanding);
  if (Args.hasFlag(options::OPT_funwind_tables, options::OPT_fno_unwind_tables,
                   AsynchronousUnwindTables))
    CmdArgs.push_back("-munwind-tables");

  // Prepare `-aux-target-cpu` and `-aux-target-feature` unless
  // `--gpu-use-aux-triple-only` is specified.
  if (!Args.getLastArg(options::OPT_gpu_use_aux_triple_only) &&
      ((IsCuda && JA.isDeviceOffloading(Action::OFK_Cuda)) ||
       (IsSYCL && IsSYCLOffloadDevice) ||
       (IsHIP && JA.isDeviceOffloading(Action::OFK_HIP)))) {
    const ArgList &HostArgs =
        C.getArgsForToolChain(nullptr, StringRef(), Action::OFK_None);
    std::string HostCPU =
        getCPUName(HostArgs, *TC.getAuxTriple(), /*FromAs*/ false);
    if (!HostCPU.empty()) {
      CmdArgs.push_back("-aux-target-cpu");
      CmdArgs.push_back(Args.MakeArgString(HostCPU));
    }
    getTargetFeatures(D, *TC.getAuxTriple(), HostArgs, CmdArgs,
                      /*ForAS*/ false, /*IsAux*/ true);
  }

  TC.addClangTargetOptions(Args, CmdArgs, JA.getOffloadingDeviceKind());

  // FIXME: Handle -mtune=.
  (void)Args.hasArg(options::OPT_mtune_EQ);

  if (Arg *A = Args.getLastArg(options::OPT_mcmodel_EQ)) {
    StringRef CM = A->getValue();
    if (CM == "small" || CM == "kernel" || CM == "medium" || CM == "large" ||
        CM == "tiny")
      A->render(Args, CmdArgs);
    else
      D.Diag(diag::err_drv_invalid_argument_to_option)
          << CM << A->getOption().getName();
  }

  if (Arg *A = Args.getLastArg(options::OPT_mtls_size_EQ)) {
    StringRef Value = A->getValue();
    unsigned TLSSize = 0;
    Value.getAsInteger(10, TLSSize);
    if (!Triple.isAArch64() || !Triple.isOSBinFormatELF())
      D.Diag(diag::err_drv_unsupported_opt_for_target)
          << A->getOption().getName() << TripleStr;
    if (TLSSize != 12 && TLSSize != 24 && TLSSize != 32 && TLSSize != 48)
      D.Diag(diag::err_drv_invalid_int_value)
          << A->getOption().getName() << Value;
    Args.AddLastArg(CmdArgs, options::OPT_mtls_size_EQ);
  }

  // Add the target cpu
  std::string CPU = getCPUName(Args, Triple, /*FromAs*/ false);
  if (!CPU.empty()) {
    CmdArgs.push_back("-target-cpu");
    CmdArgs.push_back(Args.MakeArgString(CPU));
  }

  RenderTargetOptions(Triple, Args, KernelOrKext, CmdArgs);

  // These two are potentially updated by AddClangCLArgs.
  codegenoptions::DebugInfoKind DebugInfoKind = codegenoptions::NoDebugInfo;
  bool EmitCodeView = false;

  // Add clang-cl arguments.
  types::ID InputType = Input.getType();
  if (D.IsCLMode())
    AddClangCLArgs(Args, InputType, CmdArgs, &DebugInfoKind, &EmitCodeView);

  DwarfFissionKind DwarfFission;
  RenderDebugOptions(TC, D, RawTriple, Args, EmitCodeView, CmdArgs,
                     DebugInfoKind, DwarfFission);

  // Add the split debug info name to the command lines here so we
  // can propagate it to the backend.
  bool SplitDWARF = (DwarfFission != DwarfFissionKind::None) &&
                    (TC.getTriple().isOSBinFormatELF() ||
                     TC.getTriple().isOSBinFormatWasm()) &&
                    (isa<AssembleJobAction>(JA) || isa<CompileJobAction>(JA) ||
                     isa<BackendJobAction>(JA));
  if (SplitDWARF) {
    const char *SplitDWARFOut = SplitDebugName(JA, Args, Input, Output);
    CmdArgs.push_back("-split-dwarf-file");
    CmdArgs.push_back(SplitDWARFOut);
    if (DwarfFission == DwarfFissionKind::Split) {
      CmdArgs.push_back("-split-dwarf-output");
      CmdArgs.push_back(SplitDWARFOut);
    }
  }

  // Pass the linker version in use.
  if (Arg *A = Args.getLastArg(options::OPT_mlinker_version_EQ)) {
    CmdArgs.push_back("-target-linker-version");
    CmdArgs.push_back(A->getValue());
  }

  // Explicitly error on some things we know we don't support and can't just
  // ignore.
  if (!Args.hasArg(options::OPT_fallow_unsupported)) {
    Arg *Unsupported;
    if (types::isCXX(InputType) && RawTriple.isOSDarwin() &&
        TC.getArch() == llvm::Triple::x86) {
      if ((Unsupported = Args.getLastArg(options::OPT_fapple_kext)) ||
          (Unsupported = Args.getLastArg(options::OPT_mkernel)))
        D.Diag(diag::err_drv_clang_unsupported_opt_cxx_darwin_i386)
            << Unsupported->getOption().getName();
    }
    // The faltivec option has been superseded by the maltivec option.
    if ((Unsupported = Args.getLastArg(options::OPT_faltivec)))
      D.Diag(diag::err_drv_clang_unsupported_opt_faltivec)
          << Unsupported->getOption().getName()
          << "please use -maltivec and include altivec.h explicitly";
    if ((Unsupported = Args.getLastArg(options::OPT_fno_altivec)))
      D.Diag(diag::err_drv_clang_unsupported_opt_faltivec)
          << Unsupported->getOption().getName() << "please use -mno-altivec";
  }

  Args.AddAllArgs(CmdArgs, options::OPT_v);

  if (Args.getLastArg(options::OPT_H)) {
    CmdArgs.push_back("-H");
    CmdArgs.push_back("-sys-header-deps");
  }

  if (D.CCPrintHeaders && !D.CCGenDiagnostics) {
    CmdArgs.push_back("-header-include-file");
    CmdArgs.push_back(D.CCPrintHeadersFilename ? D.CCPrintHeadersFilename
                                               : "-");
    CmdArgs.push_back("-sys-header-deps");
  }
  Args.AddLastArg(CmdArgs, options::OPT_P);
  Args.AddLastArg(CmdArgs, options::OPT_print_ivar_layout);

  if (D.CCLogDiagnostics && !D.CCGenDiagnostics) {
    CmdArgs.push_back("-diagnostic-log-file");
    CmdArgs.push_back(D.CCLogDiagnosticsFilename ? D.CCLogDiagnosticsFilename
                                                 : "-");
  }

  // Give the gen diagnostics more chances to succeed, by avoiding intentional
  // crashes.
  if (D.CCGenDiagnostics)
    CmdArgs.push_back("-disable-pragma-debug-crash");

  bool UseSeparateSections = isUseSeparateSections(Triple);

  if (Args.hasFlag(options::OPT_ffunction_sections,
                   options::OPT_fno_function_sections, UseSeparateSections)) {
    CmdArgs.push_back("-ffunction-sections");
  }

  if (Arg *A = Args.getLastArg(options::OPT_fbasic_block_sections_EQ)) {
    if (Triple.isX86() && Triple.isOSBinFormatELF()) {
      StringRef Val = A->getValue();
      if (Val != "all" && Val != "labels" && Val != "none" &&
          !(Val.startswith("list=") && llvm::sys::fs::exists(Val.substr(5))))
        D.Diag(diag::err_drv_invalid_value)
            << A->getAsString(Args) << A->getValue();
      else
        A->render(Args, CmdArgs);
    } else {
      D.Diag(diag::err_drv_unsupported_opt_for_target)
          << A->getAsString(Args) << TripleStr;
    }
  }

  if (Args.hasFlag(options::OPT_fdata_sections, options::OPT_fno_data_sections,
                   UseSeparateSections)) {
    CmdArgs.push_back("-fdata-sections");
  }

  if (!Args.hasFlag(options::OPT_funique_section_names,
                    options::OPT_fno_unique_section_names, true))
    CmdArgs.push_back("-fno-unique-section-names");

  if (Args.hasFlag(options::OPT_funique_internal_linkage_names,
                   options::OPT_fno_unique_internal_linkage_names, false))
    CmdArgs.push_back("-funique-internal-linkage-names");

  if (Args.hasFlag(options::OPT_funique_basic_block_section_names,
                   options::OPT_fno_unique_basic_block_section_names, false))
    CmdArgs.push_back("-funique-basic-block-section-names");

  if (Arg *A = Args.getLastArg(options::OPT_fsplit_machine_functions,
                               options::OPT_fno_split_machine_functions)) {
    // This codegen pass is only available on x86-elf targets.
    if (Triple.isX86() && Triple.isOSBinFormatELF()) {
      if (A->getOption().matches(options::OPT_fsplit_machine_functions))
        A->render(Args, CmdArgs);
    } else {
      D.Diag(diag::err_drv_unsupported_opt_for_target)
          << A->getAsString(Args) << TripleStr;
    }
  }

  Args.AddLastArg(CmdArgs, options::OPT_finstrument_functions,
                  options::OPT_finstrument_functions_after_inlining,
                  options::OPT_finstrument_function_entry_bare);

  // NVPTX/AMDGCN doesn't support PGO or coverage. There's no runtime support
  // for sampling, overhead of call arc collection is way too high and there's
  // no way to collect the output.
  if (!Triple.isNVPTX() && !Triple.isAMDGCN())
    addPGOAndCoverageFlags(TC, C, D, Output, Args, CmdArgs);

  Args.AddLastArg(CmdArgs, options::OPT_fclang_abi_compat_EQ);

  // Add runtime flag for PS4 when PGO, coverage, or sanitizers are enabled.
  if (RawTriple.isPS4CPU() &&
      !Args.hasArg(options::OPT_nostdlib, options::OPT_nodefaultlibs)) {
    PS4cpu::addProfileRTArgs(TC, Args, CmdArgs);
    PS4cpu::addSanitizerArgs(TC, CmdArgs);
  }

  // Pass options for controlling the default header search paths.
  if (Args.hasArg(options::OPT_nostdinc)) {
    CmdArgs.push_back("-nostdsysteminc");
    CmdArgs.push_back("-nobuiltininc");
  } else {
    if (Args.hasArg(options::OPT_nostdlibinc))
      CmdArgs.push_back("-nostdsysteminc");
    Args.AddLastArg(CmdArgs, options::OPT_nostdincxx);
    Args.AddLastArg(CmdArgs, options::OPT_nobuiltininc);
  }

  // Pass the path to compiler resource files.
  CmdArgs.push_back("-resource-dir");
  CmdArgs.push_back(D.ResourceDir.c_str());

  Args.AddLastArg(CmdArgs, options::OPT_working_directory);

  RenderARCMigrateToolOptions(D, Args, CmdArgs);

  // Add preprocessing options like -I, -D, etc. if we are using the
  // preprocessor.
  //
  // FIXME: Support -fpreprocessed
  if (types::getPreprocessedType(InputType) != types::TY_INVALID)
    AddPreprocessingOptions(C, JA, D, Args, CmdArgs, Output, Inputs);

  // Don't warn about "clang -c -DPIC -fPIC test.i" because libtool.m4 assumes
  // that "The compiler can only warn and ignore the option if not recognized".
  // When building with ccache, it will pass -D options to clang even on
  // preprocessed inputs and configure concludes that -fPIC is not supported.
  Args.ClaimAllArgs(options::OPT_D);

  // Manually translate -O4 to -O3; let clang reject others.
  if (Arg *A = Args.getLastArg(options::OPT_O_Group)) {
    if (A->getOption().matches(options::OPT_O4)) {
      CmdArgs.push_back("-O3");
      D.Diag(diag::warn_O4_is_O3);
    } else {
      A->render(Args, CmdArgs);
    }
  }

  // Warn about ignored options to clang.
  for (const Arg *A :
       Args.filtered(options::OPT_clang_ignored_gcc_optimization_f_Group)) {
    D.Diag(diag::warn_ignored_gcc_optimization) << A->getAsString(Args);
    A->claim();
  }

  for (const Arg *A :
       Args.filtered(options::OPT_clang_ignored_legacy_options_Group)) {
    D.Diag(diag::warn_ignored_clang_option) << A->getAsString(Args);
    A->claim();
  }

  claimNoWarnArgs(Args);

  Args.AddAllArgs(CmdArgs, options::OPT_R_Group);

  Args.AddAllArgs(CmdArgs, options::OPT_W_Group);
  if (Args.hasFlag(options::OPT_pedantic, options::OPT_no_pedantic, false))
    CmdArgs.push_back("-pedantic");
  Args.AddLastArg(CmdArgs, options::OPT_pedantic_errors);
  Args.AddLastArg(CmdArgs, options::OPT_w);

  // Fixed point flags
  if (Args.hasFlag(options::OPT_ffixed_point, options::OPT_fno_fixed_point,
                   /*Default=*/false))
    Args.AddLastArg(CmdArgs, options::OPT_ffixed_point);

  // Handle -{std, ansi, trigraphs} -- take the last of -{std, ansi}
  // (-ansi is equivalent to -std=c89 or -std=c++98).
  //
  // If a std is supplied, only add -trigraphs if it follows the
  // option.
  bool ImplyVCPPCXXVer = false;
  const Arg *Std = Args.getLastArg(options::OPT_std_EQ, options::OPT_ansi);
  if (Std) {
    if (Std->getOption().matches(options::OPT_ansi))
      if (types::isCXX(InputType))
        CmdArgs.push_back("-std=c++98");
      else
        CmdArgs.push_back("-std=c89");
    else {
      if (Args.hasArg(options::OPT_fsycl)) {
        // Use of -std= with 'C' is not supported for SYCL.
        const LangStandard *LangStd =
            LangStandard::getLangStandardForName(Std->getValue());
        if (LangStd && LangStd->getLanguage() == Language::C)
          D.Diag(diag::err_drv_argument_not_allowed_with)
              << Std->getAsString(Args) << "-fsycl";
      }
      Std->render(Args, CmdArgs);
    }

    // If -f(no-)trigraphs appears after the language standard flag, honor it.
    if (Arg *A = Args.getLastArg(options::OPT_std_EQ, options::OPT_ansi,
                                 options::OPT_ftrigraphs,
                                 options::OPT_fno_trigraphs))
      if (A != Std)
        A->render(Args, CmdArgs);
  } else {
    // Honor -std-default.
    //
    // FIXME: Clang doesn't correctly handle -std= when the input language
    // doesn't match. For the time being just ignore this for C++ inputs;
    // eventually we want to do all the standard defaulting here instead of
    // splitting it between the driver and clang -cc1.
    if (!types::isCXX(InputType))
      Args.AddAllArgsTranslated(CmdArgs, options::OPT_std_default_EQ, "-std=",
                                /*Joined=*/true);
    else if (IsWindowsMSVC)
      ImplyVCPPCXXVer = true;

    if (IsSYCL && types::isCXX(InputType) &&
        !Args.hasArg(options::OPT__SLASH_std))
      // For DPC++, we default to -std=c++17 for all compilations.  Use of -std
      // on the command line will override.
      CmdArgs.push_back("-std=c++17");

    Args.AddLastArg(CmdArgs, options::OPT_ftrigraphs,
                    options::OPT_fno_trigraphs);

    // HIP headers has minimum C++ standard requirements. Therefore set the
    // default language standard.
    if (IsHIP)
      CmdArgs.push_back(IsWindowsMSVC ? "-std=c++14" : "-std=c++11");
  }

  // GCC's behavior for -Wwrite-strings is a bit strange:
  //  * In C, this "warning flag" changes the types of string literals from
  //    'char[N]' to 'const char[N]', and thus triggers an unrelated warning
  //    for the discarded qualifier.
  //  * In C++, this is just a normal warning flag.
  //
  // Implementing this warning correctly in C is hard, so we follow GCC's
  // behavior for now. FIXME: Directly diagnose uses of a string literal as
  // a non-const char* in C, rather than using this crude hack.
  if (!types::isCXX(InputType)) {
    // FIXME: This should behave just like a warning flag, and thus should also
    // respect -Weverything, -Wno-everything, -Werror=write-strings, and so on.
    Arg *WriteStrings =
        Args.getLastArg(options::OPT_Wwrite_strings,
                        options::OPT_Wno_write_strings, options::OPT_w);
    if (WriteStrings &&
        WriteStrings->getOption().matches(options::OPT_Wwrite_strings))
      CmdArgs.push_back("-fconst-strings");
  }

  // GCC provides a macro definition '__DEPRECATED' when -Wdeprecated is active
  // during C++ compilation, which it is by default. GCC keeps this define even
  // in the presence of '-w', match this behavior bug-for-bug.
  if (types::isCXX(InputType) &&
      Args.hasFlag(options::OPT_Wdeprecated, options::OPT_Wno_deprecated,
                   true)) {
    CmdArgs.push_back("-fdeprecated-macro");
  }

  // Translate GCC's misnamer '-fasm' arguments to '-fgnu-keywords'.
  if (Arg *Asm = Args.getLastArg(options::OPT_fasm, options::OPT_fno_asm)) {
    if (Asm->getOption().matches(options::OPT_fasm))
      CmdArgs.push_back("-fgnu-keywords");
    else
      CmdArgs.push_back("-fno-gnu-keywords");
  }

  if (ShouldDisableDwarfDirectory(Args, TC))
    CmdArgs.push_back("-fno-dwarf-directory-asm");

  if (!ShouldEnableAutolink(Args, TC, JA))
    CmdArgs.push_back("-fno-autolink");

  // Add in -fdebug-compilation-dir if necessary.
  addDebugCompDirArg(Args, CmdArgs, D.getVFS());

  addDebugPrefixMapArg(D, Args, CmdArgs);

  if (Arg *A = Args.getLastArg(options::OPT_ftemplate_depth_,
                               options::OPT_ftemplate_depth_EQ)) {
    CmdArgs.push_back("-ftemplate-depth");
    CmdArgs.push_back(A->getValue());
  }

  if (Arg *A = Args.getLastArg(options::OPT_foperator_arrow_depth_EQ)) {
    CmdArgs.push_back("-foperator-arrow-depth");
    CmdArgs.push_back(A->getValue());
  }

  if (Arg *A = Args.getLastArg(options::OPT_fconstexpr_depth_EQ)) {
    CmdArgs.push_back("-fconstexpr-depth");
    CmdArgs.push_back(A->getValue());
  }

  if (Arg *A = Args.getLastArg(options::OPT_fconstexpr_steps_EQ)) {
    CmdArgs.push_back("-fconstexpr-steps");
    CmdArgs.push_back(A->getValue());
  }

  if (Args.hasArg(options::OPT_fexperimental_new_constant_interpreter))
    CmdArgs.push_back("-fexperimental-new-constant-interpreter");

  if (Arg *A = Args.getLastArg(options::OPT_fbracket_depth_EQ)) {
    CmdArgs.push_back("-fbracket-depth");
    CmdArgs.push_back(A->getValue());
  }

  if (Arg *A = Args.getLastArg(options::OPT_Wlarge_by_value_copy_EQ,
                               options::OPT_Wlarge_by_value_copy_def)) {
    if (A->getNumValues()) {
      StringRef bytes = A->getValue();
      CmdArgs.push_back(Args.MakeArgString("-Wlarge-by-value-copy=" + bytes));
    } else
      CmdArgs.push_back("-Wlarge-by-value-copy=64"); // default value
  }

  if (Args.hasArg(options::OPT_relocatable_pch))
    CmdArgs.push_back("-relocatable-pch");

  if (const Arg *A = Args.getLastArg(options::OPT_fcf_runtime_abi_EQ)) {
    static const char *kCFABIs[] = {
      "standalone", "objc", "swift", "swift-5.0", "swift-4.2", "swift-4.1",
    };

    if (find(kCFABIs, StringRef(A->getValue())) == std::end(kCFABIs))
      D.Diag(diag::err_drv_invalid_cf_runtime_abi) << A->getValue();
    else
      A->render(Args, CmdArgs);
  }

  if (Arg *A = Args.getLastArg(options::OPT_fconstant_string_class_EQ)) {
    CmdArgs.push_back("-fconstant-string-class");
    CmdArgs.push_back(A->getValue());
  }

  if (Arg *A = Args.getLastArg(options::OPT_ftabstop_EQ)) {
    CmdArgs.push_back("-ftabstop");
    CmdArgs.push_back(A->getValue());
  }

  if (Args.hasFlag(options::OPT_fstack_size_section,
                   options::OPT_fno_stack_size_section, RawTriple.isPS4()))
    CmdArgs.push_back("-fstack-size-section");

  CmdArgs.push_back("-ferror-limit");
  if (Arg *A = Args.getLastArg(options::OPT_ferror_limit_EQ))
    CmdArgs.push_back(A->getValue());
  else
    CmdArgs.push_back("19");

  if (Arg *A = Args.getLastArg(options::OPT_fmacro_backtrace_limit_EQ)) {
    CmdArgs.push_back("-fmacro-backtrace-limit");
    CmdArgs.push_back(A->getValue());
  }

  if (Arg *A = Args.getLastArg(options::OPT_ftemplate_backtrace_limit_EQ)) {
    CmdArgs.push_back("-ftemplate-backtrace-limit");
    CmdArgs.push_back(A->getValue());
  }

  if (Arg *A = Args.getLastArg(options::OPT_fconstexpr_backtrace_limit_EQ)) {
    CmdArgs.push_back("-fconstexpr-backtrace-limit");
    CmdArgs.push_back(A->getValue());
  }

  if (Arg *A = Args.getLastArg(options::OPT_fspell_checking_limit_EQ)) {
    CmdArgs.push_back("-fspell-checking-limit");
    CmdArgs.push_back(A->getValue());
  }

  // Pass -fmessage-length=.
  unsigned MessageLength = 0;
  if (Arg *A = Args.getLastArg(options::OPT_fmessage_length_EQ)) {
    StringRef V(A->getValue());
    if (V.getAsInteger(0, MessageLength))
      D.Diag(diag::err_drv_invalid_argument_to_option)
          << V << A->getOption().getName();
  } else {
    // If -fmessage-length=N was not specified, determine whether this is a
    // terminal and, if so, implicitly define -fmessage-length appropriately.
    MessageLength = llvm::sys::Process::StandardErrColumns();
  }
  if (MessageLength != 0)
    CmdArgs.push_back(
        Args.MakeArgString("-fmessage-length=" + Twine(MessageLength)));

  // -fvisibility= and -fvisibility-ms-compat are of a piece.
  if (const Arg *A = Args.getLastArg(options::OPT_fvisibility_EQ,
                                     options::OPT_fvisibility_ms_compat)) {
    if (A->getOption().matches(options::OPT_fvisibility_EQ)) {
      CmdArgs.push_back("-fvisibility");
      CmdArgs.push_back(A->getValue());
    } else {
      assert(A->getOption().matches(options::OPT_fvisibility_ms_compat));
      CmdArgs.push_back("-fvisibility");
      CmdArgs.push_back("hidden");
      CmdArgs.push_back("-ftype-visibility");
      CmdArgs.push_back("default");
    }
  }

  Args.AddLastArg(CmdArgs, options::OPT_fvisibility_inlines_hidden);
  Args.AddLastArg(CmdArgs, options::OPT_fvisibility_inlines_hidden_static_local_var,
                           options::OPT_fno_visibility_inlines_hidden_static_local_var);
  Args.AddLastArg(CmdArgs, options::OPT_fvisibility_global_new_delete_hidden);

  Args.AddLastArg(CmdArgs, options::OPT_ftlsmodel_EQ);

  // Forward -f (flag) options which we can pass directly.
  Args.AddLastArg(CmdArgs, options::OPT_femit_all_decls);
  Args.AddLastArg(CmdArgs, options::OPT_fheinous_gnu_extensions);
  Args.AddLastArg(CmdArgs, options::OPT_fdigraphs, options::OPT_fno_digraphs);
  Args.AddLastArg(CmdArgs, options::OPT_fno_operator_names);
  Args.AddLastArg(CmdArgs, options::OPT_femulated_tls,
                  options::OPT_fno_emulated_tls);

  // AltiVec-like language extensions aren't relevant for assembling.
  if (!isa<PreprocessJobAction>(JA) || Output.getType() != types::TY_PP_Asm)
    Args.AddLastArg(CmdArgs, options::OPT_fzvector);

  Args.AddLastArg(CmdArgs, options::OPT_fdiagnostics_show_template_tree);
  Args.AddLastArg(CmdArgs, options::OPT_fno_elide_type);

  // Forward flags for OpenMP. We don't do this if the current action is an
  // device offloading action other than OpenMP.
  if (Args.hasFlag(options::OPT_fopenmp, options::OPT_fopenmp_EQ,
                   options::OPT_fno_openmp, false) &&
      (JA.isDeviceOffloading(Action::OFK_None) ||
       JA.isDeviceOffloading(Action::OFK_OpenMP))) {
    switch (D.getOpenMPRuntime(Args)) {
    case Driver::OMPRT_OMP:
    case Driver::OMPRT_IOMP5:
      // Clang can generate useful OpenMP code for these two runtime libraries.
      CmdArgs.push_back("-fopenmp");

      // If no option regarding the use of TLS in OpenMP codegeneration is
      // given, decide a default based on the target. Otherwise rely on the
      // options and pass the right information to the frontend.
      if (!Args.hasFlag(options::OPT_fopenmp_use_tls,
                        options::OPT_fnoopenmp_use_tls, /*Default=*/true))
        CmdArgs.push_back("-fnoopenmp-use-tls");
      Args.AddLastArg(CmdArgs, options::OPT_fopenmp_simd,
                      options::OPT_fno_openmp_simd);
      Args.AddAllArgs(CmdArgs, options::OPT_fopenmp_enable_irbuilder);
      Args.AddAllArgs(CmdArgs, options::OPT_fopenmp_version_EQ);
      Args.AddAllArgs(CmdArgs, options::OPT_fopenmp_cuda_number_of_sm_EQ);
      Args.AddAllArgs(CmdArgs, options::OPT_fopenmp_cuda_blocks_per_sm_EQ);
      Args.AddAllArgs(CmdArgs,
                      options::OPT_fopenmp_cuda_teams_reduction_recs_num_EQ);
      if (Args.hasFlag(options::OPT_fopenmp_optimistic_collapse,
                       options::OPT_fno_openmp_optimistic_collapse,
                       /*Default=*/false))
        CmdArgs.push_back("-fopenmp-optimistic-collapse");

      // When in OpenMP offloading mode with NVPTX target, forward
      // cuda-mode flag
      if (Args.hasFlag(options::OPT_fopenmp_cuda_mode,
                       options::OPT_fno_openmp_cuda_mode, /*Default=*/false))
        CmdArgs.push_back("-fopenmp-cuda-mode");

      // When in OpenMP offloading mode with NVPTX target, forward
      // cuda-parallel-target-regions flag
      if (Args.hasFlag(options::OPT_fopenmp_cuda_parallel_target_regions,
                       options::OPT_fno_openmp_cuda_parallel_target_regions,
                       /*Default=*/true))
        CmdArgs.push_back("-fopenmp-cuda-parallel-target-regions");

      // When in OpenMP offloading mode with NVPTX target, check if full runtime
      // is required.
      if (Args.hasFlag(options::OPT_fopenmp_cuda_force_full_runtime,
                       options::OPT_fno_openmp_cuda_force_full_runtime,
                       /*Default=*/false))
        CmdArgs.push_back("-fopenmp-cuda-force-full-runtime");
      break;
    default:
      // By default, if Clang doesn't know how to generate useful OpenMP code
      // for a specific runtime library, we just don't pass the '-fopenmp' flag
      // down to the actual compilation.
      // FIXME: It would be better to have a mode which *only* omits IR
      // generation based on the OpenMP support so that we get consistent
      // semantic analysis, etc.
      break;
    }
  } else {
    Args.AddLastArg(CmdArgs, options::OPT_fopenmp_simd,
                    options::OPT_fno_openmp_simd);
    Args.AddAllArgs(CmdArgs, options::OPT_fopenmp_version_EQ);
  }

  const SanitizerArgs &Sanitize = TC.getSanitizerArgs();
  Sanitize.addArgs(TC, Args, CmdArgs, InputType);

  const XRayArgs &XRay = TC.getXRayArgs();
  XRay.addArgs(TC, Args, CmdArgs, InputType);

  if (Arg *A = Args.getLastArg(options::OPT_fpatchable_function_entry_EQ)) {
    StringRef S0 = A->getValue(), S = S0;
    unsigned Size, Offset = 0;
    if (!Triple.isAArch64() && Triple.getArch() != llvm::Triple::x86 &&
        Triple.getArch() != llvm::Triple::x86_64)
      D.Diag(diag::err_drv_unsupported_opt_for_target)
          << A->getAsString(Args) << TripleStr;
    else if (S.consumeInteger(10, Size) ||
             (!S.empty() && (!S.consume_front(",") ||
                             S.consumeInteger(10, Offset) || !S.empty())))
      D.Diag(diag::err_drv_invalid_argument_to_option)
          << S0 << A->getOption().getName();
    else if (Size < Offset)
      D.Diag(diag::err_drv_unsupported_fpatchable_function_entry_argument);
    else {
      CmdArgs.push_back(Args.MakeArgString(A->getSpelling() + Twine(Size)));
      CmdArgs.push_back(Args.MakeArgString(
          "-fpatchable-function-entry-offset=" + Twine(Offset)));
    }
  }

  if (TC.SupportsProfiling()) {
    Args.AddLastArg(CmdArgs, options::OPT_pg);

    llvm::Triple::ArchType Arch = TC.getArch();
    if (Arg *A = Args.getLastArg(options::OPT_mfentry)) {
      if (Arch == llvm::Triple::systemz || TC.getTriple().isX86())
        A->render(Args, CmdArgs);
      else
        D.Diag(diag::err_drv_unsupported_opt_for_target)
            << A->getAsString(Args) << TripleStr;
    }
    if (Arg *A = Args.getLastArg(options::OPT_mnop_mcount)) {
      if (Arch == llvm::Triple::systemz)
        A->render(Args, CmdArgs);
      else
        D.Diag(diag::err_drv_unsupported_opt_for_target)
            << A->getAsString(Args) << TripleStr;
    }
    if (Arg *A = Args.getLastArg(options::OPT_mrecord_mcount)) {
      if (Arch == llvm::Triple::systemz)
        A->render(Args, CmdArgs);
      else
        D.Diag(diag::err_drv_unsupported_opt_for_target)
            << A->getAsString(Args) << TripleStr;
    }
  }

  if (Args.getLastArg(options::OPT_fapple_kext) ||
      (Args.hasArg(options::OPT_mkernel) && types::isCXX(InputType)))
    CmdArgs.push_back("-fapple-kext");

  Args.AddLastArg(CmdArgs, options::OPT_flax_vector_conversions_EQ);
  Args.AddLastArg(CmdArgs, options::OPT_fobjc_sender_dependent_dispatch);
  Args.AddLastArg(CmdArgs, options::OPT_fdiagnostics_print_source_range_info);
  Args.AddLastArg(CmdArgs, options::OPT_fdiagnostics_parseable_fixits);
  Args.AddLastArg(CmdArgs, options::OPT_ftime_report);
  Args.AddLastArg(CmdArgs, options::OPT_ftime_trace);
  Args.AddLastArg(CmdArgs, options::OPT_ftime_trace_granularity_EQ);
  Args.AddLastArg(CmdArgs, options::OPT_ftrapv);
  Args.AddLastArg(CmdArgs, options::OPT_malign_double);
  Args.AddLastArg(CmdArgs, options::OPT_fno_temp_file);

  if (Arg *A = Args.getLastArg(options::OPT_ftrapv_handler_EQ)) {
    CmdArgs.push_back("-ftrapv-handler");
    CmdArgs.push_back(A->getValue());
  }

  Args.AddLastArg(CmdArgs, options::OPT_ftrap_function_EQ);

  // -fno-strict-overflow implies -fwrapv if it isn't disabled, but
  // -fstrict-overflow won't turn off an explicitly enabled -fwrapv.
  if (Arg *A = Args.getLastArg(options::OPT_fwrapv, options::OPT_fno_wrapv)) {
    if (A->getOption().matches(options::OPT_fwrapv))
      CmdArgs.push_back("-fwrapv");
  } else if (Arg *A = Args.getLastArg(options::OPT_fstrict_overflow,
                                      options::OPT_fno_strict_overflow)) {
    if (A->getOption().matches(options::OPT_fno_strict_overflow))
      CmdArgs.push_back("-fwrapv");
  }

  if (Arg *A = Args.getLastArg(options::OPT_freroll_loops,
                               options::OPT_fno_reroll_loops))
    if (A->getOption().matches(options::OPT_freroll_loops))
      CmdArgs.push_back("-freroll-loops");

  Args.AddLastArg(CmdArgs, options::OPT_fwritable_strings);
  Args.AddLastArg(CmdArgs, options::OPT_funroll_loops,
                  options::OPT_fno_unroll_loops);

  Args.AddLastArg(CmdArgs, options::OPT_pthread);

  if (Args.hasFlag(options::OPT_mspeculative_load_hardening,
                   options::OPT_mno_speculative_load_hardening, false))
    CmdArgs.push_back(Args.MakeArgString("-mspeculative-load-hardening"));

  RenderSSPOptions(TC, Args, CmdArgs, KernelOrKext);
  RenderSCPOptions(TC, Args, CmdArgs);
  RenderTrivialAutoVarInitOptions(D, TC, Args, CmdArgs);

  // Translate -mstackrealign
  if (Args.hasFlag(options::OPT_mstackrealign, options::OPT_mno_stackrealign,
                   false))
    CmdArgs.push_back(Args.MakeArgString("-mstackrealign"));

  if (Args.hasArg(options::OPT_mstack_alignment)) {
    StringRef alignment = Args.getLastArgValue(options::OPT_mstack_alignment);
    CmdArgs.push_back(Args.MakeArgString("-mstack-alignment=" + alignment));
  }

  if (Args.hasArg(options::OPT_mstack_probe_size)) {
    StringRef Size = Args.getLastArgValue(options::OPT_mstack_probe_size);

    if (!Size.empty())
      CmdArgs.push_back(Args.MakeArgString("-mstack-probe-size=" + Size));
    else
      CmdArgs.push_back("-mstack-probe-size=0");
  }

  if (!Args.hasFlag(options::OPT_mstack_arg_probe,
                    options::OPT_mno_stack_arg_probe, true))
    CmdArgs.push_back(Args.MakeArgString("-mno-stack-arg-probe"));

  if (Arg *A = Args.getLastArg(options::OPT_mrestrict_it,
                               options::OPT_mno_restrict_it)) {
    if (A->getOption().matches(options::OPT_mrestrict_it)) {
      CmdArgs.push_back("-mllvm");
      CmdArgs.push_back("-arm-restrict-it");
    } else {
      CmdArgs.push_back("-mllvm");
      CmdArgs.push_back("-arm-no-restrict-it");
    }
  } else if (Triple.isOSWindows() &&
             (Triple.getArch() == llvm::Triple::arm ||
              Triple.getArch() == llvm::Triple::thumb)) {
    // Windows on ARM expects restricted IT blocks
    CmdArgs.push_back("-mllvm");
    CmdArgs.push_back("-arm-restrict-it");
  }

  // Forward -cl options to -cc1
  RenderOpenCLOptions(Args, CmdArgs);

<<<<<<< HEAD
  // Forward -sycl-std option to -cc1
  Args.AddLastArg(CmdArgs, options::OPT_sycl_std_EQ);

  if (IsHIP && Args.hasFlag(options::OPT_fhip_new_launch_api,
                            options::OPT_fno_hip_new_launch_api, true))
    CmdArgs.push_back("-fhip-new-launch-api");
=======
  if (IsHIP) {
    if (Args.hasFlag(options::OPT_fhip_new_launch_api,
                     options::OPT_fno_hip_new_launch_api, true))
      CmdArgs.push_back("-fhip-new-launch-api");
    if (Args.hasFlag(options::OPT_fgpu_allow_device_init,
                     options::OPT_fno_gpu_allow_device_init, false))
      CmdArgs.push_back("-fgpu-allow-device-init");
  }
>>>>>>> e372c1d7

  if (Arg *A = Args.getLastArg(options::OPT_fcf_protection_EQ)) {
    CmdArgs.push_back(
        Args.MakeArgString(Twine("-fcf-protection=") + A->getValue()));
  }

  // Forward -f options with positive and negative forms; we translate
  // these by hand.
  if (Arg *A = getLastProfileSampleUseArg(Args)) {
    auto *PGOArg = Args.getLastArg(
        options::OPT_fprofile_generate, options::OPT_fprofile_generate_EQ,
        options::OPT_fcs_profile_generate, options::OPT_fcs_profile_generate_EQ,
        options::OPT_fprofile_use, options::OPT_fprofile_use_EQ);
    if (PGOArg)
      D.Diag(diag::err_drv_argument_not_allowed_with)
          << "SampleUse with PGO options";

    StringRef fname = A->getValue();
    if (!llvm::sys::fs::exists(fname))
      D.Diag(diag::err_drv_no_such_file) << fname;
    else
      A->render(Args, CmdArgs);
  }
  Args.AddLastArg(CmdArgs, options::OPT_fprofile_remapping_file_EQ);

  RenderBuiltinOptions(TC, RawTriple, Args, CmdArgs);

  if (!Args.hasFlag(options::OPT_fassume_sane_operator_new,
                    options::OPT_fno_assume_sane_operator_new))
    CmdArgs.push_back("-fno-assume-sane-operator-new");

  // -fblocks=0 is default.
  if (Args.hasFlag(options::OPT_fblocks, options::OPT_fno_blocks,
                   TC.IsBlocksDefault()) ||
      (Args.hasArg(options::OPT_fgnu_runtime) &&
       Args.hasArg(options::OPT_fobjc_nonfragile_abi) &&
       !Args.hasArg(options::OPT_fno_blocks))) {
    CmdArgs.push_back("-fblocks");

    if (!Args.hasArg(options::OPT_fgnu_runtime) && !TC.hasBlocksRuntime())
      CmdArgs.push_back("-fblocks-runtime-optional");
  }

  // -fencode-extended-block-signature=1 is default.
  if (TC.IsEncodeExtendedBlockSignatureDefault())
    CmdArgs.push_back("-fencode-extended-block-signature");

  if (Args.hasFlag(options::OPT_fcoroutines_ts, options::OPT_fno_coroutines_ts,
                   false) &&
      types::isCXX(InputType)) {
    CmdArgs.push_back("-fcoroutines-ts");
  }

  Args.AddLastArg(CmdArgs, options::OPT_fdouble_square_bracket_attributes,
                  options::OPT_fno_double_square_bracket_attributes);

  // -faccess-control is default.
  if (Args.hasFlag(options::OPT_fno_access_control,
                   options::OPT_faccess_control, false))
    CmdArgs.push_back("-fno-access-control");

  // -felide-constructors is the default.
  if (Args.hasFlag(options::OPT_fno_elide_constructors,
                   options::OPT_felide_constructors, false))
    CmdArgs.push_back("-fno-elide-constructors");

  ToolChain::RTTIMode RTTIMode = TC.getRTTIMode();

  if (KernelOrKext || (types::isCXX(InputType) &&
                       (RTTIMode == ToolChain::RM_Disabled)))
    CmdArgs.push_back("-fno-rtti");

  // -fshort-enums=0 is default for all architectures except Hexagon.
  if (Args.hasFlag(options::OPT_fshort_enums, options::OPT_fno_short_enums,
                   TC.getArch() == llvm::Triple::hexagon))
    CmdArgs.push_back("-fshort-enums");

  RenderCharacterOptions(Args, AuxTriple ? *AuxTriple : RawTriple, CmdArgs);

  // -fuse-cxa-atexit is default.
  if (!Args.hasFlag(
          options::OPT_fuse_cxa_atexit, options::OPT_fno_use_cxa_atexit,
          !RawTriple.isOSAIX() && !RawTriple.isOSWindows() &&
              TC.getArch() != llvm::Triple::xcore &&
              ((RawTriple.getVendor() != llvm::Triple::MipsTechnologies) ||
               RawTriple.hasEnvironment())) ||
      KernelOrKext)
    CmdArgs.push_back("-fno-use-cxa-atexit");

  if (Args.hasFlag(options::OPT_fregister_global_dtors_with_atexit,
                   options::OPT_fno_register_global_dtors_with_atexit,
                   RawTriple.isOSDarwin() && !KernelOrKext))
    CmdArgs.push_back("-fregister-global-dtors-with-atexit");

  // -fno-use-line-directives is default.
  if (Args.hasFlag(options::OPT_fuse_line_directives,
                   options::OPT_fno_use_line_directives, false))
    CmdArgs.push_back("-fuse-line-directives");

  // -fms-extensions=0 is default.
  if (Args.hasFlag(options::OPT_fms_extensions, options::OPT_fno_ms_extensions,
                   IsWindowsMSVC))
    CmdArgs.push_back("-fms-extensions");

  // -fms-compatibility=0 is default.
  bool IsMSVCCompat = Args.hasFlag(
      options::OPT_fms_compatibility, options::OPT_fno_ms_compatibility,
      (IsWindowsMSVC && Args.hasFlag(options::OPT_fms_extensions,
                                     options::OPT_fno_ms_extensions, true)));
  if (IsMSVCCompat)
    CmdArgs.push_back("-fms-compatibility");

  // Handle -fgcc-version, if present.
  VersionTuple GNUCVer;
  if (Arg *A = Args.getLastArg(options::OPT_fgnuc_version_EQ)) {
    // Check that the version has 1 to 3 components and the minor and patch
    // versions fit in two decimal digits.
    StringRef Val = A->getValue();
    Val = Val.empty() ? "0" : Val; // Treat "" as 0 or disable.
    bool Invalid = GNUCVer.tryParse(Val);
    unsigned Minor = GNUCVer.getMinor().getValueOr(0);
    unsigned Patch = GNUCVer.getSubminor().getValueOr(0);
    if (Invalid || GNUCVer.getBuild() || Minor >= 100 || Patch >= 100) {
      D.Diag(diag::err_drv_invalid_value)
          << A->getAsString(Args) << A->getValue();
    }
  } else if (!IsMSVCCompat) {
    // Imitate GCC 4.2.1 by default if -fms-compatibility is not in effect.
    GNUCVer = VersionTuple(4, 2, 1);
  }
  if (!GNUCVer.empty()) {
    CmdArgs.push_back(
        Args.MakeArgString("-fgnuc-version=" + GNUCVer.getAsString()));
  }

  VersionTuple MSVT = TC.computeMSVCVersion(&D, Args);
  if (!MSVT.empty())
    CmdArgs.push_back(
        Args.MakeArgString("-fms-compatibility-version=" + MSVT.getAsString()));

  bool IsMSVC2015Compatible = MSVT.getMajor() >= 19;
  if (ImplyVCPPCXXVer) {
    StringRef LanguageStandard;
    if (const Arg *StdArg = Args.getLastArg(options::OPT__SLASH_std)) {
      Std = StdArg;
      LanguageStandard = llvm::StringSwitch<StringRef>(StdArg->getValue())
                             .Case("c++14", "-std=c++14")
                             .Case("c++17", "-std=c++17")
                             .Case("c++latest", "-std=c++20")
                             .Default("");
      if (LanguageStandard.empty())
        D.Diag(clang::diag::warn_drv_unused_argument)
            << StdArg->getAsString(Args);
    }

    if (LanguageStandard.empty()) {
      if (IsSYCL)
        // For DPC++, C++17 is the default.
        LanguageStandard = "-std=c++17";
      else if (IsMSVC2015Compatible)
        LanguageStandard = "-std=c++14";
      else
        LanguageStandard = "-std=c++11";
    }

    CmdArgs.push_back(LanguageStandard.data());
  }

  // -fno-borland-extensions is default.
  if (Args.hasFlag(options::OPT_fborland_extensions,
                   options::OPT_fno_borland_extensions, false))
    CmdArgs.push_back("-fborland-extensions");

  // -fno-declspec is default, except for PS4.
  if (Args.hasFlag(options::OPT_fdeclspec, options::OPT_fno_declspec,
                   RawTriple.isPS4()))
    CmdArgs.push_back("-fdeclspec");
  else if (Args.hasArg(options::OPT_fno_declspec))
    CmdArgs.push_back("-fno-declspec"); // Explicitly disabling __declspec.

  // -fthreadsafe-static is default, except for MSVC compatibility versions less
  // than 19.
  if (!Args.hasFlag(options::OPT_fthreadsafe_statics,
                    options::OPT_fno_threadsafe_statics,
                    !IsWindowsMSVC || IsMSVC2015Compatible))
    CmdArgs.push_back("-fno-threadsafe-statics");

  // -fno-delayed-template-parsing is default, except when targeting MSVC.
  // Many old Windows SDK versions require this to parse.
  // FIXME: MSVC introduced /Zc:twoPhase- to disable this behavior in their
  // compiler. We should be able to disable this by default at some point.
  if (Args.hasFlag(options::OPT_fdelayed_template_parsing,
                   options::OPT_fno_delayed_template_parsing, IsWindowsMSVC))
    CmdArgs.push_back("-fdelayed-template-parsing");

  // -fgnu-keywords default varies depending on language; only pass if
  // specified.
  Args.AddLastArg(CmdArgs, options::OPT_fgnu_keywords,
                  options::OPT_fno_gnu_keywords);

  if (Args.hasFlag(options::OPT_fgnu89_inline, options::OPT_fno_gnu89_inline,
                   false))
    CmdArgs.push_back("-fgnu89-inline");

  if (Args.hasArg(options::OPT_fno_inline))
    CmdArgs.push_back("-fno-inline");

  Args.AddLastArg(CmdArgs, options::OPT_finline_functions,
                  options::OPT_finline_hint_functions,
                  options::OPT_fno_inline_functions);

  // FIXME: Find a better way to determine whether the language has modules
  // support by default, or just assume that all languages do.
  bool HaveModules =
      Std && (Std->containsValue("c++2a") || Std->containsValue("c++20") ||
              Std->containsValue("c++latest"));
  RenderModulesOptions(C, D, Args, Input, Output, CmdArgs, HaveModules);

  if (Args.hasFlag(options::OPT_fpch_validate_input_files_content,
                   options::OPT_fno_pch_validate_input_files_content, false))
    CmdArgs.push_back("-fvalidate-ast-input-files-content");
  if (Args.hasFlag(options::OPT_fpch_instantiate_templates,
                   options::OPT_fno_pch_instantiate_templates, false))
    CmdArgs.push_back("-fpch-instantiate-templates");
  if (Args.hasFlag(options::OPT_fpch_codegen, options::OPT_fno_pch_codegen,
                   false))
    CmdArgs.push_back("-fmodules-codegen");
  if (Args.hasFlag(options::OPT_fpch_debuginfo, options::OPT_fno_pch_debuginfo,
                   false))
    CmdArgs.push_back("-fmodules-debuginfo");

  Args.AddLastArg(CmdArgs, options::OPT_fexperimental_new_pass_manager,
                  options::OPT_fno_experimental_new_pass_manager);

  ObjCRuntime Runtime = AddObjCRuntimeArgs(Args, Inputs, CmdArgs, rewriteKind);
  RenderObjCOptions(TC, D, RawTriple, Args, Runtime, rewriteKind != RK_None,
                    Input, CmdArgs);

  if (Args.hasFlag(options::OPT_fapplication_extension,
                   options::OPT_fno_application_extension, false))
    CmdArgs.push_back("-fapplication-extension");

  // Handle GCC-style exception args.
  if (!C.getDriver().IsCLMode())
    addExceptionArgs(Args, InputType, TC, KernelOrKext, Runtime, CmdArgs);

  // Handle exception personalities
  Arg *A = Args.getLastArg(
      options::OPT_fsjlj_exceptions, options::OPT_fseh_exceptions,
      options::OPT_fdwarf_exceptions, options::OPT_fwasm_exceptions);
  if (A) {
    const Option &Opt = A->getOption();
    if (Opt.matches(options::OPT_fsjlj_exceptions))
      CmdArgs.push_back("-fsjlj-exceptions");
    if (Opt.matches(options::OPT_fseh_exceptions))
      CmdArgs.push_back("-fseh-exceptions");
    if (Opt.matches(options::OPT_fdwarf_exceptions))
      CmdArgs.push_back("-fdwarf-exceptions");
    if (Opt.matches(options::OPT_fwasm_exceptions))
      CmdArgs.push_back("-fwasm-exceptions");
  } else {
    switch (TC.GetExceptionModel(Args)) {
    default:
      break;
    case llvm::ExceptionHandling::DwarfCFI:
      CmdArgs.push_back("-fdwarf-exceptions");
      break;
    case llvm::ExceptionHandling::SjLj:
      CmdArgs.push_back("-fsjlj-exceptions");
      break;
    case llvm::ExceptionHandling::WinEH:
      CmdArgs.push_back("-fseh-exceptions");
      break;
    }
  }

  // C++ "sane" operator new.
  if (!Args.hasFlag(options::OPT_fassume_sane_operator_new,
                    options::OPT_fno_assume_sane_operator_new))
    CmdArgs.push_back("-fno-assume-sane-operator-new");

  // -frelaxed-template-template-args is off by default, as it is a severe
  // breaking change until a corresponding change to template partial ordering
  // is provided.
  if (Args.hasFlag(options::OPT_frelaxed_template_template_args,
                   options::OPT_fno_relaxed_template_template_args, false))
    CmdArgs.push_back("-frelaxed-template-template-args");

  // -fsized-deallocation is off by default, as it is an ABI-breaking change for
  // most platforms.
  if (Args.hasFlag(options::OPT_fsized_deallocation,
                   options::OPT_fno_sized_deallocation, false))
    CmdArgs.push_back("-fsized-deallocation");

  // -faligned-allocation is on by default in C++17 onwards and otherwise off
  // by default.
  if (Arg *A = Args.getLastArg(options::OPT_faligned_allocation,
                               options::OPT_fno_aligned_allocation,
                               options::OPT_faligned_new_EQ)) {
    if (A->getOption().matches(options::OPT_fno_aligned_allocation))
      CmdArgs.push_back("-fno-aligned-allocation");
    else
      CmdArgs.push_back("-faligned-allocation");
  }

  // The default new alignment can be specified using a dedicated option or via
  // a GCC-compatible option that also turns on aligned allocation.
  if (Arg *A = Args.getLastArg(options::OPT_fnew_alignment_EQ,
                               options::OPT_faligned_new_EQ))
    CmdArgs.push_back(
        Args.MakeArgString(Twine("-fnew-alignment=") + A->getValue()));

  // -fconstant-cfstrings is default, and may be subject to argument translation
  // on Darwin.
  if (!Args.hasFlag(options::OPT_fconstant_cfstrings,
                    options::OPT_fno_constant_cfstrings) ||
      !Args.hasFlag(options::OPT_mconstant_cfstrings,
                    options::OPT_mno_constant_cfstrings))
    CmdArgs.push_back("-fno-constant-cfstrings");

  // -fno-pascal-strings is default, only pass non-default.
  if (Args.hasFlag(options::OPT_fpascal_strings,
                   options::OPT_fno_pascal_strings, false))
    CmdArgs.push_back("-fpascal-strings");

  // Honor -fpack-struct= and -fpack-struct, if given. Note that
  // -fno-pack-struct doesn't apply to -fpack-struct=.
  if (Arg *A = Args.getLastArg(options::OPT_fpack_struct_EQ)) {
    std::string PackStructStr = "-fpack-struct=";
    PackStructStr += A->getValue();
    CmdArgs.push_back(Args.MakeArgString(PackStructStr));
  } else if (Args.hasFlag(options::OPT_fpack_struct,
                          options::OPT_fno_pack_struct, false)) {
    CmdArgs.push_back("-fpack-struct=1");
  }

  // Handle -fmax-type-align=N and -fno-type-align
  bool SkipMaxTypeAlign = Args.hasArg(options::OPT_fno_max_type_align);
  if (Arg *A = Args.getLastArg(options::OPT_fmax_type_align_EQ)) {
    if (!SkipMaxTypeAlign) {
      std::string MaxTypeAlignStr = "-fmax-type-align=";
      MaxTypeAlignStr += A->getValue();
      CmdArgs.push_back(Args.MakeArgString(MaxTypeAlignStr));
    }
  } else if (RawTriple.isOSDarwin()) {
    if (!SkipMaxTypeAlign) {
      std::string MaxTypeAlignStr = "-fmax-type-align=16";
      CmdArgs.push_back(Args.MakeArgString(MaxTypeAlignStr));
    }
  }

  if (!Args.hasFlag(options::OPT_Qy, options::OPT_Qn, true))
    CmdArgs.push_back("-Qn");

  // -fno-common is the default, set -fcommon only when that flag is set.
  if (Args.hasFlag(options::OPT_fcommon, options::OPT_fno_common, false))
    CmdArgs.push_back("-fcommon");

  // -fsigned-bitfields is default, and clang doesn't yet support
  // -funsigned-bitfields.
  if (!Args.hasFlag(options::OPT_fsigned_bitfields,
                    options::OPT_funsigned_bitfields))
    D.Diag(diag::warn_drv_clang_unsupported)
        << Args.getLastArg(options::OPT_funsigned_bitfields)->getAsString(Args);

  // -fsigned-bitfields is default, and clang doesn't support -fno-for-scope.
  if (!Args.hasFlag(options::OPT_ffor_scope, options::OPT_fno_for_scope))
    D.Diag(diag::err_drv_clang_unsupported)
        << Args.getLastArg(options::OPT_fno_for_scope)->getAsString(Args);

  // -finput_charset=UTF-8 is default. Reject others
  if (Arg *inputCharset = Args.getLastArg(options::OPT_finput_charset_EQ)) {
    StringRef value = inputCharset->getValue();
    if (!value.equals_lower("utf-8"))
      D.Diag(diag::err_drv_invalid_value) << inputCharset->getAsString(Args)
                                          << value;
  }

  // -fexec_charset=UTF-8 is default. Reject others
  if (Arg *execCharset = Args.getLastArg(options::OPT_fexec_charset_EQ)) {
    StringRef value = execCharset->getValue();
    if (!value.equals_lower("utf-8"))
      D.Diag(diag::err_drv_invalid_value) << execCharset->getAsString(Args)
                                          << value;
  }

  RenderDiagnosticsOptions(D, Args, CmdArgs);

  // -fno-asm-blocks is default.
  if (Args.hasFlag(options::OPT_fasm_blocks, options::OPT_fno_asm_blocks,
                   false))
    CmdArgs.push_back("-fasm-blocks");

  // -fgnu-inline-asm is default.
  if (!Args.hasFlag(options::OPT_fgnu_inline_asm,
                    options::OPT_fno_gnu_inline_asm, true))
    CmdArgs.push_back("-fno-gnu-inline-asm");

  bool EnableSYCLEarlyOptimizations =
      Args.hasFlag(options::OPT_fsycl_early_optimizations,
                   options::OPT_fno_sycl_early_optimizations,
                   Triple.getSubArch() != llvm::Triple::SPIRSubArch_fpga);

  // Enable vectorization per default according to the optimization level
  // selected. For optimization levels that want vectorization we use the alias
  // option to simplify the hasFlag logic.
  bool EnableVec = shouldEnableVectorizerAtOLevel(Args, false);
  if (UseSYCLTriple && EnableSYCLEarlyOptimizations)
    EnableVec = false; // But disable vectorization for SYCL device code
  OptSpecifier VectorizeAliasOption =
      EnableVec ? options::OPT_O_Group : options::OPT_fvectorize;
  if (Args.hasFlag(options::OPT_fvectorize, VectorizeAliasOption,
                   options::OPT_fno_vectorize, EnableVec))
    CmdArgs.push_back("-vectorize-loops");

  // -fslp-vectorize is enabled based on the optimization level selected.
  bool EnableSLPVec = shouldEnableVectorizerAtOLevel(Args, true);
  if (UseSYCLTriple && EnableSYCLEarlyOptimizations)
    EnableSLPVec = false; // But disable vectorization for SYCL device code
  OptSpecifier SLPVectAliasOption =
      EnableSLPVec ? options::OPT_O_Group : options::OPT_fslp_vectorize;
  if (Args.hasFlag(options::OPT_fslp_vectorize, SLPVectAliasOption,
                   options::OPT_fno_slp_vectorize, EnableSLPVec))
    CmdArgs.push_back("-vectorize-slp");

  ParseMPreferVectorWidth(D, Args, CmdArgs);

  Args.AddLastArg(CmdArgs, options::OPT_fshow_overloads_EQ);
  Args.AddLastArg(CmdArgs,
                  options::OPT_fsanitize_undefined_strip_path_components_EQ);

  // -fdollars-in-identifiers default varies depending on platform and
  // language; only pass if specified.
  if (Arg *A = Args.getLastArg(options::OPT_fdollars_in_identifiers,
                               options::OPT_fno_dollars_in_identifiers)) {
    if (A->getOption().matches(options::OPT_fdollars_in_identifiers))
      CmdArgs.push_back("-fdollars-in-identifiers");
    else
      CmdArgs.push_back("-fno-dollars-in-identifiers");
  }

  // -funit-at-a-time is default, and we don't support -fno-unit-at-a-time for
  // practical purposes.
  if (Arg *A = Args.getLastArg(options::OPT_funit_at_a_time,
                               options::OPT_fno_unit_at_a_time)) {
    if (A->getOption().matches(options::OPT_fno_unit_at_a_time))
      D.Diag(diag::warn_drv_clang_unsupported) << A->getAsString(Args);
  }

  if (Args.hasFlag(options::OPT_fapple_pragma_pack,
                   options::OPT_fno_apple_pragma_pack, false))
    CmdArgs.push_back("-fapple-pragma-pack");

  // Remarks can be enabled with any of the `-f.*optimization-record.*` flags.
  if (willEmitRemarks(Args) && checkRemarksOptions(D, Args, Triple))
    renderRemarksOptions(Args, CmdArgs, Triple, Input, Output, JA);

  bool RewriteImports = Args.hasFlag(options::OPT_frewrite_imports,
                                     options::OPT_fno_rewrite_imports, false);
  if (RewriteImports)
    CmdArgs.push_back("-frewrite-imports");

  // Enable rewrite includes if the user's asked for it or if we're generating
  // diagnostics.
  // TODO: Once -module-dependency-dir works with -frewrite-includes it'd be
  // nice to enable this when doing a crashdump for modules as well.
  if (Args.hasFlag(options::OPT_frewrite_includes,
                   options::OPT_fno_rewrite_includes, false) ||
      (C.isForDiagnostics() && !HaveModules))
    CmdArgs.push_back("-frewrite-includes");

  // Only allow -traditional or -traditional-cpp outside in preprocessing modes.
  if (Arg *A = Args.getLastArg(options::OPT_traditional,
                               options::OPT_traditional_cpp)) {
    if (isa<PreprocessJobAction>(JA))
      CmdArgs.push_back("-traditional-cpp");
    else
      D.Diag(diag::err_drv_clang_unsupported) << A->getAsString(Args);
  }

  Args.AddLastArg(CmdArgs, options::OPT_dM);
  Args.AddLastArg(CmdArgs, options::OPT_dD);

  Args.AddLastArg(CmdArgs, options::OPT_fmax_tokens_EQ);

  // Handle serialized diagnostics.
  if (Arg *A = Args.getLastArg(options::OPT__serialize_diags)) {
    CmdArgs.push_back("-serialize-diagnostic-file");
    CmdArgs.push_back(Args.MakeArgString(A->getValue()));
  }

  if (Args.hasArg(options::OPT_fretain_comments_from_system_headers))
    CmdArgs.push_back("-fretain-comments-from-system-headers");

  // Forward -fcomment-block-commands to -cc1.
  Args.AddAllArgs(CmdArgs, options::OPT_fcomment_block_commands);
  // Forward -fparse-all-comments to -cc1.
  Args.AddAllArgs(CmdArgs, options::OPT_fparse_all_comments);

  // Turn -fplugin=name.so into -load name.so
  for (const Arg *A : Args.filtered(options::OPT_fplugin_EQ)) {
    CmdArgs.push_back("-load");
    CmdArgs.push_back(A->getValue());
    A->claim();
  }

  // Forward -fpass-plugin=name.so to -cc1.
  for (const Arg *A : Args.filtered(options::OPT_fpass_plugin_EQ)) {
    CmdArgs.push_back(
        Args.MakeArgString(Twine("-fpass-plugin=") + A->getValue()));
    A->claim();
  }

  // Setup statistics file output.
  SmallString<128> StatsFile = getStatsFileName(Args, Output, Input, D);
  if (!StatsFile.empty())
    CmdArgs.push_back(Args.MakeArgString(Twine("-stats-file=") + StatsFile));

  // Forward -Xclang arguments to -cc1, and -mllvm arguments to the LLVM option
  // parser.
  // -finclude-default-header flag is for preprocessor,
  // do not pass it to other cc1 commands when save-temps is enabled
  if (C.getDriver().isSaveTempsEnabled() &&
      !isa<PreprocessJobAction>(JA)) {
    for (auto Arg : Args.filtered(options::OPT_Xclang)) {
      Arg->claim();
      if (StringRef(Arg->getValue()) != "-finclude-default-header")
        CmdArgs.push_back(Arg->getValue());
    }
  }
  else {
    Args.AddAllArgValues(CmdArgs, options::OPT_Xclang);
  }
  for (const Arg *A : Args.filtered(options::OPT_mllvm)) {
    A->claim();

    // We translate this by hand to the -cc1 argument, since nightly test uses
    // it and developers have been trained to spell it with -mllvm. Both
    // spellings are now deprecated and should be removed.
    if (StringRef(A->getValue(0)) == "-disable-llvm-optzns") {
      CmdArgs.push_back("-disable-llvm-optzns");
    } else {
      A->render(Args, CmdArgs);
    }
  }

  // With -save-temps, we want to save the unoptimized bitcode output from the
  // CompileJobAction, use -disable-llvm-passes to get pristine IR generated
  // by the frontend.
  // When -fembed-bitcode is enabled, optimized bitcode is emitted because it
  // has slightly different breakdown between stages.
  // FIXME: -fembed-bitcode -save-temps will save optimized bitcode instead of
  // pristine IR generated by the frontend. Ideally, a new compile action should
  // be added so both IR can be captured.
  if ((C.getDriver().isSaveTempsEnabled() ||
       JA.isHostOffloading(Action::OFK_OpenMP)) &&
      !(C.getDriver().embedBitcodeInObject() && !C.getDriver().isUsingLTO()) &&
      isa<CompileJobAction>(JA))
    CmdArgs.push_back("-disable-llvm-passes");

  Args.AddAllArgs(CmdArgs, options::OPT_undef);

  const char *Exec = D.getClangProgramPath();

  // Optionally embed the -cc1 level arguments into the debug info or a
  // section, for build analysis.
  // Also record command line arguments into the debug info if
  // -grecord-gcc-switches options is set on.
  // By default, -gno-record-gcc-switches is set on and no recording.
  auto GRecordSwitches =
      Args.hasFlag(options::OPT_grecord_command_line,
                   options::OPT_gno_record_command_line, false);
  auto FRecordSwitches =
      Args.hasFlag(options::OPT_frecord_command_line,
                   options::OPT_fno_record_command_line, false);
  if (FRecordSwitches && !Triple.isOSBinFormatELF())
    D.Diag(diag::err_drv_unsupported_opt_for_target)
        << Args.getLastArg(options::OPT_frecord_command_line)->getAsString(Args)
        << TripleStr;
  if (TC.UseDwarfDebugFlags() || GRecordSwitches || FRecordSwitches) {
    ArgStringList OriginalArgs;
    for (const auto &Arg : Args)
      Arg->render(Args, OriginalArgs);

    SmallString<256> Flags;
    EscapeSpacesAndBackslashes(Exec, Flags);
    for (const char *OriginalArg : OriginalArgs) {
      SmallString<128> EscapedArg;
      EscapeSpacesAndBackslashes(OriginalArg, EscapedArg);
      Flags += " ";
      Flags += EscapedArg;
    }
    auto FlagsArgString = Args.MakeArgString(Flags);
    if (TC.UseDwarfDebugFlags() || GRecordSwitches) {
      CmdArgs.push_back("-dwarf-debug-flags");
      CmdArgs.push_back(FlagsArgString);
    }
    if (FRecordSwitches) {
      CmdArgs.push_back("-record-command-line");
      CmdArgs.push_back(FlagsArgString);
    }
  }

  // Host-side cuda compilation receives all device-side outputs in a single
  // fatbin as Inputs[1]. Include the binary with -fcuda-include-gpubinary.
  if ((IsCuda || IsHIP) && CudaDeviceInput) {
      CmdArgs.push_back("-fcuda-include-gpubinary");
      CmdArgs.push_back(CudaDeviceInput->getFilename());
      if (Args.hasFlag(options::OPT_fgpu_rdc, options::OPT_fno_gpu_rdc, false))
        CmdArgs.push_back("-fgpu-rdc");
  }

  if (IsCuda) {
    if (Args.hasFlag(options::OPT_fcuda_short_ptr,
                     options::OPT_fno_cuda_short_ptr, false))
      CmdArgs.push_back("-fcuda-short-ptr");
  }

  if (IsSYCL) {
    // Host-side SYCL compilation receives the integration header file as
    // Inputs[1].  Include the header with -include
    if (!IsSYCLOffloadDevice && SYCLDeviceInput) {
      SmallString<128> RealPath;
#if defined(_WIN32)
      // Fixup the header path name in case there are discrepancies in the
      // string used for the temporary directory environment variable and
      // actual path expectations.
      //
      // While generating the driver commands, we're most often working
      // with non-existing files. The Unix implementation of LLVM's real_path
      // returns an empty path for a non-existing file if it's expected to be
      // placed in the current directory. This becomes a problem when we're
      // saving intermediate compilation results via -save-temps.
      // Since the header file path fix-up is Windows-specific, the real_path
      // call is not necessary for a Unix-based OS (case-sensitive filesystem).
      llvm::sys::fs::real_path(SYCLDeviceInput->getFilename(), RealPath);
#else  // _WIN32
      RealPath.assign(StringRef(SYCLDeviceInput->getFilename()));
#endif // _WIN32
      const char *IntHeaderPath = Args.MakeArgString(RealPath);
      CmdArgs.push_back("-include");
      CmdArgs.push_back(IntHeaderPath);
      // When creating dependency information, filter out the generated
      // header file.
      CmdArgs.push_back("-dependency-filter");
      CmdArgs.push_back(IntHeaderPath);
      // Let the FE know we are doing a SYCL offload compilation, but we are
      // doing the host pass.
      CmdArgs.push_back("-fsycl");
      CmdArgs.push_back("-fsycl-is-host");

      if (Args.hasFlag(options::OPT_fsycl_esimd, options::OPT_fno_sycl_esimd,
                       false))
        CmdArgs.push_back("-fsycl-explicit-simd");

      if (!D.IsCLMode()) {
        // SYCL library is guaranteed to work correctly only with dynamic
        // MSVC runtime.
        llvm::Triple AuxT = C.getDefaultToolChain().getTriple();
        if (Args.hasFlag(options::OPT_fsycl_device_only, OptSpecifier(), false))
          AuxT = llvm::Triple(llvm::sys::getProcessTriple());
        if (AuxT.isWindowsMSVCEnvironment()) {
          CmdArgs.push_back("-D_MT");
          CmdArgs.push_back("-D_DLL");
          CmdArgs.push_back("--dependent-lib=msvcrt");
        }
      }
    }
    if (IsSYCLOffloadDevice && JA.getType() == types::TY_SYCL_Header) {
      // Generating a SYCL Header
      SmallString<128> HeaderOpt("-fsycl-int-header=");
      HeaderOpt += Output.getFilename();
      CmdArgs.push_back(Args.MakeArgString(HeaderOpt));
    }
    if (Args.hasArg(options::OPT_fsycl_unnamed_lambda))
      CmdArgs.push_back("-fsycl-unnamed-lambda");

    // Enable generation of USM address spaces for FPGA.
    // __ENABLE_USM_ADDR_SPACE__ will be used during compilation of SYCL headers
    if (getToolChain().getTriple().getSubArch() ==
        llvm::Triple::SPIRSubArch_fpga)
      CmdArgs.push_back("-D__ENABLE_USM_ADDR_SPACE__");
  }

  if (IsHIP)
    CmdArgs.push_back("-fcuda-allow-variadic-functions");

  // OpenMP offloading device jobs take the argument -fopenmp-host-ir-file-path
  // to specify the result of the compile phase on the host, so the meaningful
  // device declarations can be identified. Also, -fopenmp-is-device is passed
  // along to tell the frontend that it is generating code for a device, so that
  // only the relevant declarations are emitted.
  if (IsOpenMPDevice) {
    CmdArgs.push_back("-fopenmp-is-device");
    if (OpenMPDeviceInput) {
      CmdArgs.push_back("-fopenmp-host-ir-file-path");
      CmdArgs.push_back(Args.MakeArgString(OpenMPDeviceInput->getFilename()));
    }
  }

  // For all the host OpenMP offloading compile jobs we need to pass the targets
  // information using -fopenmp-targets= option.
  if (JA.isHostOffloading(Action::OFK_OpenMP)) {
    SmallString<128> TargetInfo("-fopenmp-targets=");

    Arg *Tgts = Args.getLastArg(options::OPT_fopenmp_targets_EQ);
    assert(Tgts && Tgts->getNumValues() &&
           "OpenMP offloading has to have targets specified.");
    for (unsigned i = 0; i < Tgts->getNumValues(); ++i) {
      if (i)
        TargetInfo += ',';
      // We need to get the string from the triple because it may be not exactly
      // the same as the one we get directly from the arguments.
      llvm::Triple T(Tgts->getValue(i));
      TargetInfo += T.getTriple();
    }
    CmdArgs.push_back(Args.MakeArgString(TargetInfo.str()));
  }

  // For all the host SYCL offloading compile jobs we need to pass the targets
  // information using -fsycl-targets= option.
  if (isa<CompileJobAction>(JA) && JA.isHostOffloading(Action::OFK_SYCL)) {
    SmallString<128> TargetInfo("-fsycl-targets=");

    if (Arg *Tgts = Args.getLastArg(options::OPT_fsycl_targets_EQ)) {
      for (unsigned i = 0; i < Tgts->getNumValues(); ++i) {
        if (i)
          TargetInfo += ',';
        // We need to get the string from the triple because it may be not
        // exactly the same as the one we get directly from the arguments.
        llvm::Triple T(Tgts->getValue(i));
        TargetInfo += T.getTriple();
      }
    } else
      // Use the default.
      TargetInfo += C.getDriver().MakeSYCLDeviceTriple().normalize();
    CmdArgs.push_back(Args.MakeArgString(TargetInfo.str()));
  }

  bool VirtualFunctionElimination =
      Args.hasFlag(options::OPT_fvirtual_function_elimination,
                   options::OPT_fno_virtual_function_elimination, false);
  if (VirtualFunctionElimination) {
    // VFE requires full LTO (currently, this might be relaxed to allow ThinLTO
    // in the future).
    if (D.getLTOMode() != LTOK_Full)
      D.Diag(diag::err_drv_argument_only_allowed_with)
          << "-fvirtual-function-elimination"
          << "-flto=full";

    CmdArgs.push_back("-fvirtual-function-elimination");
  }

  // VFE requires whole-program-vtables, and enables it by default.
  bool WholeProgramVTables = Args.hasFlag(
      options::OPT_fwhole_program_vtables,
      options::OPT_fno_whole_program_vtables, VirtualFunctionElimination);
  if (VirtualFunctionElimination && !WholeProgramVTables) {
    D.Diag(diag::err_drv_argument_not_allowed_with)
        << "-fno-whole-program-vtables"
        << "-fvirtual-function-elimination";
  }

  if (WholeProgramVTables) {
    if (!D.isUsingLTO())
      D.Diag(diag::err_drv_argument_only_allowed_with)
          << "-fwhole-program-vtables"
          << "-flto";
    CmdArgs.push_back("-fwhole-program-vtables");
  }

  bool DefaultsSplitLTOUnit =
      (WholeProgramVTables || Sanitize.needsLTO()) &&
      (D.getLTOMode() == LTOK_Full || TC.canSplitThinLTOUnit());
  bool SplitLTOUnit =
      Args.hasFlag(options::OPT_fsplit_lto_unit,
                   options::OPT_fno_split_lto_unit, DefaultsSplitLTOUnit);
  if (Sanitize.needsLTO() && !SplitLTOUnit)
    D.Diag(diag::err_drv_argument_not_allowed_with) << "-fno-split-lto-unit"
                                                    << "-fsanitize=cfi";
  if (SplitLTOUnit)
    CmdArgs.push_back("-fsplit-lto-unit");

  if (Arg *A = Args.getLastArg(options::OPT_fglobal_isel,
                               options::OPT_fno_global_isel)) {
    CmdArgs.push_back("-mllvm");
    if (A->getOption().matches(options::OPT_fglobal_isel)) {
      CmdArgs.push_back("-global-isel=1");

      // GISel is on by default on AArch64 -O0, so don't bother adding
      // the fallback remarks for it. Other combinations will add a warning of
      // some kind.
      bool IsArchSupported = Triple.getArch() == llvm::Triple::aarch64;
      bool IsOptLevelSupported = false;

      Arg *A = Args.getLastArg(options::OPT_O_Group);
      if (Triple.getArch() == llvm::Triple::aarch64) {
        if (!A || A->getOption().matches(options::OPT_O0))
          IsOptLevelSupported = true;
      }
      if (!IsArchSupported || !IsOptLevelSupported) {
        CmdArgs.push_back("-mllvm");
        CmdArgs.push_back("-global-isel-abort=2");

        if (!IsArchSupported)
          D.Diag(diag::warn_drv_global_isel_incomplete) << Triple.getArchName();
        else
          D.Diag(diag::warn_drv_global_isel_incomplete_opt);
      }
    } else {
      CmdArgs.push_back("-global-isel=0");
    }
  }

  if (Args.hasArg(options::OPT_forder_file_instrumentation)) {
     CmdArgs.push_back("-forder-file-instrumentation");
     // Enable order file instrumentation when ThinLTO is not on. When ThinLTO is
     // on, we need to pass these flags as linker flags and that will be handled
     // outside of the compiler.
     if (!D.isUsingLTO()) {
       CmdArgs.push_back("-mllvm");
       CmdArgs.push_back("-enable-order-file-instrumentation");
     }
  }

  if (Arg *A = Args.getLastArg(options::OPT_fforce_enable_int128,
                               options::OPT_fno_force_enable_int128)) {
    if (A->getOption().matches(options::OPT_fforce_enable_int128))
      CmdArgs.push_back("-fforce-enable-int128");
  }

  if (Args.hasFlag(options::OPT_fkeep_static_consts,
                   options::OPT_fno_keep_static_consts, false))
    CmdArgs.push_back("-fkeep-static-consts");

  if (Args.hasFlag(options::OPT_fcomplete_member_pointers,
                   options::OPT_fno_complete_member_pointers, false))
    CmdArgs.push_back("-fcomplete-member-pointers");

  if (!Args.hasFlag(options::OPT_fcxx_static_destructors,
                    options::OPT_fno_cxx_static_destructors, true))
    CmdArgs.push_back("-fno-c++-static-destructors");

  if (Arg *A = Args.getLastArg(options::OPT_moutline,
                               options::OPT_mno_outline)) {
    if (A->getOption().matches(options::OPT_moutline)) {
      // We only support -moutline in AArch64 and ARM targets right now. If
      // we're not compiling for these, emit a warning and ignore the flag.
      // Otherwise, add the proper mllvm flags.
      if (!(Triple.isARM() || Triple.isThumb() ||
            Triple.getArch() == llvm::Triple::aarch64 ||
            Triple.getArch() == llvm::Triple::aarch64_32)) {
        D.Diag(diag::warn_drv_moutline_unsupported_opt) << Triple.getArchName();
      } else {
        CmdArgs.push_back("-mllvm");
        CmdArgs.push_back("-enable-machine-outliner");
      }
    } else {
      // Disable all outlining behaviour.
      CmdArgs.push_back("-mllvm");
      CmdArgs.push_back("-enable-machine-outliner=never");
    }
  }

  if (Args.hasFlag(options::OPT_faddrsig, options::OPT_fno_addrsig,
                   (TC.getTriple().isOSBinFormatELF() ||
                    TC.getTriple().isOSBinFormatCOFF()) &&
                      !TC.getTriple().isPS4() &&
                      !TC.getTriple().isOSNetBSD() &&
                      !Distro(D.getVFS(), TC.getTriple()).IsGentoo() &&
                      !TC.getTriple().isAndroid() &&
                       TC.useIntegratedAs()))
    CmdArgs.push_back("-faddrsig");

  if (Arg *A = Args.getLastArg(options::OPT_fsymbol_partition_EQ)) {
    std::string Str = A->getAsString(Args);
    if (!TC.getTriple().isOSBinFormatELF())
      D.Diag(diag::err_drv_unsupported_opt_for_target)
          << Str << TC.getTripleString();
    CmdArgs.push_back(Args.MakeArgString(Str));
  }

  // Add the "-o out -x type src.c" flags last. This is done primarily to make
  // the -cc1 command easier to edit when reproducing compiler crashes.
  if (Output.getType() == types::TY_Dependencies) {
    // Handled with other dependency code.
  } else if (Output.isFilename()) {
    if (Output.getType() == clang::driver::types::TY_IFS_CPP ||
        Output.getType() == clang::driver::types::TY_IFS) {
      SmallString<128> OutputFilename(Output.getFilename());
      llvm::sys::path::replace_extension(OutputFilename, "ifs");
      CmdArgs.push_back("-o");
      CmdArgs.push_back(Args.MakeArgString(OutputFilename));
    } else {
      CmdArgs.push_back("-o");
      CmdArgs.push_back(Output.getFilename());
    }
  } else {
    assert(Output.isNothing() && "Invalid output.");
  }

  addDashXForInput(Args, Input, CmdArgs);

  ArrayRef<InputInfo> FrontendInputs = Input;
  if (IsHeaderModulePrecompile)
    FrontendInputs = ModuleHeaderInputs;
  else if (Input.isNothing())
    FrontendInputs = {};

  for (const InputInfo &Input : FrontendInputs) {
    if (Input.isFilename())
      CmdArgs.push_back(Input.getFilename());
    else
      Input.getInputArg().renderAsInput(Args, CmdArgs);
  }

  // Finally add the compile command to the compilation.
  if (Args.hasArg(options::OPT__SLASH_fallback) &&
      Output.getType() == types::TY_Object &&
      (InputType == types::TY_C || InputType == types::TY_CXX)) {
    auto CLCommand =
        getCLFallback()->GetCommand(C, JA, Output, Inputs, Args, LinkingOutput);
    C.addCommand(std::make_unique<FallbackCommand>(
        JA, *this, ResponseFileSupport::AtFileUTF8(), Exec, CmdArgs, Inputs,
        std::move(CLCommand)));
  } else if (Args.hasArg(options::OPT__SLASH_fallback) &&
             isa<PrecompileJobAction>(JA)) {
    // In /fallback builds, run the main compilation even if the pch generation
    // fails, so that the main compilation's fallback to cl.exe runs.
    C.addCommand(std::make_unique<ForceSuccessCommand>(
        JA, *this, ResponseFileSupport::AtFileUTF8(), Exec, CmdArgs, Inputs));
  } else if (D.CC1Main && !D.CCGenDiagnostics) {
    // Invoke the CC1 directly in this process
    C.addCommand(std::make_unique<CC1Command>(
        JA, *this, ResponseFileSupport::AtFileUTF8(), Exec, CmdArgs, Inputs));
  } else {
    C.addCommand(std::make_unique<Command>(
        JA, *this, ResponseFileSupport::AtFileUTF8(), Exec, CmdArgs, Inputs));
  }

  // Make the compile command echo its inputs for /showFilenames.
  if (Output.getType() == types::TY_Object &&
      Args.hasFlag(options::OPT__SLASH_showFilenames,
                   options::OPT__SLASH_showFilenames_, false)) {
    C.getJobs().getJobs().back()->PrintInputFilenames = true;
  }

  if (Arg *A = Args.getLastArg(options::OPT_pg))
    if (FPKeepKind == CodeGenOptions::FramePointerKind::None &&
        !Args.hasArg(options::OPT_mfentry))
      D.Diag(diag::err_drv_argument_not_allowed_with) << "-fomit-frame-pointer"
                                                      << A->getAsString(Args);

  // Claim some arguments which clang supports automatically.

  // -fpch-preprocess is used with gcc to add a special marker in the output to
  // include the PCH file.
  Args.ClaimAllArgs(options::OPT_fpch_preprocess);

  // Claim some arguments which clang doesn't support, but we don't
  // care to warn the user about.
  Args.ClaimAllArgs(options::OPT_clang_ignored_f_Group);
  Args.ClaimAllArgs(options::OPT_clang_ignored_m_Group);

  // Disable warnings for clang -E -emit-llvm foo.c
  Args.ClaimAllArgs(options::OPT_emit_llvm);
}

Clang::Clang(const ToolChain &TC)
    // CAUTION! The first constructor argument ("clang") is not arbitrary,
    // as it is for other tools. Some operations on a Tool actually test
    // whether that tool is Clang based on the Tool's Name as a string.
    : Tool("clang", "clang frontend", TC) {}

Clang::~Clang() {}

/// Add options related to the Objective-C runtime/ABI.
///
/// Returns true if the runtime is non-fragile.
ObjCRuntime Clang::AddObjCRuntimeArgs(const ArgList &args,
                                      const InputInfoList &inputs,
                                      ArgStringList &cmdArgs,
                                      RewriteKind rewriteKind) const {
  // Look for the controlling runtime option.
  Arg *runtimeArg =
      args.getLastArg(options::OPT_fnext_runtime, options::OPT_fgnu_runtime,
                      options::OPT_fobjc_runtime_EQ);

  // Just forward -fobjc-runtime= to the frontend.  This supercedes
  // options about fragility.
  if (runtimeArg &&
      runtimeArg->getOption().matches(options::OPT_fobjc_runtime_EQ)) {
    ObjCRuntime runtime;
    StringRef value = runtimeArg->getValue();
    if (runtime.tryParse(value)) {
      getToolChain().getDriver().Diag(diag::err_drv_unknown_objc_runtime)
          << value;
    }
    if ((runtime.getKind() == ObjCRuntime::GNUstep) &&
        (runtime.getVersion() >= VersionTuple(2, 0)))
      if (!getToolChain().getTriple().isOSBinFormatELF() &&
          !getToolChain().getTriple().isOSBinFormatCOFF()) {
        getToolChain().getDriver().Diag(
            diag::err_drv_gnustep_objc_runtime_incompatible_binary)
          << runtime.getVersion().getMajor();
      }

    runtimeArg->render(args, cmdArgs);
    return runtime;
  }

  // Otherwise, we'll need the ABI "version".  Version numbers are
  // slightly confusing for historical reasons:
  //   1 - Traditional "fragile" ABI
  //   2 - Non-fragile ABI, version 1
  //   3 - Non-fragile ABI, version 2
  unsigned objcABIVersion = 1;
  // If -fobjc-abi-version= is present, use that to set the version.
  if (Arg *abiArg = args.getLastArg(options::OPT_fobjc_abi_version_EQ)) {
    StringRef value = abiArg->getValue();
    if (value == "1")
      objcABIVersion = 1;
    else if (value == "2")
      objcABIVersion = 2;
    else if (value == "3")
      objcABIVersion = 3;
    else
      getToolChain().getDriver().Diag(diag::err_drv_clang_unsupported) << value;
  } else {
    // Otherwise, determine if we are using the non-fragile ABI.
    bool nonFragileABIIsDefault =
        (rewriteKind == RK_NonFragile ||
         (rewriteKind == RK_None &&
          getToolChain().IsObjCNonFragileABIDefault()));
    if (args.hasFlag(options::OPT_fobjc_nonfragile_abi,
                     options::OPT_fno_objc_nonfragile_abi,
                     nonFragileABIIsDefault)) {
// Determine the non-fragile ABI version to use.
#ifdef DISABLE_DEFAULT_NONFRAGILEABI_TWO
      unsigned nonFragileABIVersion = 1;
#else
      unsigned nonFragileABIVersion = 2;
#endif

      if (Arg *abiArg =
              args.getLastArg(options::OPT_fobjc_nonfragile_abi_version_EQ)) {
        StringRef value = abiArg->getValue();
        if (value == "1")
          nonFragileABIVersion = 1;
        else if (value == "2")
          nonFragileABIVersion = 2;
        else
          getToolChain().getDriver().Diag(diag::err_drv_clang_unsupported)
              << value;
      }

      objcABIVersion = 1 + nonFragileABIVersion;
    } else {
      objcABIVersion = 1;
    }
  }

  // We don't actually care about the ABI version other than whether
  // it's non-fragile.
  bool isNonFragile = objcABIVersion != 1;

  // If we have no runtime argument, ask the toolchain for its default runtime.
  // However, the rewriter only really supports the Mac runtime, so assume that.
  ObjCRuntime runtime;
  if (!runtimeArg) {
    switch (rewriteKind) {
    case RK_None:
      runtime = getToolChain().getDefaultObjCRuntime(isNonFragile);
      break;
    case RK_Fragile:
      runtime = ObjCRuntime(ObjCRuntime::FragileMacOSX, VersionTuple());
      break;
    case RK_NonFragile:
      runtime = ObjCRuntime(ObjCRuntime::MacOSX, VersionTuple());
      break;
    }

    // -fnext-runtime
  } else if (runtimeArg->getOption().matches(options::OPT_fnext_runtime)) {
    // On Darwin, make this use the default behavior for the toolchain.
    if (getToolChain().getTriple().isOSDarwin()) {
      runtime = getToolChain().getDefaultObjCRuntime(isNonFragile);

      // Otherwise, build for a generic macosx port.
    } else {
      runtime = ObjCRuntime(ObjCRuntime::MacOSX, VersionTuple());
    }

    // -fgnu-runtime
  } else {
    assert(runtimeArg->getOption().matches(options::OPT_fgnu_runtime));
    // Legacy behaviour is to target the gnustep runtime if we are in
    // non-fragile mode or the GCC runtime in fragile mode.
    if (isNonFragile)
      runtime = ObjCRuntime(ObjCRuntime::GNUstep, VersionTuple(2, 0));
    else
      runtime = ObjCRuntime(ObjCRuntime::GCC, VersionTuple());
  }

  if (llvm::any_of(inputs, [](const InputInfo &input) {
        return types::isObjC(input.getType());
      }))
    cmdArgs.push_back(
        args.MakeArgString("-fobjc-runtime=" + runtime.getAsString()));
  return runtime;
}

static bool maybeConsumeDash(const std::string &EH, size_t &I) {
  bool HaveDash = (I + 1 < EH.size() && EH[I + 1] == '-');
  I += HaveDash;
  return !HaveDash;
}

namespace {
struct EHFlags {
  bool Synch = false;
  bool Asynch = false;
  bool NoUnwindC = false;
};
} // end anonymous namespace

/// /EH controls whether to run destructor cleanups when exceptions are
/// thrown.  There are three modifiers:
/// - s: Cleanup after "synchronous" exceptions, aka C++ exceptions.
/// - a: Cleanup after "asynchronous" exceptions, aka structured exceptions.
///      The 'a' modifier is unimplemented and fundamentally hard in LLVM IR.
/// - c: Assume that extern "C" functions are implicitly nounwind.
/// The default is /EHs-c-, meaning cleanups are disabled.
static EHFlags parseClangCLEHFlags(const Driver &D, const ArgList &Args) {
  EHFlags EH;

  std::vector<std::string> EHArgs =
      Args.getAllArgValues(options::OPT__SLASH_EH);
  for (auto EHVal : EHArgs) {
    for (size_t I = 0, E = EHVal.size(); I != E; ++I) {
      switch (EHVal[I]) {
      case 'a':
        EH.Asynch = maybeConsumeDash(EHVal, I);
        if (EH.Asynch)
          EH.Synch = false;
        continue;
      case 'c':
        EH.NoUnwindC = maybeConsumeDash(EHVal, I);
        continue;
      case 's':
        EH.Synch = maybeConsumeDash(EHVal, I);
        if (EH.Synch)
          EH.Asynch = false;
        continue;
      default:
        break;
      }
      D.Diag(clang::diag::err_drv_invalid_value) << "/EH" << EHVal;
      break;
    }
  }
  // The /GX, /GX- flags are only processed if there are not /EH flags.
  // The default is that /GX is not specified.
  if (EHArgs.empty() &&
      Args.hasFlag(options::OPT__SLASH_GX, options::OPT__SLASH_GX_,
                   /*Default=*/false)) {
    EH.Synch = true;
    EH.NoUnwindC = true;
  }

  return EH;
}

void Clang::AddClangCLArgs(const ArgList &Args, types::ID InputType,
                           ArgStringList &CmdArgs,
                           codegenoptions::DebugInfoKind *DebugInfoKind,
                           bool *EmitCodeView) const {
  unsigned RTOptionID = options::OPT__SLASH_MT;
  bool isNVPTX = getToolChain().getTriple().isNVPTX();
  bool isSYCLDevice =
      getToolChain().getTriple().getEnvironment() == llvm::Triple::SYCLDevice;
  bool isSYCL = Args.hasArg(options::OPT_fsycl) || isSYCLDevice;
  // For SYCL Windows, /MD is the default.
  if (isSYCL)
    RTOptionID = options::OPT__SLASH_MD;

  if (Args.hasArg(options::OPT__SLASH_LDd))
    // The /LDd option implies /MTd (/MDd for SYCL). The dependent lib part
    // can be overridden but defining _DEBUG is sticky.
    RTOptionID = isSYCL ? options::OPT__SLASH_MDd : options::OPT__SLASH_MTd;

  if (Arg *A = Args.getLastArg(options::OPT__SLASH_M_Group)) {
    RTOptionID = A->getOption().getID();
    if (isSYCL && !isSYCLDevice &&
        (RTOptionID == options::OPT__SLASH_MT ||
         RTOptionID == options::OPT__SLASH_MTd))
      // Use of /MT or /MTd is not supported for SYCL.
      getToolChain().getDriver().Diag(diag::err_drv_unsupported_opt_dpcpp)
          << A->getOption().getName();
  }

  enum { addDEBUG = 0x1, addMT = 0x2, addDLL = 0x4 };
  auto addPreDefines = [&](unsigned Defines) {
    if (Defines & addDEBUG)
      CmdArgs.push_back("-D_DEBUG");
    if (Defines & addMT && !isSYCLDevice)
      CmdArgs.push_back("-D_MT");
    if (Defines & addDLL && !isSYCLDevice)
      CmdArgs.push_back("-D_DLL");
  };
  StringRef FlagForCRT;
  switch (RTOptionID) {
  case options::OPT__SLASH_MD:
    addPreDefines((Args.hasArg(options::OPT__SLASH_LDd) ? addDEBUG : 0x0) |
                  addMT | addDLL);
    FlagForCRT = "--dependent-lib=msvcrt";
    break;
  case options::OPT__SLASH_MDd:
    addPreDefines(addDEBUG | addMT | addDLL);
    FlagForCRT = "--dependent-lib=msvcrtd";
    break;
  case options::OPT__SLASH_MT:
    addPreDefines((Args.hasArg(options::OPT__SLASH_LDd) ? addDEBUG : 0x0) |
                  addMT);
    CmdArgs.push_back("-flto-visibility-public-std");
    FlagForCRT = "--dependent-lib=libcmt";
    break;
  case options::OPT__SLASH_MTd:
    addPreDefines(addDEBUG | addMT);
    CmdArgs.push_back("-flto-visibility-public-std");
    FlagForCRT = "--dependent-lib=libcmtd";
    break;
  default:
    llvm_unreachable("Unexpected option ID.");
  }

  if (Args.hasArg(options::OPT__SLASH_Zl)) {
    CmdArgs.push_back("-D_VC_NODEFAULTLIB");
  } else {
    CmdArgs.push_back(FlagForCRT.data());

    // This provides POSIX compatibility (maps 'open' to '_open'), which most
    // users want.  The /Za flag to cl.exe turns this off, but it's not
    // implemented in clang.
    CmdArgs.push_back("--dependent-lib=oldnames");

    // Add SYCL dependent library
    if (Args.hasArg(options::OPT_fsycl) &&
        !Args.hasArg(options::OPT_nolibsycl)) {
      if (RTOptionID == options::OPT__SLASH_MDd)
        CmdArgs.push_back("--dependent-lib=sycld");
      else
        CmdArgs.push_back("--dependent-lib=sycl");
    }
  }

  if (Arg *ShowIncludes =
          Args.getLastArg(options::OPT__SLASH_showIncludes,
                          options::OPT__SLASH_showIncludes_user)) {
    CmdArgs.push_back("--show-includes");
    if (ShowIncludes->getOption().matches(options::OPT__SLASH_showIncludes))
      CmdArgs.push_back("-sys-header-deps");
  }

  // This controls whether or not we emit RTTI data for polymorphic types.
  if (Args.hasFlag(options::OPT__SLASH_GR_, options::OPT__SLASH_GR,
                   /*Default=*/false))
    CmdArgs.push_back("-fno-rtti-data");

  // This controls whether or not we emit stack-protector instrumentation.
  // In MSVC, Buffer Security Check (/GS) is on by default.
  if (!isNVPTX && Args.hasFlag(options::OPT__SLASH_GS, options::OPT__SLASH_GS_,
                               /*Default=*/true)) {
    CmdArgs.push_back("-stack-protector");
    CmdArgs.push_back(Args.MakeArgString(Twine(LangOptions::SSPStrong)));
  }

  // Emit CodeView if -Z7, -Zd, or -gline-tables-only are present.
  if (Arg *DebugInfoArg =
          Args.getLastArg(options::OPT__SLASH_Z7, options::OPT__SLASH_Zd,
                          options::OPT_gline_tables_only)) {
    *EmitCodeView = true;
    if (DebugInfoArg->getOption().matches(options::OPT__SLASH_Z7))
      *DebugInfoKind = codegenoptions::LimitedDebugInfo;
    else
      *DebugInfoKind = codegenoptions::DebugLineTablesOnly;
  } else {
    *EmitCodeView = false;
  }

  const Driver &D = getToolChain().getDriver();
  EHFlags EH = parseClangCLEHFlags(D, Args);
  if (!isNVPTX && (EH.Synch || EH.Asynch)) {
    if (types::isCXX(InputType))
      CmdArgs.push_back("-fcxx-exceptions");
    CmdArgs.push_back("-fexceptions");
  }
  if (types::isCXX(InputType) && EH.Synch && EH.NoUnwindC)
    CmdArgs.push_back("-fexternc-nounwind");

  // /EP should expand to -E -P.
  if (Args.hasArg(options::OPT__SLASH_EP)) {
    CmdArgs.push_back("-E");
    CmdArgs.push_back("-P");
  }

  unsigned VolatileOptionID;
  if (getToolChain().getTriple().isX86())
    VolatileOptionID = options::OPT__SLASH_volatile_ms;
  else
    VolatileOptionID = options::OPT__SLASH_volatile_iso;

  if (Arg *A = Args.getLastArg(options::OPT__SLASH_volatile_Group))
    VolatileOptionID = A->getOption().getID();

  if (VolatileOptionID == options::OPT__SLASH_volatile_ms)
    CmdArgs.push_back("-fms-volatile");

 if (Args.hasFlag(options::OPT__SLASH_Zc_dllexportInlines_,
                  options::OPT__SLASH_Zc_dllexportInlines,
                  false)) {
   if (Args.hasArg(options::OPT__SLASH_fallback)) {
     D.Diag(clang::diag::err_drv_dllexport_inlines_and_fallback);
   } else {
    CmdArgs.push_back("-fno-dllexport-inlines");
   }
 }

  Arg *MostGeneralArg = Args.getLastArg(options::OPT__SLASH_vmg);
  Arg *BestCaseArg = Args.getLastArg(options::OPT__SLASH_vmb);
  if (MostGeneralArg && BestCaseArg)
    D.Diag(clang::diag::err_drv_argument_not_allowed_with)
        << MostGeneralArg->getAsString(Args) << BestCaseArg->getAsString(Args);

  if (MostGeneralArg) {
    Arg *SingleArg = Args.getLastArg(options::OPT__SLASH_vms);
    Arg *MultipleArg = Args.getLastArg(options::OPT__SLASH_vmm);
    Arg *VirtualArg = Args.getLastArg(options::OPT__SLASH_vmv);

    Arg *FirstConflict = SingleArg ? SingleArg : MultipleArg;
    Arg *SecondConflict = VirtualArg ? VirtualArg : MultipleArg;
    if (FirstConflict && SecondConflict && FirstConflict != SecondConflict)
      D.Diag(clang::diag::err_drv_argument_not_allowed_with)
          << FirstConflict->getAsString(Args)
          << SecondConflict->getAsString(Args);

    if (SingleArg)
      CmdArgs.push_back("-fms-memptr-rep=single");
    else if (MultipleArg)
      CmdArgs.push_back("-fms-memptr-rep=multiple");
    else
      CmdArgs.push_back("-fms-memptr-rep=virtual");
  }

  // Parse the default calling convention options.
  if (Arg *CCArg =
          Args.getLastArg(options::OPT__SLASH_Gd, options::OPT__SLASH_Gr,
                          options::OPT__SLASH_Gz, options::OPT__SLASH_Gv,
                          options::OPT__SLASH_Gregcall)) {
    unsigned DCCOptId = CCArg->getOption().getID();
    const char *DCCFlag = nullptr;
    bool ArchSupported = !isNVPTX;
    llvm::Triple::ArchType Arch = getToolChain().getArch();
    switch (DCCOptId) {
    case options::OPT__SLASH_Gd:
      DCCFlag = "-fdefault-calling-conv=cdecl";
      break;
    case options::OPT__SLASH_Gr:
      ArchSupported = Arch == llvm::Triple::x86;
      DCCFlag = "-fdefault-calling-conv=fastcall";
      break;
    case options::OPT__SLASH_Gz:
      ArchSupported = Arch == llvm::Triple::x86;
      DCCFlag = "-fdefault-calling-conv=stdcall";
      break;
    case options::OPT__SLASH_Gv:
      ArchSupported = Arch == llvm::Triple::x86 || Arch == llvm::Triple::x86_64;
      DCCFlag = "-fdefault-calling-conv=vectorcall";
      break;
    case options::OPT__SLASH_Gregcall:
      ArchSupported = Arch == llvm::Triple::x86 || Arch == llvm::Triple::x86_64;
      DCCFlag = "-fdefault-calling-conv=regcall";
      break;
    }

    // MSVC doesn't warn if /Gr or /Gz is used on x64, so we don't either.
    if (ArchSupported && DCCFlag)
      CmdArgs.push_back(DCCFlag);
  }

  Args.AddLastArg(CmdArgs, options::OPT_vtordisp_mode_EQ);

  if (!Args.hasArg(options::OPT_fdiagnostics_format_EQ)) {
    CmdArgs.push_back("-fdiagnostics-format");
    if (Args.hasArg(options::OPT__SLASH_fallback))
      CmdArgs.push_back("msvc-fallback");
    else
      CmdArgs.push_back("msvc");
  }

  if (Arg *A = Args.getLastArg(options::OPT__SLASH_guard)) {
    StringRef GuardArgs = A->getValue();
    // The only valid options are "cf", "cf,nochecks", and "cf-".
    if (GuardArgs.equals_lower("cf")) {
      // Emit CFG instrumentation and the table of address-taken functions.
      CmdArgs.push_back("-cfguard");
    } else if (GuardArgs.equals_lower("cf,nochecks")) {
      // Emit only the table of address-taken functions.
      CmdArgs.push_back("-cfguard-no-checks");
    } else if (GuardArgs.equals_lower("cf-")) {
      // Do nothing, but we might want to emit a security warning in future.
    } else {
      D.Diag(diag::err_drv_invalid_value) << A->getSpelling() << GuardArgs;
    }
  }
}

visualstudio::Compiler *Clang::getCLFallback() const {
  if (!CLFallback)
    CLFallback.reset(new visualstudio::Compiler(getToolChain()));
  return CLFallback.get();
}


const char *Clang::getBaseInputName(const ArgList &Args,
                                    const InputInfo &Input) {
  return Args.MakeArgString(llvm::sys::path::filename(Input.getBaseInput()));
}

const char *Clang::getBaseInputStem(const ArgList &Args,
                                    const InputInfoList &Inputs) {
  const char *Str = getBaseInputName(Args, Inputs[0]);

  if (const char *End = strrchr(Str, '.'))
    return Args.MakeArgString(std::string(Str, End));

  return Str;
}

const char *Clang::getDependencyFileName(const ArgList &Args,
                                         const InputInfoList &Inputs) {
  // FIXME: Think about this more.

  if (Arg *OutputOpt =
          Args.getLastArg(options::OPT_o, options::OPT__SLASH_Fo)) {
    SmallString<128> OutputArgument(OutputOpt->getValue());
    if (llvm::sys::path::is_separator(OutputArgument.back()))
      // If the argument is a directory, output to BaseName in that dir.
      llvm::sys::path::append(OutputArgument, getBaseInputStem(Args, Inputs));
    llvm::sys::path::replace_extension(OutputArgument, llvm::Twine('d'));
    return Args.MakeArgString(OutputArgument);
  }

  return Args.MakeArgString(Twine(getBaseInputStem(Args, Inputs)) + ".d");
}

// Begin ClangAs

void ClangAs::AddMIPSTargetArgs(const ArgList &Args,
                                ArgStringList &CmdArgs) const {
  StringRef CPUName;
  StringRef ABIName;
  const llvm::Triple &Triple = getToolChain().getTriple();
  mips::getMipsCPUAndABI(Args, Triple, CPUName, ABIName);

  CmdArgs.push_back("-target-abi");
  CmdArgs.push_back(ABIName.data());
}

void ClangAs::AddX86TargetArgs(const ArgList &Args,
                               ArgStringList &CmdArgs) const {
  addX86AlignBranchArgs(getToolChain().getDriver(), Args, CmdArgs,
                        /*IsLTO=*/false);

  if (Arg *A = Args.getLastArg(options::OPT_masm_EQ)) {
    StringRef Value = A->getValue();
    if (Value == "intel" || Value == "att") {
      CmdArgs.push_back("-mllvm");
      CmdArgs.push_back(Args.MakeArgString("-x86-asm-syntax=" + Value));
    } else {
      getToolChain().getDriver().Diag(diag::err_drv_unsupported_option_argument)
          << A->getOption().getName() << Value;
    }
  }
}

void ClangAs::AddRISCVTargetArgs(const ArgList &Args,
                               ArgStringList &CmdArgs) const {
  const llvm::Triple &Triple = getToolChain().getTriple();
  StringRef ABIName = riscv::getRISCVABI(Args, Triple);

  CmdArgs.push_back("-target-abi");
  CmdArgs.push_back(ABIName.data());
}

void ClangAs::ConstructJob(Compilation &C, const JobAction &JA,
                           const InputInfo &Output, const InputInfoList &Inputs,
                           const ArgList &Args,
                           const char *LinkingOutput) const {
  ArgStringList CmdArgs;

  assert(Inputs.size() == 1 && "Unexpected number of inputs.");
  const InputInfo &Input = Inputs[0];

  const llvm::Triple &Triple = getToolChain().getEffectiveTriple();
  const std::string &TripleStr = Triple.getTriple();
  const auto &D = getToolChain().getDriver();

  // Don't warn about "clang -w -c foo.s"
  Args.ClaimAllArgs(options::OPT_w);
  // and "clang -emit-llvm -c foo.s"
  Args.ClaimAllArgs(options::OPT_emit_llvm);

  claimNoWarnArgs(Args);

  // Invoke ourselves in -cc1as mode.
  //
  // FIXME: Implement custom jobs for internal actions.
  CmdArgs.push_back("-cc1as");

  // Add the "effective" target triple.
  CmdArgs.push_back("-triple");
  CmdArgs.push_back(Args.MakeArgString(TripleStr));

  // Set the output mode, we currently only expect to be used as a real
  // assembler.
  CmdArgs.push_back("-filetype");
  CmdArgs.push_back("obj");

  // Set the main file name, so that debug info works even with
  // -save-temps or preprocessed assembly.
  CmdArgs.push_back("-main-file-name");
  CmdArgs.push_back(Clang::getBaseInputName(Args, Input));

  // Add the target cpu
  std::string CPU = getCPUName(Args, Triple, /*FromAs*/ true);
  if (!CPU.empty()) {
    CmdArgs.push_back("-target-cpu");
    CmdArgs.push_back(Args.MakeArgString(CPU));
  }

  // Add the target features
  getTargetFeatures(D, Triple, Args, CmdArgs, true);

  // Ignore explicit -force_cpusubtype_ALL option.
  (void)Args.hasArg(options::OPT_force__cpusubtype__ALL);

  // Pass along any -I options so we get proper .include search paths.
  Args.AddAllArgs(CmdArgs, options::OPT_I_Group);

  // Determine the original source input.
  const Action *SourceAction = &JA;
  while (SourceAction->getKind() != Action::InputClass) {
    assert(!SourceAction->getInputs().empty() && "unexpected root action!");
    SourceAction = SourceAction->getInputs()[0];
  }

  // Forward -g and handle debug info related flags, assuming we are dealing
  // with an actual assembly file.
  bool WantDebug = false;
  unsigned DwarfVersion = 0;
  Args.ClaimAllArgs(options::OPT_g_Group);
  if (Arg *A = Args.getLastArg(options::OPT_g_Group)) {
    WantDebug = !A->getOption().matches(options::OPT_g0) &&
                !A->getOption().matches(options::OPT_ggdb0);
    if (WantDebug)
      DwarfVersion = DwarfVersionNum(A->getSpelling());
  }

  unsigned DefaultDwarfVersion = ParseDebugDefaultVersion(getToolChain(), Args);
  if (DwarfVersion == 0)
    DwarfVersion = DefaultDwarfVersion;

  if (DwarfVersion == 0)
    DwarfVersion = getToolChain().GetDefaultDwarfVersion();

  codegenoptions::DebugInfoKind DebugInfoKind = codegenoptions::NoDebugInfo;

  if (SourceAction->getType() == types::TY_Asm ||
      SourceAction->getType() == types::TY_PP_Asm) {
    // You might think that it would be ok to set DebugInfoKind outside of
    // the guard for source type, however there is a test which asserts
    // that some assembler invocation receives no -debug-info-kind,
    // and it's not clear whether that test is just overly restrictive.
    DebugInfoKind = (WantDebug ? codegenoptions::LimitedDebugInfo
                               : codegenoptions::NoDebugInfo);
    // Add the -fdebug-compilation-dir flag if needed.
    addDebugCompDirArg(Args, CmdArgs, C.getDriver().getVFS());

    addDebugPrefixMapArg(getToolChain().getDriver(), Args, CmdArgs);

    // Set the AT_producer to the clang version when using the integrated
    // assembler on assembly source files.
    CmdArgs.push_back("-dwarf-debug-producer");
    CmdArgs.push_back(Args.MakeArgString(getClangFullVersion()));

    // And pass along -I options
    Args.AddAllArgs(CmdArgs, options::OPT_I);
  }
  RenderDebugEnablingArgs(Args, CmdArgs, DebugInfoKind, DwarfVersion,
                          llvm::DebuggerKind::Default);
  RenderDebugInfoCompressionArgs(Args, CmdArgs, D, getToolChain());


  // Handle -fPIC et al -- the relocation-model affects the assembler
  // for some targets.
  llvm::Reloc::Model RelocationModel;
  unsigned PICLevel;
  bool IsPIE;
  std::tie(RelocationModel, PICLevel, IsPIE) =
      ParsePICArgs(getToolChain(), Args);

  const char *RMName = RelocationModelName(RelocationModel);
  if (RMName) {
    CmdArgs.push_back("-mrelocation-model");
    CmdArgs.push_back(RMName);
  }

  // Optionally embed the -cc1as level arguments into the debug info, for build
  // analysis.
  if (getToolChain().UseDwarfDebugFlags()) {
    ArgStringList OriginalArgs;
    for (const auto &Arg : Args)
      Arg->render(Args, OriginalArgs);

    SmallString<256> Flags;
    const char *Exec = getToolChain().getDriver().getClangProgramPath();
    EscapeSpacesAndBackslashes(Exec, Flags);
    for (const char *OriginalArg : OriginalArgs) {
      SmallString<128> EscapedArg;
      EscapeSpacesAndBackslashes(OriginalArg, EscapedArg);
      Flags += " ";
      Flags += EscapedArg;
    }
    CmdArgs.push_back("-dwarf-debug-flags");
    CmdArgs.push_back(Args.MakeArgString(Flags));
  }

  // FIXME: Add -static support, once we have it.

  // Add target specific flags.
  switch (getToolChain().getArch()) {
  default:
    break;

  case llvm::Triple::mips:
  case llvm::Triple::mipsel:
  case llvm::Triple::mips64:
  case llvm::Triple::mips64el:
    AddMIPSTargetArgs(Args, CmdArgs);
    break;

  case llvm::Triple::x86:
  case llvm::Triple::x86_64:
    AddX86TargetArgs(Args, CmdArgs);
    break;

  case llvm::Triple::arm:
  case llvm::Triple::armeb:
  case llvm::Triple::thumb:
  case llvm::Triple::thumbeb:
    // This isn't in AddARMTargetArgs because we want to do this for assembly
    // only, not C/C++.
    if (Args.hasFlag(options::OPT_mdefault_build_attributes,
                     options::OPT_mno_default_build_attributes, true)) {
        CmdArgs.push_back("-mllvm");
        CmdArgs.push_back("-arm-add-build-attributes");
    }
    break;

  case llvm::Triple::aarch64:
  case llvm::Triple::aarch64_32:
  case llvm::Triple::aarch64_be:
    if (Args.hasArg(options::OPT_mmark_bti_property)) {
      CmdArgs.push_back("-mllvm");
      CmdArgs.push_back("-aarch64-mark-bti-property");
    }
    break;

  case llvm::Triple::riscv32:
  case llvm::Triple::riscv64:
    AddRISCVTargetArgs(Args, CmdArgs);
    break;
  }

  // Consume all the warning flags. Usually this would be handled more
  // gracefully by -cc1 (warning about unknown warning flags, etc) but -cc1as
  // doesn't handle that so rather than warning about unused flags that are
  // actually used, we'll lie by omission instead.
  // FIXME: Stop lying and consume only the appropriate driver flags
  Args.ClaimAllArgs(options::OPT_W_Group);

  CollectArgsForIntegratedAssembler(C, Args, CmdArgs,
                                    getToolChain().getDriver());

  Args.AddAllArgs(CmdArgs, options::OPT_mllvm);

  assert(Output.isFilename() && "Unexpected lipo output.");
  CmdArgs.push_back("-o");
  CmdArgs.push_back(Output.getFilename());

  const llvm::Triple &T = getToolChain().getTriple();
  Arg *A;
  if (getDebugFissionKind(D, Args, A) == DwarfFissionKind::Split &&
      T.isOSBinFormatELF()) {
    CmdArgs.push_back("-split-dwarf-output");
    CmdArgs.push_back(SplitDebugName(JA, Args, Input, Output));
  }

  assert(Input.isFilename() && "Invalid input.");
  CmdArgs.push_back(Input.getFilename());

  const char *Exec = getToolChain().getDriver().getClangProgramPath();
  C.addCommand(std::make_unique<Command>(
      JA, *this, ResponseFileSupport::AtFileUTF8(), Exec, CmdArgs, Inputs));
}

// Begin OffloadBundler

void OffloadBundler::ConstructJob(Compilation &C, const JobAction &JA,
                                  const InputInfo &Output,
                                  const InputInfoList &Inputs,
                                  const llvm::opt::ArgList &TCArgs,
                                  const char *LinkingOutput) const {
  // The version with only one output is expected to refer to a bundling job.
  assert(isa<OffloadBundlingJobAction>(JA) && "Expecting bundling job!");

  // The bundling command looks like this:
  // clang-offload-bundler -type=bc
  //   -targets=host-triple,openmp-triple1,openmp-triple2
  //   -outputs=input_file
  //   -inputs=unbundle_file_host,unbundle_file_tgt1,unbundle_file_tgt2"

  ArgStringList CmdArgs;

  // Get the type.
  CmdArgs.push_back(TCArgs.MakeArgString(
      Twine("-type=") + types::getTypeTempSuffix(Output.getType())));

  assert(JA.getInputs().size() == Inputs.size() &&
         "Not have inputs for all dependence actions??");

  // Get the targets.
  SmallString<128> Triples;
  Triples += "-targets=";
  for (unsigned I = 0; I < Inputs.size(); ++I) {
    if (I)
      Triples += ',';

    // Find ToolChain for this input.
    Action::OffloadKind CurKind = Action::OFK_Host;
    const ToolChain *CurTC = &getToolChain();
    const Action *CurDep = JA.getInputs()[I];

    if (const auto *OA = dyn_cast<OffloadAction>(CurDep)) {
      CurTC = nullptr;
      OA->doOnEachDependence([&](Action *A, const ToolChain *TC, const char *) {
        assert(CurTC == nullptr && "Expected one dependence!");
        CurKind = A->getOffloadingDeviceKind();
        CurTC = TC;
      });
    }
    Triples += Action::GetOffloadKindName(CurKind);
    Triples += '-';
    Triples += CurTC->getTriple().normalize();
    if (CurKind == Action::OFK_HIP && CurDep->getOffloadingArch()) {
      Triples += '-';
      Triples += CurDep->getOffloadingArch();
    }
  }
  bool IsFPGADepBundle = (TCArgs.hasArg(options::OPT_fintelfpga) &&
                          Output.getType() == types::TY_Object);
  // For -fintelfpga, when bundling objects we also want to bundle up the
  // named dependency file.
  // TODO - We are currently using the target triple inputs to slot a location
  // of the dependency information into the bundle.  It would be good to
  // separate this out to an explicit option in the bundler for the dependency
  // file as it does not match the type being bundled.
  if (IsFPGADepBundle) {
    Triples += ',';
    Triples += Action::GetOffloadKindName(Action::OFK_SYCL);
    Triples += '-';
    Triples += llvm::Triple::getArchTypeName(llvm::Triple::fpga_dep);
  }
  CmdArgs.push_back(TCArgs.MakeArgString(Triples));

  // Get bundled file command.
  CmdArgs.push_back(
      TCArgs.MakeArgString(Twine("-outputs=") + Output.getFilename()));

  // Get unbundled files command.
  SmallString<128> UB;
  UB += "-inputs=";
  for (unsigned I = 0; I < Inputs.size(); ++I) {
    if (I)
      UB += ',';

    // Find ToolChain for this input.
    const ToolChain *CurTC = &getToolChain();
    if (const auto *OA = dyn_cast<OffloadAction>(JA.getInputs()[I])) {
      CurTC = nullptr;
      OA->doOnEachDependence([&](Action *, const ToolChain *TC, const char *) {
        assert(CurTC == nullptr && "Expected one dependence!");
        CurTC = TC;
      });
    }
    UB += CurTC->getInputFilename(Inputs[I]);
  }
  // For -fintelfpga, when bundling objects we also want to bundle up the
  // named dependency file.
  if (IsFPGADepBundle) {
    const char *BaseName = Clang::getBaseInputName(TCArgs, Inputs[0]);
    SmallString<128> DepFile(C.getDriver().getFPGATempDepFile(BaseName));
    if (!DepFile.empty()) {
      UB += ',';
      UB += DepFile;
    }
  }
  CmdArgs.push_back(TCArgs.MakeArgString(UB));

  // All the inputs are encoded as commands.
  C.addCommand(std::make_unique<Command>(
      JA, *this, ResponseFileSupport::None(),
      TCArgs.MakeArgString(getToolChain().GetProgramPath(getShortName())),
      CmdArgs, None));
}

void OffloadBundler::ConstructJobMultipleOutputs(
    Compilation &C, const JobAction &JA, const InputInfoList &Outputs,
    const InputInfoList &Inputs, const llvm::opt::ArgList &TCArgs,
    const char *LinkingOutput) const {
  // The version with multiple outputs is expected to refer to a unbundling job.
  auto &UA = cast<OffloadUnbundlingJobAction>(JA);

  // The unbundling command looks like this:
  // clang-offload-bundler -type=bc
  //   -targets=host-triple,openmp-triple1,openmp-triple2
  //   -inputs=input_file
  //   -outputs=unbundle_file_host,unbundle_file_tgt1,unbundle_file_tgt2"
  //   -unbundle

  ArgStringList CmdArgs;
  InputInfo Input = Inputs.front();
  const char *TypeArg = types::getTypeTempSuffix(Input.getType());
  const char *InputFileName = Input.getFilename();
  bool IsMSVCEnv =
      C.getDefaultToolChain().getTriple().isWindowsMSVCEnvironment();
  types::ID InputType(Input.getType());
  bool IsFPGADepUnbundle = JA.getType() == types::TY_FPGA_Dependencies;
  bool IsFPGADepLibUnbundle = JA.getType() == types::TY_FPGA_Dependencies_List;
  bool IsArchiveUnbundle =
      (!IsMSVCEnv && C.getDriver().getOffloadStaticLibSeen() &&
       (types::isArchive(InputType) || InputType == types::TY_Object));

  if (IsArchiveUnbundle)
    TypeArg = "oo";
  else if (InputType == types::TY_FPGA_AOCX ||
           InputType == types::TY_FPGA_AOCR) {
    // Override type with archive object
    if (getToolChain().getTriple().getSubArch() ==
        llvm::Triple::SPIRSubArch_fpga)
      TypeArg = "ao";
    else
      TypeArg = "aoo";
  }
  if (InputType == types::TY_FPGA_AOCO || IsFPGADepLibUnbundle ||
      (IsMSVCEnv && types::isArchive(InputType)))
    TypeArg = "aoo";
  if (IsFPGADepUnbundle)
    TypeArg = "o";

  // Get the type.
  CmdArgs.push_back(TCArgs.MakeArgString(Twine("-type=") + TypeArg));

  // Get the targets.
  SmallString<128> Triples;
  Triples += "-targets=";
  auto DepInfo = UA.getDependentActionsInfo();
  for (unsigned I = 0, J = 0; I < DepInfo.size(); ++I) {
    auto &Dep = DepInfo[I];
    // FPGA device triples are 'transformed' for the bundler when creating
    // aocx or aocr type bundles.  Also, we only do a specific target
    // unbundling, skipping the host side or device side.
    if (types::isFPGA(InputType)) {
      if (getToolChain().getTriple().getSubArch() ==
              llvm::Triple::SPIRSubArch_fpga &&
          Dep.DependentOffloadKind == Action::OFK_SYCL) {
        llvm::Triple TT;
        TT.setArchName(types::getTypeName(InputType));
        TT.setVendorName("intel");
        TT.setOS(getToolChain().getTriple().getOS());
        TT.setEnvironment(llvm::Triple::SYCLDevice);
        Triples += "sycl-";
        Triples += TT.normalize();
      } else if (getToolChain().getTriple().getSubArch() !=
                     llvm::Triple::SPIRSubArch_fpga &&
                 Dep.DependentOffloadKind == Action::OFK_Host) {
        Triples += Action::GetOffloadKindName(Dep.DependentOffloadKind);
        Triples += '-';
        Triples += Dep.DependentToolChain->getTriple().normalize();
      }
      continue;
    } else if (InputType == types::TY_Archive || IsArchiveUnbundle ||
               (TCArgs.hasArg(options::OPT_fintelfpga) &&
                TCArgs.hasArg(options::OPT_fsycl_link_EQ))) {
      // Do not extract host part if we are unbundling archive on Windows
      // because it is not needed. Static offload libraries are added to the
      // host link command just as normal libraries.  Do not extract the host
      // part from -fintelfpga -fsycl-link unbundles either, as the full obj
      // is used in the final link
      if (Dep.DependentOffloadKind == Action::OFK_Host)
        continue;
    }
    if (J++)
      Triples += ',';
    Triples += Action::GetOffloadKindName(Dep.DependentOffloadKind);
    Triples += '-';
    Triples += Dep.DependentToolChain->getTriple().normalize();
    if (Dep.DependentOffloadKind == Action::OFK_HIP &&
        !Dep.DependentBoundArch.empty()) {
      Triples += '-';
      Triples += Dep.DependentBoundArch;
    }
  }
  if (IsFPGADepUnbundle || IsFPGADepLibUnbundle) {
    // TODO - We are currently using the target triple inputs to slot a location
    // of the dependency information into the bundle.  It would be good to
    // separate this out to an explicit option in the bundler for the dependency
    // file as it does not match the type being bundled.
    Triples += Action::GetOffloadKindName(Action::OFK_SYCL);
    Triples += '-';
    Triples += llvm::Triple::getArchTypeName(llvm::Triple::fpga_dep);
  }
  CmdArgs.push_back(TCArgs.MakeArgString(Triples));

  // Get bundled file command.
  CmdArgs.push_back(
      TCArgs.MakeArgString(Twine("-inputs=") + InputFileName));

  // Get unbundled files command.
  SmallString<128> UB;
  UB += "-outputs=";
  // When dealing with -fintelfpga, there is an additional unbundle step
  // that occurs for the dependency file.  In that case, do not use the
  // dependent information, but just the output file.
  if (IsFPGADepUnbundle || IsFPGADepLibUnbundle)
    UB += Outputs[0].getFilename();
  else {
    for (unsigned I = 0; I < Outputs.size(); ++I) {
      if (I)
        UB += ',';
      UB += DepInfo[I].DependentToolChain->getInputFilename(Outputs[I]);
    }
  }
  CmdArgs.push_back(TCArgs.MakeArgString(UB));
  CmdArgs.push_back("-unbundle");

  // All the inputs are encoded as commands.
  C.addCommand(std::make_unique<Command>(
      JA, *this, ResponseFileSupport::None(),
      TCArgs.MakeArgString(getToolChain().GetProgramPath(getShortName())),
      CmdArgs, None));
}

// Begin OffloadWrapper

void OffloadWrapper::ConstructJob(Compilation &C, const JobAction &JA,
                                  const InputInfo &Output,
                                  const InputInfoList &Inputs,
                                  const llvm::opt::ArgList &TCArgs,
                                  const char *LinkingOutput) const {
  // Construct offload-wrapper command.  Also calls llc to generate the
  // object that is fed to the linker from the wrapper generated bc file
  assert(isa<OffloadWrapperJobAction>(JA) && "Expecting wrapping job!");

  Action::OffloadKind OffloadingKind = JA.getOffloadingDeviceKind();
  if (OffloadingKind == Action::OFK_SYCL) {
    // The wrapper command looks like this:
    // clang-offload-wrapper
    //   -o=<outputfile>.bc
    //   -host=x86_64-pc-linux-gnu -kind=sycl
    //   -format=spirv <inputfile1>.spv <manifest1>(optional)
    //   -format=spirv <inputfile2>.spv <manifest2>(optional)
    //  ...
    ArgStringList WrapperArgs;

    std::string OutTmpName = C.getDriver().GetTemporaryPath("wrapper", "bc");
    const char *WrapperFileName =
        C.addTempFile(C.getArgs().MakeArgString(OutTmpName));
    SmallString<128> OutOpt("-o=");
    OutOpt += WrapperFileName;
    WrapperArgs.push_back(C.getArgs().MakeArgString(OutOpt));

    SmallString<128> HostTripleOpt("-host=");
    HostTripleOpt += getToolChain().getAuxTriple()->str();
    WrapperArgs.push_back(C.getArgs().MakeArgString(HostTripleOpt));

    llvm::Triple TT = getToolChain().getTriple();
    SmallString<128> TargetTripleOpt = TT.getArchName();
    // When wrapping an FPGA device binary, we need to be sure to apply the
    // appropriate triple that corresponds (fpga_aoc[xr]-intel-<os>-sycldevice)
    // to the target triple setting.
    if (TT.getSubArch() == llvm::Triple::SPIRSubArch_fpga &&
        TCArgs.hasArg(options::OPT_fsycl_link_EQ)) {
      auto *A = C.getInputArgs().getLastArg(options::OPT_fsycl_link_EQ);
      TT.setArchName((A->getValue() == StringRef("early")) ? "fpga_aocr"
                                                           : "fpga_aocx");
      TT.setVendorName("intel");
      TT.setEnvironment(llvm::Triple::SYCLDevice);
      TargetTripleOpt = TT.str();
      // When wrapping an FPGA aocx binary to archive, do not emit registration
      // functions
      if (A->getValue() == StringRef("image"))
        WrapperArgs.push_back(C.getArgs().MakeArgString("--emit-reg-funcs=0"));
    }
    // Grab any Target specific options that need to be added to the wrapper
    // information.
    ArgStringList BuildArgs;
    auto createArgString = [&](const char *Opt) {
      if (BuildArgs.empty())
        return;
      SmallString<128> AL;
      for (const char *A : BuildArgs) {
        if (AL.empty()) {
          AL = A;
          continue;
        }
        AL += " ";
        AL += A;
      }
      WrapperArgs.push_back(C.getArgs().MakeArgString(Twine(Opt) + AL));
    };
    const toolchains::SYCLToolChain &TC =
              static_cast<const toolchains::SYCLToolChain &>(getToolChain());
    // TODO: Consider separating the mechanisms for:
    // - passing standard-defined options to AOT/JIT compilation steps;
    // - passing AOT-compiler specific options.
    // This would allow retaining standard language options in the
    // image descriptor, while excluding tool-specific options that
    // have been known to confuse RT implementations.
    if (TC.getTriple().getSubArch() == llvm::Triple::NoSubArch) {
      // Only store compile/link opts in the image descriptor for the SPIR-V
      // target; AOT compilation has already been performed otherwise.
      TC.TranslateBackendTargetArgs(TCArgs, BuildArgs);
      createArgString("-compile-opts=");
      BuildArgs.clear();
      TC.TranslateLinkerTargetArgs(TCArgs, BuildArgs);
      createArgString("-link-opts=");
    }

    WrapperArgs.push_back(
        C.getArgs().MakeArgString(Twine("-target=") + TargetTripleOpt));

    // TODO forcing offload kind is a simplification which assumes wrapper used
    // only with SYCL. Device binary format (-format=xxx) option should also
    // come from the command line and/or the native compiler. Should be fixed
    // together with supporting AOT in the driver. If format is not set, the
    // default is "none" which means runtime must try to determine it
    // automatically.
    StringRef Kind = Action::GetOffloadKindName(OffloadingKind);
    WrapperArgs.push_back(
        C.getArgs().MakeArgString(Twine("-kind=") + Twine(Kind)));

    assert((Inputs.size() > 0) && "no inputs for clang-offload-wrapper");
    assert(((Inputs[0].getType() != types::TY_Tempfiletable) ||
            (Inputs.size() == 1)) &&
           "wrong usage of clang-offload-wrapper with SYCL");
    const InputInfo &I = Inputs[0];
    assert(I.isFilename() && "Invalid input.");

    if (I.getType() == types::TY_Tempfiletable)
      // wrapper actual input files are passed via the batch job file table:
      WrapperArgs.push_back(C.getArgs().MakeArgString("-batch"));
    WrapperArgs.push_back(C.getArgs().MakeArgString(I.getFilename()));

    auto Cmd = std::make_unique<Command>(
        JA, *this, ResponseFileSupport::None(),
        TCArgs.MakeArgString(getToolChain().GetProgramPath(getShortName())),
        WrapperArgs, None);
    C.addCommand(std::move(Cmd));

    // Construct llc command.
    // The output is an object file
    ArgStringList LlcArgs{"-filetype=obj", "-o", Output.getFilename(),
                          WrapperFileName};
    llvm::Reloc::Model RelocationModel;
    unsigned PICLevel;
    bool IsPIE;
    std::tie(RelocationModel, PICLevel, IsPIE) =
        ParsePICArgs(getToolChain(), TCArgs);
    if (PICLevel > 0) {
      LlcArgs.push_back("-relocation-model=pic");
    }
    if (IsPIE) {
      LlcArgs.push_back("-enable-pie");
    }
    SmallString<128> LlcPath(C.getDriver().Dir);
    llvm::sys::path::append(LlcPath, "llc");
    const char *Llc = C.getArgs().MakeArgString(LlcPath);
    C.addCommand(std::make_unique<Command>(
         JA, *this, ResponseFileSupport::None(), Llc, LlcArgs, None));
    return;
  } // end of SYCL flavor of offload wrapper command creation

  ArgStringList CmdArgs;

  const llvm::Triple &Triple = getToolChain().getEffectiveTriple();

  // Add the "effective" target triple.
  CmdArgs.push_back("-host");
  CmdArgs.push_back(TCArgs.MakeArgString(Triple.getTriple()));

  // Add the output file name.
  assert(Output.isFilename() && "Invalid output.");
  CmdArgs.push_back("-o");
  CmdArgs.push_back(TCArgs.MakeArgString(Output.getFilename()));

  assert(JA.getInputs().size() == Inputs.size() &&
         "Not have inputs for all dependence actions??");

  // For FPGA, we wrap the host objects before archiving them when using
  // -fsycl-link.  This allows for better extraction control from the
  // archive when we need the host objects for subsequent compilations.
  if (OffloadingKind == Action::OFK_None &&
      C.getArgs().hasArg(options::OPT_fintelfpga) &&
      C.getArgs().hasArg(options::OPT_fsycl_link_EQ)) {

    // Add offload targets and inputs.
    CmdArgs.push_back(C.getArgs().MakeArgString(
        Twine("-kind=") + Action::GetOffloadKindName(OffloadingKind)));
    CmdArgs.push_back(
        TCArgs.MakeArgString(Twine("-target=") + Triple.getTriple()));

    // Add input.
    assert(Inputs[0].isFilename() && "Invalid input.");
    CmdArgs.push_back(TCArgs.MakeArgString(Inputs[0].getFilename()));

    C.addCommand(std::make_unique<Command>(
        JA, *this, ResponseFileSupport::None(),
        TCArgs.MakeArgString(getToolChain().GetProgramPath(getShortName())),
        CmdArgs, Inputs));
    return;
  }

  // Add offload targets and inputs.
  for (unsigned I = 0; I < Inputs.size(); ++I) {
    // Get input's Offload Kind and ToolChain.
    const auto *OA = cast<OffloadAction>(JA.getInputs()[I]);
    assert(OA->hasSingleDeviceDependence(/*DoNotConsiderHostActions=*/true) &&
           "Expected one device dependence!");
    Action::OffloadKind DeviceKind = Action::OFK_None;
    const ToolChain *DeviceTC = nullptr;
    OA->doOnEachDependence([&](Action *A, const ToolChain *TC, const char *) {
      DeviceKind = A->getOffloadingDeviceKind();
      DeviceTC = TC;
    });

    // And add it to the offload targets.
    CmdArgs.push_back(C.getArgs().MakeArgString(
        Twine("-kind=") + Action::GetOffloadKindName(DeviceKind)));
    CmdArgs.push_back(TCArgs.MakeArgString(Twine("-target=") +
                                           DeviceTC->getTriple().normalize()));

    // Add input.
    assert(Inputs[I].isFilename() && "Invalid input.");
    CmdArgs.push_back(TCArgs.MakeArgString(Inputs[I].getFilename()));
  }

  C.addCommand(std::make_unique<Command>(
      JA, *this, ResponseFileSupport::None(),
      TCArgs.MakeArgString(getToolChain().GetProgramPath(getShortName())),
      CmdArgs, Inputs));
}

// Begin SPIRVTranslator

void SPIRVTranslator::ConstructJob(Compilation &C, const JobAction &JA,
                                  const InputInfo &Output,
                                  const InputInfoList &Inputs,
                                  const llvm::opt::ArgList &TCArgs,
                                  const char *LinkingOutput) const {
  // Construct llvm-spirv command.
  assert(isa<SPIRVTranslatorJobAction>(JA) && "Expecting Translator job!");

  // The translator command looks like this:
  // llvm-spirv -o <file>.spv <file>.bc
  ArgStringList ForeachArgs;
  ArgStringList TranslatorArgs;

  TranslatorArgs.push_back("-o");
  TranslatorArgs.push_back(Output.getFilename());
  if (getToolChain().getTriple().isSYCLDeviceEnvironment()) {
    TranslatorArgs.push_back("-spirv-max-version=1.1");
    TranslatorArgs.push_back("-spirv-debug-info-version=legacy");
    if (C.getArgs().hasArg(options::OPT_fsycl_esimd))
      TranslatorArgs.push_back("-spirv-allow-unknown-intrinsics");

    // Disable SPV_INTEL_usm_storage_classes by default since it adds new
    // storage classes that represent global_device and global_host address
    // spaces, which are not supported for all targets. With the extension
    // disable the storage classes will be lowered to CrossWorkgroup storage
    // class that is mapped to just global address space. The extension is
    // supposed to be enabled only for FPGA hardware.
    std::string ExtArg("-spirv-ext=+all,-SPV_INTEL_usm_storage_classes");
    if (getToolChain().getTriple().getSubArch() ==
        llvm::Triple::SPIRSubArch_fpga) {
      for (auto *A : TCArgs) {
        if (A->getOption().matches(options::OPT_Xs_separate) ||
            A->getOption().matches(options::OPT_Xs)) {
          StringRef ArgString(A->getValue());
          if (ArgString == "hardware" || ArgString == "simulation")
            ExtArg = "-spirv-ext=+all";
        }
      }
    }
    TranslatorArgs.push_back(TCArgs.MakeArgString(ExtArg));
  }
  for (auto I : Inputs) {
    std::string Filename(I.getFilename());
    if (I.getType() == types::TY_Tempfilelist) {
      ForeachArgs.push_back(
          C.getArgs().MakeArgString("--in-file-list=" + Filename));
      ForeachArgs.push_back(
          C.getArgs().MakeArgString("--in-replace=" + Filename));
      ForeachArgs.push_back(
          C.getArgs().MakeArgString("--out-ext=spv"));
    }
    TranslatorArgs.push_back(C.getArgs().MakeArgString(Filename));
  }

  auto Cmd = std::make_unique<Command>(JA, *this, ResponseFileSupport::None(),
      TCArgs.MakeArgString(getToolChain().GetProgramPath(getShortName())),
      TranslatorArgs, None);

  if (!ForeachArgs.empty()) {
    // Construct llvm-foreach command.
    // The llvm-foreach command looks like this:
    // llvm-foreach a.list --out-replace=out "cp {} out"
    // --out-file-list=list
    std::string OutputFileName(Output.getFilename());
    ForeachArgs.push_back(
        TCArgs.MakeArgString("--out-file-list=" + OutputFileName));
    ForeachArgs.push_back(
        TCArgs.MakeArgString("--out-replace=" + OutputFileName));
    ForeachArgs.push_back(TCArgs.MakeArgString("--"));
    ForeachArgs.push_back(TCArgs.MakeArgString(Cmd->getExecutable()));

    for (auto &Arg : Cmd->getArguments())
      ForeachArgs.push_back(Arg);

    SmallString<128> ForeachPath(C.getDriver().Dir);
    llvm::sys::path::append(ForeachPath, "llvm-foreach");
    const char *Foreach = C.getArgs().MakeArgString(ForeachPath);
    C.addCommand(std::make_unique<Command>(
        JA, *this, ResponseFileSupport::None(), Foreach, ForeachArgs, None));
  } else
    C.addCommand(std::move(Cmd));
}

void SPIRCheck::ConstructJob(Compilation &C, const JobAction &JA,
                             const InputInfo &Output,
                             const InputInfoList &Inputs,
                             const llvm::opt::ArgList &TCArgs,
                             const char *LinkingOutput) const {
  // Construct llvm-no-spir-kernel command.
  assert(isa<SPIRCheckJobAction>(JA) && "Expecting SPIR Check job!");

  // The spir check command looks like this:
  // llvm-no-spir-kernel <file>.bc
  // Upon success, we just move ahead.  Error means the check failed and
  // we need to exit.  The expected output is the input as this is just an
  // intermediate check with no functional change.
  ArgStringList CheckArgs;
  assert(Inputs.size() == 1 && "Unexpected number of inputs to the tool");
  const InputInfo &InputFile = Inputs.front();
  CheckArgs.push_back(InputFile.getFilename());

  // Add output file, which is just a copy of the input to better fit in the
  // toolchain flow.
  CheckArgs.push_back("-o");
  CheckArgs.push_back(Output.getFilename());
  auto Cmd = std::make_unique<Command>(
      JA, *this, ResponseFileSupport::None(),
      TCArgs.MakeArgString(getToolChain().GetProgramPath(getShortName())),
      CheckArgs, None);

  if (getToolChain().getTriple().getSubArch() ==
      llvm::Triple::SPIRSubArch_fpga) {
    const char *Msg = TCArgs.MakeArgString(
        Twine("The FPGA image does not include all device kernels from ") +
        Twine(InputFile.getBaseInput()) +
        Twine(". Please re-generate the image"));
    Cmd->addDiagForErrorCode(/*ErrorCode*/ 1, Msg);
  }

  C.addCommand(std::move(Cmd));
}

static void addArgs(ArgStringList &DstArgs, const llvm::opt::ArgList &Alloc,
                    ArrayRef<StringRef> SrcArgs) {
  for (const auto Arg : SrcArgs) {
    DstArgs.push_back(Alloc.MakeArgString(Arg));
  }
}

// sycl-post-link tool normally outputs a file table (see the tool sources for
// format description) which lists all the other output files associated with
// the device LLVMIR bitcode. This is basically a triple of bitcode, symbols
// and specialization constant files. Single LLVM IR output can be generated as
// well under an option.
//
void SYCLPostLink::ConstructJob(Compilation &C, const JobAction &JA,
                             const InputInfo &Output,
                             const InputInfoList &Inputs,
                             const llvm::opt::ArgList &TCArgs,
                             const char *LinkingOutput) const {
  // Construct sycl-post-link command.
  assert(isa<SYCLPostLinkJobAction>(JA) && "Expecting SYCL post link job!");
  ArgStringList CmdArgs;

  // See if device code splitting is requested
  if (Arg *A = TCArgs.getLastArg(options::OPT_fsycl_device_code_split_EQ)) {
    if (StringRef(A->getValue()) == "per_kernel")
      addArgs(CmdArgs, TCArgs, {"-split=kernel"});
    else if (StringRef(A->getValue()) == "per_source")
      addArgs(CmdArgs, TCArgs, {"-split=source"});
    else
      // split must be off
      assert(StringRef(A->getValue()) == "off");
  }
  // OPT_fsycl_device_code_split is not checked as it is an alias to
  // -fsycl-device-code-split=per_source

  // Turn on Dead Parameter Elimination Optimization with early optimizations
  if (!getToolChain().getTriple().isNVPTX() &&
      TCArgs.hasFlag(options::OPT_fsycl_dead_args_optimization,
                     options::OPT_fno_sycl_dead_args_optimization, false))
    addArgs(CmdArgs, TCArgs, {"-emit-param-info"});
  if (JA.getType() == types::TY_LLVM_BC) {
    // single file output requested - this means only perform necessary IR
    // transformations (like specialization constant intrinsic lowering) and
    // output LLVMIR
    addArgs(CmdArgs, TCArgs, {"-ir-output-only"});
  } else {
    assert(JA.getType() == types::TY_Tempfiletable);
    // Symbol file and specialization constant info generation is mandatory -
    // add options unconditionally
    addArgs(CmdArgs, TCArgs, {"-symbols"});
  }
  // specialization constants processing is mandatory
  auto *SYCLPostLink = llvm::dyn_cast<SYCLPostLinkJobAction>(&JA);
  if (SYCLPostLink && SYCLPostLink->getRTSetsSpecConstants())
    addArgs(CmdArgs, TCArgs, {"-spec-const=rt"});
  else
    addArgs(CmdArgs, TCArgs, {"-spec-const=default"});

  // Add output file table file option
  assert(Output.isFilename() && "output must be a filename");
  addArgs(CmdArgs, TCArgs, {"-o", Output.getFilename()});

  // Add input file
  assert(Inputs.size() == 1 && Inputs.front().isFilename() &&
         "single input file expected");
  addArgs(CmdArgs, TCArgs, {Inputs.front().getFilename()});
  std::string OutputFileName(Output.getFilename());

  // All the inputs are encoded as commands.
  C.addCommand(std::make_unique<Command>(
      JA, *this, ResponseFileSupport::None(),
      TCArgs.MakeArgString(getToolChain().GetProgramPath(getShortName())),
      CmdArgs, Inputs));
}

// Transforms the abstract representation (JA + Inputs + Outputs) of a file
// table transformation action to concrete command line (job) with actual
// inputs/outputs/options, and adds it to given compilation object.
void FileTableTform::ConstructJob(Compilation &C, const JobAction &JA,
                                  const InputInfo &Output,
                                  const InputInfoList &Inputs,
                                  const llvm::opt::ArgList &TCArgs,
                                  const char *LinkingOutput) const {

  const auto &TformJob = *llvm::dyn_cast<FileTableTformJobAction>(&JA);
  ArgStringList CmdArgs;

  // don't try to assert here whether the number of inputs is OK, argumnets are
  // OK, etc. - better invoke the tool and see good error diagnostics

  // 1) add transformations
  for (const auto &Tf : TformJob.getTforms()) {
    switch (Tf.TheKind) {
    case FileTableTformJobAction::Tform::EXTRACT:
    case FileTableTformJobAction::Tform::EXTRACT_DROP_TITLE: {
      SmallString<128> Arg("-extract=");
      Arg += Tf.TheArgs[0];

      for (unsigned I = 1; I < Tf.TheArgs.size(); ++I) {
        Arg += ",";
        Arg += Tf.TheArgs[I];
      }
      addArgs(CmdArgs, TCArgs, {Arg});

      if (Tf.TheKind == FileTableTformJobAction::Tform::EXTRACT_DROP_TITLE)
        addArgs(CmdArgs, TCArgs, {"-drop_titles"});
      break;
    }
    case FileTableTformJobAction::Tform::REPLACE: {
      assert(Tf.TheArgs.size() == 2 && "from/to column names expected");
      SmallString<128> Arg("-replace=");
      Arg += Tf.TheArgs[0];
      Arg += ",";
      Arg += Tf.TheArgs[1];
      addArgs(CmdArgs, TCArgs, {Arg});
      break;
    }
    default:
      llvm_unreachable("unknown file table transformation kind");
    }
  }
  // 2) add output option
  assert(Output.isFilename() && "table tform output must be a file");
  addArgs(CmdArgs, TCArgs, {"-o", Output.getFilename()});

  // 3) add inputs
  for (const auto &Input : Inputs) {
    assert(Input.isFilename() && "table tform input must be a file");
    addArgs(CmdArgs, TCArgs, {Input.getFilename()});
  }
  // 4) finally construct and add a command to the compilation
  C.addCommand(std::make_unique<Command>(
      JA, *this, ResponseFileSupport::None(),
      TCArgs.MakeArgString(getToolChain().GetProgramPath(getShortName())),
      CmdArgs, Inputs));
}

// For Linux, we have initial support for fat archives (archives which
// contain bundled objects). We will perform partial linking against the
// specific offload target archives which will be sent to the unbundler to
// produce a list of target objects.
void PartialLink::ConstructJob(Compilation &C, const JobAction &JA,
                               const InputInfo &Output,
                               const InputInfoList &Inputs,
                               const llvm::opt::ArgList &TCArgs,
                               const char *LinkingOutput) const {
  // Construct simple partial link command.
  assert(isa<PartialLinkJobAction>(JA) && "Expecting Partial Link job!");

  // The partial linking command resembles this:
  // ld -r -o <output> <inputs>
  ArgStringList LinkArgs;
  LinkArgs.push_back("-r");
  LinkArgs.push_back("-o");
  LinkArgs.push_back(Output.getFilename());

  const ToolChain *HTC = C.getSingleOffloadToolChain<Action::OFK_Host>();
  // Add crt objects
  LinkArgs.push_back(TCArgs.MakeArgString(HTC->GetFilePath("crt1.o")));
  LinkArgs.push_back(TCArgs.MakeArgString(HTC->GetFilePath("crti.o")));
  // Add -L<dir> search directories.
  TCArgs.AddAllArgs(LinkArgs, options::OPT_L);
  HTC->AddFilePathLibArgs(TCArgs, LinkArgs);

  // Input files consist of fat libraries and the object(s) to be unbundled.
  // We add the needed --whole-archive/--no-whole-archive when appropriate.
  bool IsWholeArchive = false;
  for (const auto &I : Inputs) {
    if (I.getType() == types::TY_WholeArchive && !IsWholeArchive) {
      LinkArgs.push_back("--whole-archive");
      IsWholeArchive = true;
    } else if (I.getType() == types::TY_Archive && IsWholeArchive) {
      LinkArgs.push_back("--no-whole-archive");
      IsWholeArchive = false;
    }
    LinkArgs.push_back(I.getFilename());
  }
  // Disable whole archive if it was enabled for the previous inputs.
  if (IsWholeArchive)
    LinkArgs.push_back("--no-whole-archive");

  // Add crt objects
  LinkArgs.push_back(TCArgs.MakeArgString(HTC->GetFilePath("crtn.o")));
  const char *Exec = TCArgs.MakeArgString(getToolChain().GetLinkerPath());
  C.addCommand(std::make_unique<Command>(
      JA, *this, ResponseFileSupport::AtFileCurCP(), Exec, LinkArgs, Inputs));
}<|MERGE_RESOLUTION|>--- conflicted
+++ resolved
@@ -5637,14 +5637,9 @@
   // Forward -cl options to -cc1
   RenderOpenCLOptions(Args, CmdArgs);
 
-<<<<<<< HEAD
   // Forward -sycl-std option to -cc1
   Args.AddLastArg(CmdArgs, options::OPT_sycl_std_EQ);
 
-  if (IsHIP && Args.hasFlag(options::OPT_fhip_new_launch_api,
-                            options::OPT_fno_hip_new_launch_api, true))
-    CmdArgs.push_back("-fhip-new-launch-api");
-=======
   if (IsHIP) {
     if (Args.hasFlag(options::OPT_fhip_new_launch_api,
                      options::OPT_fno_hip_new_launch_api, true))
@@ -5653,7 +5648,6 @@
                      options::OPT_fno_gpu_allow_device_init, false))
       CmdArgs.push_back("-fgpu-allow-device-init");
   }
->>>>>>> e372c1d7
 
   if (Arg *A = Args.getLastArg(options::OPT_fcf_protection_EQ)) {
     CmdArgs.push_back(
