//===--- Gnu.cpp - Gnu Tool and ToolChain Implementations -------*- C++ -*-===//
//
// Part of the LLVM Project, under the Apache License v2.0 with LLVM Exceptions.
// See https://llvm.org/LICENSE.txt for license information.
// SPDX-License-Identifier: Apache-2.0 WITH LLVM-exception
//
//===----------------------------------------------------------------------===//

#include "Gnu.h"
#include "Arch/ARM.h"
#include "Arch/Mips.h"
#include "Arch/PPC.h"
#include "Arch/RISCV.h"
#include "Arch/Sparc.h"
#include "Arch/SystemZ.h"
#include "CommonArgs.h"
#include "Linux.h"
#include "clang/Config/config.h" // for GCC_INSTALL_PREFIX
#include "clang/Driver/Compilation.h"
#include "clang/Driver/Driver.h"
#include "clang/Driver/DriverDiagnostic.h"
#include "clang/Driver/Options.h"
#include "clang/Driver/Tool.h"
#include "clang/Driver/ToolChain.h"
#include "llvm/Option/ArgList.h"
#include "llvm/Support/CodeGen.h"
#include "llvm/Support/Path.h"
#include "llvm/Support/TargetParser.h"
#include "llvm/Support/VirtualFileSystem.h"
#include <system_error>

using namespace clang::driver;
using namespace clang::driver::toolchains;
using namespace clang;
using namespace llvm::opt;

using tools::addMultilibFlag;
using tools::addPathIfExists;

static bool forwardToGCC(const Option &O) {
  // LinkerInput options have been forwarded. Don't duplicate.
  if (O.hasFlag(options::LinkerInput))
    return false;
  return O.matches(options::OPT_Link_Group) || O.hasFlag(options::LinkOption);
}

// Switch CPU names not recognized by GNU assembler to a close CPU that it does
// recognize, instead of a lower march from being picked in the absence of a cpu
// flag.
static void normalizeCPUNamesForAssembler(const ArgList &Args,
                                          ArgStringList &CmdArgs) {
  if (Arg *A = Args.getLastArg(options::OPT_mcpu_EQ)) {
    StringRef CPUArg(A->getValue());
    if (CPUArg.equals_lower("krait"))
      CmdArgs.push_back("-mcpu=cortex-a15");
    else if(CPUArg.equals_lower("kryo"))
      CmdArgs.push_back("-mcpu=cortex-a57");
    else
      Args.AddLastArg(CmdArgs, options::OPT_mcpu_EQ);
  }
}

void tools::gcc::Common::ConstructJob(Compilation &C, const JobAction &JA,
                                      const InputInfo &Output,
                                      const InputInfoList &Inputs,
                                      const ArgList &Args,
                                      const char *LinkingOutput) const {
  const Driver &D = getToolChain().getDriver();
  ArgStringList CmdArgs;

  for (const auto &A : Args) {
    if (forwardToGCC(A->getOption())) {
      // It is unfortunate that we have to claim here, as this means
      // we will basically never report anything interesting for
      // platforms using a generic gcc, even if we are just using gcc
      // to get to the assembler.
      A->claim();

      A->render(Args, CmdArgs);
    }
  }

  RenderExtraToolArgs(JA, CmdArgs);

  // If using a driver driver, force the arch.
  if (getToolChain().getTriple().isOSDarwin()) {
    CmdArgs.push_back("-arch");
    CmdArgs.push_back(
        Args.MakeArgString(getToolChain().getDefaultUniversalArchName()));
  }

  // Try to force gcc to match the tool chain we want, if we recognize
  // the arch.
  //
  // FIXME: The triple class should directly provide the information we want
  // here.
  switch (getToolChain().getArch()) {
  default:
    break;
  case llvm::Triple::x86:
  case llvm::Triple::ppc:
    CmdArgs.push_back("-m32");
    break;
  case llvm::Triple::x86_64:
  case llvm::Triple::ppc64:
  case llvm::Triple::ppc64le:
    CmdArgs.push_back("-m64");
    break;
  case llvm::Triple::sparcel:
    CmdArgs.push_back("-EL");
    break;
  }

  if (Output.isFilename()) {
    CmdArgs.push_back("-o");
    CmdArgs.push_back(Output.getFilename());
  } else {
    assert(Output.isNothing() && "Unexpected output");
    CmdArgs.push_back("-fsyntax-only");
  }

  Args.AddAllArgValues(CmdArgs, options::OPT_Wa_COMMA, options::OPT_Xassembler);

  // Only pass -x if gcc will understand it; otherwise hope gcc
  // understands the suffix correctly. The main use case this would go
  // wrong in is for linker inputs if they happened to have an odd
  // suffix; really the only way to get this to happen is a command
  // like '-x foobar a.c' which will treat a.c like a linker input.
  //
  // FIXME: For the linker case specifically, can we safely convert
  // inputs into '-Wl,' options?
  for (const auto &II : Inputs) {
    // Don't try to pass LLVM or AST inputs to a generic gcc.
    if (types::isLLVMIR(II.getType()))
      D.Diag(clang::diag::err_drv_no_linker_llvm_support)
          << getToolChain().getTripleString();
    else if (II.getType() == types::TY_AST)
      D.Diag(diag::err_drv_no_ast_support) << getToolChain().getTripleString();
    else if (II.getType() == types::TY_ModuleFile)
      D.Diag(diag::err_drv_no_module_support)
          << getToolChain().getTripleString();

    if (types::canTypeBeUserSpecified(II.getType())) {
      CmdArgs.push_back("-x");
      CmdArgs.push_back(types::getTypeName(II.getType()));
    }

    if (II.isFilename())
      CmdArgs.push_back(II.getFilename());
    else {
      const Arg &A = II.getInputArg();

      // Reverse translate some rewritten options.
      if (A.getOption().matches(options::OPT_Z_reserved_lib_stdcxx)) {
        CmdArgs.push_back("-lstdc++");
        continue;
      }

      // Don't render as input, we need gcc to do the translations.
      A.render(Args, CmdArgs);
    }
  }

  const std::string &customGCCName = D.getCCCGenericGCCName();
  const char *GCCName;
  if (!customGCCName.empty())
    GCCName = customGCCName.c_str();
  else if (D.CCCIsCXX()) {
    GCCName = "g++";
  } else
    GCCName = "gcc";

  const char *Exec = Args.MakeArgString(getToolChain().GetProgramPath(GCCName));
  C.addCommand(std::make_unique<Command>(
      JA, *this, ResponseFileSupport::AtFileCurCP(), Exec, CmdArgs, Inputs));
}

void tools::gcc::Preprocessor::RenderExtraToolArgs(
    const JobAction &JA, ArgStringList &CmdArgs) const {
  CmdArgs.push_back("-E");
}

void tools::gcc::Compiler::RenderExtraToolArgs(const JobAction &JA,
                                               ArgStringList &CmdArgs) const {
  const Driver &D = getToolChain().getDriver();

  switch (JA.getType()) {
  // If -flto, etc. are present then make sure not to force assembly output.
  case types::TY_LLVM_IR:
  case types::TY_LTO_IR:
  case types::TY_LLVM_BC:
  case types::TY_LTO_BC:
    CmdArgs.push_back("-c");
    break;
  // We assume we've got an "integrated" assembler in that gcc will produce an
  // object file itself.
  case types::TY_Object:
    CmdArgs.push_back("-c");
    break;
  case types::TY_PP_Asm:
    CmdArgs.push_back("-S");
    break;
  case types::TY_Nothing:
    CmdArgs.push_back("-fsyntax-only");
    break;
  default:
    D.Diag(diag::err_drv_invalid_gcc_output_type) << getTypeName(JA.getType());
  }
}

void tools::gcc::Linker::RenderExtraToolArgs(const JobAction &JA,
                                             ArgStringList &CmdArgs) const {
  // The types are (hopefully) good enough.
}

// On Arm the endianness of the output file is determined by the target and
// can be overridden by the pseudo-target flags '-mlittle-endian'/'-EL' and
// '-mbig-endian'/'-EB'. Unlike other targets the flag does not result in a
// normalized triple so we must handle the flag here.
static bool isArmBigEndian(const llvm::Triple &Triple,
                           const ArgList &Args) {
  bool IsBigEndian = false;
  switch (Triple.getArch()) {
  case llvm::Triple::armeb:
  case llvm::Triple::thumbeb:
    IsBigEndian = true;
    LLVM_FALLTHROUGH;
  case llvm::Triple::arm:
  case llvm::Triple::thumb:
    if (Arg *A = Args.getLastArg(options::OPT_mlittle_endian,
                               options::OPT_mbig_endian))
      IsBigEndian = !A->getOption().matches(options::OPT_mlittle_endian);
    break;
  default:
    break;
  }
  return IsBigEndian;
}

static const char *getLDMOption(const llvm::Triple &T, const ArgList &Args) {
  switch (T.getArch()) {
  case llvm::Triple::x86:
    if (T.isOSIAMCU())
      return "elf_iamcu";
    return "elf_i386";
  case llvm::Triple::aarch64:
    return "aarch64linux";
  case llvm::Triple::aarch64_be:
    return "aarch64linuxb";
  case llvm::Triple::arm:
  case llvm::Triple::thumb:
  case llvm::Triple::armeb:
  case llvm::Triple::thumbeb:
    return isArmBigEndian(T, Args) ? "armelfb_linux_eabi" : "armelf_linux_eabi";
  case llvm::Triple::ppc:
    return "elf32ppclinux";
  case llvm::Triple::ppc64:
    return "elf64ppc";
  case llvm::Triple::ppc64le:
    return "elf64lppc";
  case llvm::Triple::riscv32:
    return "elf32lriscv";
  case llvm::Triple::riscv64:
    return "elf64lriscv";
  case llvm::Triple::sparc:
  case llvm::Triple::sparcel:
    return "elf32_sparc";
  case llvm::Triple::sparcv9:
    return "elf64_sparc";
  case llvm::Triple::mips:
    return "elf32btsmip";
  case llvm::Triple::mipsel:
    return "elf32ltsmip";
  case llvm::Triple::mips64:
    if (tools::mips::hasMipsAbiArg(Args, "n32") ||
        T.getEnvironment() == llvm::Triple::GNUABIN32)
      return "elf32btsmipn32";
    return "elf64btsmip";
  case llvm::Triple::mips64el:
    if (tools::mips::hasMipsAbiArg(Args, "n32") ||
        T.getEnvironment() == llvm::Triple::GNUABIN32)
      return "elf32ltsmipn32";
    return "elf64ltsmip";
  case llvm::Triple::systemz:
    return "elf64_s390";
  case llvm::Triple::x86_64:
    if (T.getEnvironment() == llvm::Triple::GNUX32)
      return "elf32_x86_64";
    return "elf_x86_64";
  case llvm::Triple::ve:
    return "elf64ve";
  default:
    return nullptr;
  }
}

static bool getPIE(const ArgList &Args, const ToolChain &TC) {
  if (Args.hasArg(options::OPT_shared) || Args.hasArg(options::OPT_static) ||
      Args.hasArg(options::OPT_r) || Args.hasArg(options::OPT_static_pie))
    return false;

  Arg *A = Args.getLastArg(options::OPT_pie, options::OPT_no_pie,
                           options::OPT_nopie);
  if (!A)
    return TC.isPIEDefault();
  return A->getOption().matches(options::OPT_pie);
}

static bool getStaticPIE(const ArgList &Args, const ToolChain &TC) {
  bool HasStaticPIE = Args.hasArg(options::OPT_static_pie);
  // -no-pie is an alias for -nopie. So, handling -nopie takes care of
  // -no-pie as well.
  if (HasStaticPIE && Args.hasArg(options::OPT_nopie)) {
    const Driver &D = TC.getDriver();
    const llvm::opt::OptTable &Opts = D.getOpts();
    const char *StaticPIEName = Opts.getOptionName(options::OPT_static_pie);
    const char *NoPIEName = Opts.getOptionName(options::OPT_nopie);
    D.Diag(diag::err_drv_cannot_mix_options) << StaticPIEName << NoPIEName;
  }
  return HasStaticPIE;
}

static bool getStatic(const ArgList &Args) {
  return Args.hasArg(options::OPT_static) &&
      !Args.hasArg(options::OPT_static_pie);
}

// Create an archive with llvm-ar.  This is used to create an archive that
// contains host objects and the wrapped FPGA device binary
void tools::gnutools::Linker::constructLLVMARCommand(
    Compilation &C, const JobAction &JA, const InputInfo &Output,
    const InputInfoList &Input, const ArgList &Args) const {
  ArgStringList CmdArgs;
  CmdArgs.push_back("cr");
  const char *OutputFilename = Output.getFilename();
  if (llvm::sys::fs::exists(OutputFilename)) {
    C.getDriver().Diag(clang::diag::warn_drv_existing_archive_append)
        << OutputFilename;
  }
  CmdArgs.push_back(OutputFilename);
  for (const auto &II : Input) {
    if (II.getType() == types::TY_Tempfilelist) {
      // Take the list file and pass it in with '@'.
      std::string FileName(II.getFilename());
      const char *ArgFile = Args.MakeArgString("@" + FileName);
      CmdArgs.push_back(ArgFile);
      continue;
    }
    if (II.isFilename())
      CmdArgs.push_back(II.getFilename());
  }

  SmallString<128> LLVMARPath(C.getDriver().Dir);
  llvm::sys::path::append(LLVMARPath, "llvm-ar");
  const char *Exec = C.getArgs().MakeArgString(LLVMARPath);
  C.addCommand(std::make_unique<Command>(
      JA, *this, ResponseFileSupport::None(), Exec, CmdArgs, None));
}

void tools::gnutools::StaticLibTool::ConstructJob(
    Compilation &C, const JobAction &JA, const InputInfo &Output,
    const InputInfoList &Inputs, const ArgList &Args,
    const char *LinkingOutput) const {
  const Driver &D = getToolChain().getDriver();

  // Silence warning for "clang -g foo.o -o foo"
  Args.ClaimAllArgs(options::OPT_g_Group);
  // and "clang -emit-llvm foo.o -o foo"
  Args.ClaimAllArgs(options::OPT_emit_llvm);
  // and for "clang -w foo.o -o foo". Other warning options are already
  // handled somewhere else.
  Args.ClaimAllArgs(options::OPT_w);
  // Silence warnings when linking C code with a C++ '-stdlib' argument.
  Args.ClaimAllArgs(options::OPT_stdlib_EQ);

  // ar tool command "llvm-ar <options> <output_file> <input_files>".
  ArgStringList CmdArgs;
  // Create and insert file members with a deterministic index.
  CmdArgs.push_back("rcsD");
  CmdArgs.push_back(Output.getFilename());

  for (const auto &II : Inputs) {
    if (II.isFilename()) {
       CmdArgs.push_back(II.getFilename());
    }
  }

  // Delete old output archive file if it already exists before generating a new
  // archive file.
  auto OutputFileName = Output.getFilename();
  if (Output.isFilename() && llvm::sys::fs::exists(OutputFileName)) {
    if (std::error_code EC = llvm::sys::fs::remove(OutputFileName)) {
      D.Diag(diag::err_drv_unable_to_remove_file) << EC.message();
      return;
    }
  }

  const char *Exec = Args.MakeArgString(getToolChain().GetStaticLibToolPath());
  C.addCommand(std::make_unique<Command>(
      JA, *this, ResponseFileSupport::AtFileCurCP(), Exec, CmdArgs, Inputs));
}

void tools::gnutools::Linker::ConstructJob(Compilation &C, const JobAction &JA,
                                           const InputInfo &Output,
                                           const InputInfoList &Inputs,
                                           const ArgList &Args,
                                           const char *LinkingOutput) const {
  // FIXME: The Linker class constructor takes a ToolChain and not a
  // Generic_ELF, so the static_cast might return a reference to a invalid
  // instance (see PR45061). Ideally, the Linker constructor needs to take a
  // Generic_ELF instead.
  const toolchains::Generic_ELF &ToolChain =
      static_cast<const toolchains::Generic_ELF &>(getToolChain());
  const Driver &D = ToolChain.getDriver();

  const llvm::Triple &Triple = getToolChain().getEffectiveTriple();

  const llvm::Triple::ArchType Arch = ToolChain.getArch();
  const bool isAndroid = ToolChain.getTriple().isAndroid();
  const bool IsIAMCU = ToolChain.getTriple().isOSIAMCU();
  const bool IsVE = ToolChain.getTriple().isVE();
  const bool IsPIE = getPIE(Args, ToolChain);
  const bool IsStaticPIE = getStaticPIE(Args, ToolChain);
  const bool IsStatic = getStatic(Args);
  const bool HasCRTBeginEndFiles =
      ToolChain.getTriple().hasEnvironment() ||
      (ToolChain.getTriple().getVendor() != llvm::Triple::MipsTechnologies);

  // Use of -fsycl-link creates an archive.
  if (Args.hasArg(options::OPT_fsycl_link_EQ) &&
      JA.getType() == types::TY_Archive) {
    constructLLVMARCommand(C, JA, Output, Inputs, Args);
    return;
  }
  ArgStringList CmdArgs;

  // Silence warning for "clang -g foo.o -o foo"
  Args.ClaimAllArgs(options::OPT_g_Group);
  // and "clang -emit-llvm foo.o -o foo"
  Args.ClaimAllArgs(options::OPT_emit_llvm);
  // and for "clang -w foo.o -o foo". Other warning options are already
  // handled somewhere else.
  Args.ClaimAllArgs(options::OPT_w);

  if (!D.SysRoot.empty())
    CmdArgs.push_back(Args.MakeArgString("--sysroot=" + D.SysRoot));

  if (IsPIE)
    CmdArgs.push_back("-pie");

  if (IsStaticPIE) {
    CmdArgs.push_back("-static");
    CmdArgs.push_back("-pie");
    CmdArgs.push_back("--no-dynamic-linker");
    CmdArgs.push_back("-z");
    CmdArgs.push_back("text");
  }

  if (ToolChain.isNoExecStackDefault()) {
    CmdArgs.push_back("-z");
    CmdArgs.push_back("noexecstack");
  }

  if (Args.hasArg(options::OPT_rdynamic))
    CmdArgs.push_back("-export-dynamic");

  if (Args.hasArg(options::OPT_s))
    CmdArgs.push_back("-s");

  if (Triple.isARM() || Triple.isThumb() || Triple.isAArch64()) {
    bool IsBigEndian = isArmBigEndian(Triple, Args);
    if (IsBigEndian)
      arm::appendBE8LinkFlag(Args, CmdArgs, Triple);
    IsBigEndian = IsBigEndian || Arch == llvm::Triple::aarch64_be;
    CmdArgs.push_back(IsBigEndian ? "-EB" : "-EL");
  }

  // Most Android ARM64 targets should enable the linker fix for erratum
  // 843419. Only non-Cortex-A53 devices are allowed to skip this flag.
  if (Arch == llvm::Triple::aarch64 && isAndroid) {
    std::string CPU = getCPUName(Args, Triple);
    if (CPU.empty() || CPU == "generic" || CPU == "cortex-a53")
      CmdArgs.push_back("--fix-cortex-a53-843419");
  }

  // Android does not allow shared text relocations. Emit a warning if the
  // user's code contains any.
  if (isAndroid)
      CmdArgs.push_back("--warn-shared-textrel");

  ToolChain.addExtraOpts(CmdArgs);

  CmdArgs.push_back("--eh-frame-hdr");

  if (const char *LDMOption = getLDMOption(ToolChain.getTriple(), Args)) {
    CmdArgs.push_back("-m");
    CmdArgs.push_back(LDMOption);
  } else {
    D.Diag(diag::err_target_unknown_triple) << Triple.str();
    return;
  }

  if (IsStatic) {
    if (Arch == llvm::Triple::arm || Arch == llvm::Triple::armeb ||
        Arch == llvm::Triple::thumb || Arch == llvm::Triple::thumbeb)
      CmdArgs.push_back("-Bstatic");
    else
      CmdArgs.push_back("-static");
  } else if (Args.hasArg(options::OPT_shared)) {
    CmdArgs.push_back("-shared");
  }

  if (!IsStatic) {
    if (Args.hasArg(options::OPT_rdynamic))
      CmdArgs.push_back("-export-dynamic");

    if (!Args.hasArg(options::OPT_shared) && !IsStaticPIE) {
      CmdArgs.push_back("-dynamic-linker");
      CmdArgs.push_back(Args.MakeArgString(Twine(D.DyldPrefix) +
                                           ToolChain.getDynamicLinker(Args)));
    }
  }

  CmdArgs.push_back("-o");
  CmdArgs.push_back(Output.getFilename());

  if (!Args.hasArg(options::OPT_nostdlib, options::OPT_nostartfiles)) {
    if (!isAndroid && !IsIAMCU) {
      const char *crt1 = nullptr;
      if (!Args.hasArg(options::OPT_shared)) {
        if (Args.hasArg(options::OPT_pg))
          crt1 = "gcrt1.o";
        else if (IsPIE)
          crt1 = "Scrt1.o";
        else if (IsStaticPIE)
          crt1 = "rcrt1.o";
        else
          crt1 = "crt1.o";
      }
      if (crt1)
        CmdArgs.push_back(Args.MakeArgString(ToolChain.GetFilePath(crt1)));

      CmdArgs.push_back(Args.MakeArgString(ToolChain.GetFilePath("crti.o")));
    }

    if (IsVE) {
      CmdArgs.push_back("-z");
      CmdArgs.push_back("max-page-size=0x4000000");
    }

    if (IsIAMCU)
      CmdArgs.push_back(Args.MakeArgString(ToolChain.GetFilePath("crt0.o")));
    else if (HasCRTBeginEndFiles) {
      std::string P;
      if (ToolChain.GetRuntimeLibType(Args) == ToolChain::RLT_CompilerRT &&
          !isAndroid) {
        std::string crtbegin = ToolChain.getCompilerRT(Args, "crtbegin",
                                                       ToolChain::FT_Object);
        if (ToolChain.getVFS().exists(crtbegin))
          P = crtbegin;
      }
      if (P.empty()) {
        const char *crtbegin;
        if (IsStatic)
          crtbegin = isAndroid ? "crtbegin_static.o" : "crtbeginT.o";
        else if (Args.hasArg(options::OPT_shared))
          crtbegin = isAndroid ? "crtbegin_so.o" : "crtbeginS.o";
        else if (IsPIE || IsStaticPIE)
          crtbegin = isAndroid ? "crtbegin_dynamic.o" : "crtbeginS.o";
        else
          crtbegin = isAndroid ? "crtbegin_dynamic.o" : "crtbegin.o";
        P = ToolChain.GetFilePath(crtbegin);
      }
      CmdArgs.push_back(Args.MakeArgString(P));
    }

    // Add crtfastmath.o if available and fast math is enabled.
    ToolChain.addFastMathRuntimeIfAvailable(Args, CmdArgs);
  }

  Args.AddAllArgs(CmdArgs, options::OPT_L);
  Args.AddAllArgs(CmdArgs, options::OPT_u);

  ToolChain.AddFilePathLibArgs(Args, CmdArgs);

  if (D.isUsingLTO()) {
    assert(!Inputs.empty() && "Must have at least one input.");
    addLTOOptions(ToolChain, Args, CmdArgs, Output, Inputs[0],
                  D.getLTOMode() == LTOK_Thin);
  }

  if (Args.hasArg(options::OPT_Z_Xlinker__no_demangle))
    CmdArgs.push_back("--no-demangle");

  bool NeedsSanitizerDeps = addSanitizerRuntimes(ToolChain, Args, CmdArgs);
  bool NeedsXRayDeps = addXRayRuntime(ToolChain, Args, CmdArgs);
<<<<<<< HEAD
  // When offloading, the input file(s) could be from unbundled partially
  // linked archives.  The unbundled information is a list of files and not
  // an actual object/archive.  Take that list and pass those to the linker
  // instead of the original object.
  if (JA.isDeviceOffloading(Action::OFK_OpenMP)) {
    InputInfoList UpdatedInputs;
    // Go through the Inputs to the link.  When a listfile is encountered, we
    // know it is an unbundled generated list.
    for (const auto &II : Inputs) {
      if (II.getType() == types::TY_Tempfilelist) {
        // Take the unbundled list file and pass it in with '@'.
        std::string FileName(II.getFilename());
        const char * ArgFile = C.getArgs().MakeArgString("@" + FileName);
        auto CurInput = InputInfo(types::TY_Object, ArgFile, ArgFile);
        UpdatedInputs.push_back(CurInput);
      } else
        UpdatedInputs.push_back(II);
    }
    AddLinkerInputs(ToolChain, UpdatedInputs, Args, CmdArgs, JA);
  } else
    AddLinkerInputs(ToolChain, Inputs, Args, CmdArgs, JA);

=======
  addLinkerCompressDebugSectionsOption(ToolChain, Args, CmdArgs);
  AddLinkerInputs(ToolChain, Inputs, Args, CmdArgs, JA);
>>>>>>> ccb4124a
  // The profile runtime also needs access to system libraries.
  getToolChain().addProfileRTLibs(Args, CmdArgs);

  if (D.CCCIsCXX() &&
      !Args.hasArg(options::OPT_nostdlib, options::OPT_nodefaultlibs)) {
    if (ToolChain.ShouldLinkCXXStdlib(Args)) {
      bool OnlyLibstdcxxStatic = Args.hasArg(options::OPT_static_libstdcxx) &&
                                 !Args.hasArg(options::OPT_static);
      if (OnlyLibstdcxxStatic)
        CmdArgs.push_back("-Bstatic");
      ToolChain.AddCXXStdlibLibArgs(Args, CmdArgs);
      if (OnlyLibstdcxxStatic)
        CmdArgs.push_back("-Bdynamic");
    }
    CmdArgs.push_back("-lm");
  }
  // Silence warnings when linking C code with a C++ '-stdlib' argument.
  Args.ClaimAllArgs(options::OPT_stdlib_EQ);

  if (!Args.hasArg(options::OPT_nostdlib)) {
    if (!Args.hasArg(options::OPT_nodefaultlibs)) {
      if (IsStatic || IsStaticPIE)
        CmdArgs.push_back("--start-group");

      if (NeedsSanitizerDeps)
        linkSanitizerRuntimeDeps(ToolChain, CmdArgs);

      if (NeedsXRayDeps)
        linkXRayRuntimeDeps(ToolChain, CmdArgs);

      bool WantPthread = Args.hasArg(options::OPT_pthread) ||
                         Args.hasArg(options::OPT_pthreads);

      // Use the static OpenMP runtime with -static-openmp
      bool StaticOpenMP = Args.hasArg(options::OPT_static_openmp) &&
                          !Args.hasArg(options::OPT_static);

      // FIXME: Only pass GompNeedsRT = true for platforms with libgomp that
      // require librt. Most modern Linux platforms do, but some may not.
      if (addOpenMPRuntime(CmdArgs, ToolChain, Args, StaticOpenMP,
                           JA.isHostOffloading(Action::OFK_OpenMP),
                           /* GompNeedsRT= */ true))
        // OpenMP runtimes implies pthreads when using the GNU toolchain.
        // FIXME: Does this really make sense for all GNU toolchains?
        WantPthread = true;

      AddRunTimeLibs(ToolChain, D, CmdArgs, Args);

      if (Args.hasArg(options::OPT_fsycl) &&
          !Args.hasArg(options::OPT_nolibsycl)) {
        CmdArgs.push_back("-lsycl");
        // Use of -fintelfpga implies -lOpenCL.
        // FIXME: Adjust to use plugin interface when available.
        if (Args.hasArg(options::OPT_fintelfpga))
          CmdArgs.push_back("-lOpenCL");
      }

      if (WantPthread && !isAndroid)
        CmdArgs.push_back("-lpthread");

      if (Args.hasArg(options::OPT_fsplit_stack))
        CmdArgs.push_back("--wrap=pthread_create");

      if (!Args.hasArg(options::OPT_nolibc))
        CmdArgs.push_back("-lc");

      // Add IAMCU specific libs, if needed.
      if (IsIAMCU)
        CmdArgs.push_back("-lgloss");

      if (IsStatic || IsStaticPIE)
        CmdArgs.push_back("--end-group");
      else
        AddRunTimeLibs(ToolChain, D, CmdArgs, Args);

      // Add IAMCU specific libs (outside the group), if needed.
      if (IsIAMCU) {
        CmdArgs.push_back("--as-needed");
        CmdArgs.push_back("-lsoftfp");
        CmdArgs.push_back("--no-as-needed");
      }
    }

    if (!Args.hasArg(options::OPT_nostartfiles) && !IsIAMCU) {
      if (HasCRTBeginEndFiles) {
        std::string P;
        if (ToolChain.GetRuntimeLibType(Args) == ToolChain::RLT_CompilerRT &&
            !isAndroid) {
          std::string crtend = ToolChain.getCompilerRT(Args, "crtend",
                                                       ToolChain::FT_Object);
          if (ToolChain.getVFS().exists(crtend))
            P = crtend;
        }
        if (P.empty()) {
          const char *crtend;
          if (Args.hasArg(options::OPT_shared))
            crtend = isAndroid ? "crtend_so.o" : "crtendS.o";
          else if (IsPIE || IsStaticPIE)
            crtend = isAndroid ? "crtend_android.o" : "crtendS.o";
          else
            crtend = isAndroid ? "crtend_android.o" : "crtend.o";
          P = ToolChain.GetFilePath(crtend);
        }
        CmdArgs.push_back(Args.MakeArgString(P));
      }
      if (!isAndroid)
        CmdArgs.push_back(Args.MakeArgString(ToolChain.GetFilePath("crtn.o")));
    }
  }

  Args.AddAllArgs(CmdArgs, options::OPT_T);

  const char *Exec = Args.MakeArgString(ToolChain.GetLinkerPath());
  C.addCommand(std::make_unique<Command>(
      JA, *this, ResponseFileSupport::AtFileCurCP(), Exec, CmdArgs, Inputs));
}

void tools::gnutools::Assembler::ConstructJob(Compilation &C,
                                              const JobAction &JA,
                                              const InputInfo &Output,
                                              const InputInfoList &Inputs,
                                              const ArgList &Args,
                                              const char *LinkingOutput) const {
  const auto &D = getToolChain().getDriver();

  claimNoWarnArgs(Args);

  ArgStringList CmdArgs;

  llvm::Reloc::Model RelocationModel;
  unsigned PICLevel;
  bool IsPIE;
  const char *DefaultAssembler = "as";
  std::tie(RelocationModel, PICLevel, IsPIE) =
      ParsePICArgs(getToolChain(), Args);

  if (const Arg *A = Args.getLastArg(options::OPT_gz, options::OPT_gz_EQ)) {
    if (A->getOption().getID() == options::OPT_gz) {
      CmdArgs.push_back("--compress-debug-sections");
    } else {
      StringRef Value = A->getValue();
      if (Value == "none" || Value == "zlib" || Value == "zlib-gnu") {
        CmdArgs.push_back(
            Args.MakeArgString("--compress-debug-sections=" + Twine(Value)));
      } else {
        D.Diag(diag::err_drv_unsupported_option_argument)
            << A->getOption().getName() << Value;
      }
    }
  }

  if (getToolChain().isNoExecStackDefault()) {
      CmdArgs.push_back("--noexecstack");
  }

  switch (getToolChain().getArch()) {
  default:
    break;
  // Add --32/--64 to make sure we get the format we want.
  // This is incomplete
  case llvm::Triple::x86:
    CmdArgs.push_back("--32");
    break;
  case llvm::Triple::x86_64:
    if (getToolChain().getTriple().getEnvironment() == llvm::Triple::GNUX32)
      CmdArgs.push_back("--x32");
    else
      CmdArgs.push_back("--64");
    break;
  case llvm::Triple::ppc: {
    CmdArgs.push_back("-a32");
    CmdArgs.push_back("-mppc");
    CmdArgs.push_back(
      ppc::getPPCAsmModeForCPU(getCPUName(Args, getToolChain().getTriple())));
    break;
  }
  case llvm::Triple::ppc64: {
    CmdArgs.push_back("-a64");
    CmdArgs.push_back("-mppc64");
    CmdArgs.push_back(
      ppc::getPPCAsmModeForCPU(getCPUName(Args, getToolChain().getTriple())));
    break;
  }
  case llvm::Triple::ppc64le: {
    CmdArgs.push_back("-a64");
    CmdArgs.push_back("-mppc64");
    CmdArgs.push_back("-mlittle-endian");
    CmdArgs.push_back(
      ppc::getPPCAsmModeForCPU(getCPUName(Args, getToolChain().getTriple())));
    break;
  }
  case llvm::Triple::riscv32:
  case llvm::Triple::riscv64: {
    StringRef ABIName = riscv::getRISCVABI(Args, getToolChain().getTriple());
    CmdArgs.push_back("-mabi");
    CmdArgs.push_back(ABIName.data());
    StringRef MArchName = riscv::getRISCVArch(Args, getToolChain().getTriple());
    CmdArgs.push_back("-march");
    CmdArgs.push_back(MArchName.data());
    break;
  }
  case llvm::Triple::sparc:
  case llvm::Triple::sparcel: {
    CmdArgs.push_back("-32");
    std::string CPU = getCPUName(Args, getToolChain().getTriple());
    CmdArgs.push_back(
        sparc::getSparcAsmModeForCPU(CPU, getToolChain().getTriple()));
    AddAssemblerKPIC(getToolChain(), Args, CmdArgs);
    break;
  }
  case llvm::Triple::sparcv9: {
    CmdArgs.push_back("-64");
    std::string CPU = getCPUName(Args, getToolChain().getTriple());
    CmdArgs.push_back(
        sparc::getSparcAsmModeForCPU(CPU, getToolChain().getTriple()));
    AddAssemblerKPIC(getToolChain(), Args, CmdArgs);
    break;
  }
  case llvm::Triple::arm:
  case llvm::Triple::armeb:
  case llvm::Triple::thumb:
  case llvm::Triple::thumbeb: {
    const llvm::Triple &Triple2 = getToolChain().getTriple();
    CmdArgs.push_back(isArmBigEndian(Triple2, Args) ? "-EB" : "-EL");
    switch (Triple2.getSubArch()) {
    case llvm::Triple::ARMSubArch_v7:
      CmdArgs.push_back("-mfpu=neon");
      break;
    case llvm::Triple::ARMSubArch_v8:
      CmdArgs.push_back("-mfpu=crypto-neon-fp-armv8");
      break;
    default:
      break;
    }

    switch (arm::getARMFloatABI(getToolChain(), Args)) {
    case arm::FloatABI::Invalid: llvm_unreachable("must have an ABI!");
    case arm::FloatABI::Soft:
      CmdArgs.push_back(Args.MakeArgString("-mfloat-abi=soft"));
      break;
    case arm::FloatABI::SoftFP:
      CmdArgs.push_back(Args.MakeArgString("-mfloat-abi=softfp"));
      break;
    case arm::FloatABI::Hard:
      CmdArgs.push_back(Args.MakeArgString("-mfloat-abi=hard"));
      break;
    }

    Args.AddLastArg(CmdArgs, options::OPT_march_EQ);
    normalizeCPUNamesForAssembler(Args, CmdArgs);

    Args.AddLastArg(CmdArgs, options::OPT_mfpu_EQ);
    break;
  }
  case llvm::Triple::aarch64:
  case llvm::Triple::aarch64_be: {
    CmdArgs.push_back(
        getToolChain().getArch() == llvm::Triple::aarch64_be ? "-EB" : "-EL");
    Args.AddLastArg(CmdArgs, options::OPT_march_EQ);
    normalizeCPUNamesForAssembler(Args, CmdArgs);

    break;
  }
  case llvm::Triple::mips:
  case llvm::Triple::mipsel:
  case llvm::Triple::mips64:
  case llvm::Triple::mips64el: {
    StringRef CPUName;
    StringRef ABIName;
    mips::getMipsCPUAndABI(Args, getToolChain().getTriple(), CPUName, ABIName);
    ABIName = mips::getGnuCompatibleMipsABIName(ABIName);

    CmdArgs.push_back("-march");
    CmdArgs.push_back(CPUName.data());

    CmdArgs.push_back("-mabi");
    CmdArgs.push_back(ABIName.data());

    // -mno-shared should be emitted unless -fpic, -fpie, -fPIC, -fPIE,
    // or -mshared (not implemented) is in effect.
    if (RelocationModel == llvm::Reloc::Static)
      CmdArgs.push_back("-mno-shared");

    // LLVM doesn't support -mplt yet and acts as if it is always given.
    // However, -mplt has no effect with the N64 ABI.
    if (ABIName != "64" && !Args.hasArg(options::OPT_mno_abicalls))
      CmdArgs.push_back("-call_nonpic");

    if (getToolChain().getTriple().isLittleEndian())
      CmdArgs.push_back("-EL");
    else
      CmdArgs.push_back("-EB");

    if (Arg *A = Args.getLastArg(options::OPT_mnan_EQ)) {
      if (StringRef(A->getValue()) == "2008")
        CmdArgs.push_back(Args.MakeArgString("-mnan=2008"));
    }

    // Add the last -mfp32/-mfpxx/-mfp64 or -mfpxx if it is enabled by default.
    if (Arg *A = Args.getLastArg(options::OPT_mfp32, options::OPT_mfpxx,
                                 options::OPT_mfp64)) {
      A->claim();
      A->render(Args, CmdArgs);
    } else if (mips::shouldUseFPXX(
                   Args, getToolChain().getTriple(), CPUName, ABIName,
                   mips::getMipsFloatABI(getToolChain().getDriver(), Args,
                                         getToolChain().getTriple())))
      CmdArgs.push_back("-mfpxx");

    // Pass on -mmips16 or -mno-mips16. However, the assembler equivalent of
    // -mno-mips16 is actually -no-mips16.
    if (Arg *A =
            Args.getLastArg(options::OPT_mips16, options::OPT_mno_mips16)) {
      if (A->getOption().matches(options::OPT_mips16)) {
        A->claim();
        A->render(Args, CmdArgs);
      } else {
        A->claim();
        CmdArgs.push_back("-no-mips16");
      }
    }

    Args.AddLastArg(CmdArgs, options::OPT_mmicromips,
                    options::OPT_mno_micromips);
    Args.AddLastArg(CmdArgs, options::OPT_mdsp, options::OPT_mno_dsp);
    Args.AddLastArg(CmdArgs, options::OPT_mdspr2, options::OPT_mno_dspr2);

    if (Arg *A = Args.getLastArg(options::OPT_mmsa, options::OPT_mno_msa)) {
      // Do not use AddLastArg because not all versions of MIPS assembler
      // support -mmsa / -mno-msa options.
      if (A->getOption().matches(options::OPT_mmsa))
        CmdArgs.push_back(Args.MakeArgString("-mmsa"));
    }

    Args.AddLastArg(CmdArgs, options::OPT_mhard_float,
                    options::OPT_msoft_float);

    Args.AddLastArg(CmdArgs, options::OPT_mdouble_float,
                    options::OPT_msingle_float);

    Args.AddLastArg(CmdArgs, options::OPT_modd_spreg,
                    options::OPT_mno_odd_spreg);

    AddAssemblerKPIC(getToolChain(), Args, CmdArgs);
    break;
  }
  case llvm::Triple::systemz: {
    // Always pass an -march option, since our default of z10 is later
    // than the GNU assembler's default.
    std::string CPUName = systemz::getSystemZTargetCPU(Args);
    CmdArgs.push_back(Args.MakeArgString("-march=" + CPUName));
    break;
  }
  case llvm::Triple::ve:
    DefaultAssembler = "nas";
  }

  for (const Arg *A : Args.filtered(options::OPT_ffile_prefix_map_EQ,
                                    options::OPT_fdebug_prefix_map_EQ)) {
    StringRef Map = A->getValue();
    if (Map.find('=') == StringRef::npos)
      D.Diag(diag::err_drv_invalid_argument_to_option)
          << Map << A->getOption().getName();
    else {
      CmdArgs.push_back(Args.MakeArgString("--debug-prefix-map"));
      CmdArgs.push_back(Args.MakeArgString(Map));
    }
    A->claim();
  }

  Args.AddAllArgs(CmdArgs, options::OPT_I);
  Args.AddAllArgValues(CmdArgs, options::OPT_Wa_COMMA, options::OPT_Xassembler);

  CmdArgs.push_back("-o");
  CmdArgs.push_back(Output.getFilename());

  for (const auto &II : Inputs)
    CmdArgs.push_back(II.getFilename());

  const char *Exec =
      Args.MakeArgString(getToolChain().GetProgramPath(DefaultAssembler));
  C.addCommand(std::make_unique<Command>(
      JA, *this, ResponseFileSupport::AtFileCurCP(), Exec, CmdArgs, Inputs));

  // Handle the debug info splitting at object creation time if we're
  // creating an object.
  // TODO: Currently only works on linux with newer objcopy.
  if (Args.hasArg(options::OPT_gsplit_dwarf) &&
      getToolChain().getTriple().isOSLinux())
    SplitDebugInfo(getToolChain(), C, *this, JA, Args, Output,
                   SplitDebugName(Args, Inputs[0], Output));
}

namespace {
// Filter to remove Multilibs that don't exist as a suffix to Path
class FilterNonExistent {
  StringRef Base, File;
  llvm::vfs::FileSystem &VFS;

public:
  FilterNonExistent(StringRef Base, StringRef File, llvm::vfs::FileSystem &VFS)
      : Base(Base), File(File), VFS(VFS) {}
  bool operator()(const Multilib &M) {
    return !VFS.exists(Base + M.gccSuffix() + File);
  }
};
} // end anonymous namespace

static bool isSoftFloatABI(const ArgList &Args) {
  Arg *A = Args.getLastArg(options::OPT_msoft_float, options::OPT_mhard_float,
                           options::OPT_mfloat_abi_EQ);
  if (!A)
    return false;

  return A->getOption().matches(options::OPT_msoft_float) ||
         (A->getOption().matches(options::OPT_mfloat_abi_EQ) &&
          A->getValue() == StringRef("soft"));
}

static bool isArmOrThumbArch(llvm::Triple::ArchType Arch) {
  return Arch == llvm::Triple::arm || Arch == llvm::Triple::thumb;
}

static bool isMipsEL(llvm::Triple::ArchType Arch) {
  return Arch == llvm::Triple::mipsel || Arch == llvm::Triple::mips64el;
}

static bool isMips16(const ArgList &Args) {
  Arg *A = Args.getLastArg(options::OPT_mips16, options::OPT_mno_mips16);
  return A && A->getOption().matches(options::OPT_mips16);
}

static bool isMicroMips(const ArgList &Args) {
  Arg *A = Args.getLastArg(options::OPT_mmicromips, options::OPT_mno_micromips);
  return A && A->getOption().matches(options::OPT_mmicromips);
}

static bool isMSP430(llvm::Triple::ArchType Arch) {
  return Arch == llvm::Triple::msp430;
}

static Multilib makeMultilib(StringRef commonSuffix) {
  return Multilib(commonSuffix, commonSuffix, commonSuffix);
}

static bool findMipsCsMultilibs(const Multilib::flags_list &Flags,
                                FilterNonExistent &NonExistent,
                                DetectedMultilibs &Result) {
  // Check for Code Sourcery toolchain multilibs
  MultilibSet CSMipsMultilibs;
  {
    auto MArchMips16 = makeMultilib("/mips16").flag("+m32").flag("+mips16");

    auto MArchMicroMips =
        makeMultilib("/micromips").flag("+m32").flag("+mmicromips");

    auto MArchDefault = makeMultilib("").flag("-mips16").flag("-mmicromips");

    auto UCLibc = makeMultilib("/uclibc").flag("+muclibc");

    auto SoftFloat = makeMultilib("/soft-float").flag("+msoft-float");

    auto Nan2008 = makeMultilib("/nan2008").flag("+mnan=2008");

    auto DefaultFloat =
        makeMultilib("").flag("-msoft-float").flag("-mnan=2008");

    auto BigEndian = makeMultilib("").flag("+EB").flag("-EL");

    auto LittleEndian = makeMultilib("/el").flag("+EL").flag("-EB");

    // Note that this one's osSuffix is ""
    auto MAbi64 = makeMultilib("")
                      .gccSuffix("/64")
                      .includeSuffix("/64")
                      .flag("+mabi=n64")
                      .flag("-mabi=n32")
                      .flag("-m32");

    CSMipsMultilibs =
        MultilibSet()
            .Either(MArchMips16, MArchMicroMips, MArchDefault)
            .Maybe(UCLibc)
            .Either(SoftFloat, Nan2008, DefaultFloat)
            .FilterOut("/micromips/nan2008")
            .FilterOut("/mips16/nan2008")
            .Either(BigEndian, LittleEndian)
            .Maybe(MAbi64)
            .FilterOut("/mips16.*/64")
            .FilterOut("/micromips.*/64")
            .FilterOut(NonExistent)
            .setIncludeDirsCallback([](const Multilib &M) {
              std::vector<std::string> Dirs({"/include"});
              if (StringRef(M.includeSuffix()).startswith("/uclibc"))
                Dirs.push_back(
                    "/../../../../mips-linux-gnu/libc/uclibc/usr/include");
              else
                Dirs.push_back("/../../../../mips-linux-gnu/libc/usr/include");
              return Dirs;
            });
  }

  MultilibSet DebianMipsMultilibs;
  {
    Multilib MAbiN32 =
        Multilib().gccSuffix("/n32").includeSuffix("/n32").flag("+mabi=n32");

    Multilib M64 = Multilib()
                       .gccSuffix("/64")
                       .includeSuffix("/64")
                       .flag("+m64")
                       .flag("-m32")
                       .flag("-mabi=n32");

    Multilib M32 = Multilib().flag("-m64").flag("+m32").flag("-mabi=n32");

    DebianMipsMultilibs =
        MultilibSet().Either(M32, M64, MAbiN32).FilterOut(NonExistent);
  }

  // Sort candidates. Toolchain that best meets the directories tree goes first.
  // Then select the first toolchains matches command line flags.
  MultilibSet *Candidates[] = {&CSMipsMultilibs, &DebianMipsMultilibs};
  if (CSMipsMultilibs.size() < DebianMipsMultilibs.size())
    std::iter_swap(Candidates, Candidates + 1);
  for (const MultilibSet *Candidate : Candidates) {
    if (Candidate->select(Flags, Result.SelectedMultilib)) {
      if (Candidate == &DebianMipsMultilibs)
        Result.BiarchSibling = Multilib();
      Result.Multilibs = *Candidate;
      return true;
    }
  }
  return false;
}

static bool findMipsAndroidMultilibs(llvm::vfs::FileSystem &VFS, StringRef Path,
                                     const Multilib::flags_list &Flags,
                                     FilterNonExistent &NonExistent,
                                     DetectedMultilibs &Result) {

  MultilibSet AndroidMipsMultilibs =
      MultilibSet()
          .Maybe(Multilib("/mips-r2").flag("+march=mips32r2"))
          .Maybe(Multilib("/mips-r6").flag("+march=mips32r6"))
          .FilterOut(NonExistent);

  MultilibSet AndroidMipselMultilibs =
      MultilibSet()
          .Either(Multilib().flag("+march=mips32"),
                  Multilib("/mips-r2", "", "/mips-r2").flag("+march=mips32r2"),
                  Multilib("/mips-r6", "", "/mips-r6").flag("+march=mips32r6"))
          .FilterOut(NonExistent);

  MultilibSet AndroidMips64elMultilibs =
      MultilibSet()
          .Either(
              Multilib().flag("+march=mips64r6"),
              Multilib("/32/mips-r1", "", "/mips-r1").flag("+march=mips32"),
              Multilib("/32/mips-r2", "", "/mips-r2").flag("+march=mips32r2"),
              Multilib("/32/mips-r6", "", "/mips-r6").flag("+march=mips32r6"))
          .FilterOut(NonExistent);

  MultilibSet *MS = &AndroidMipsMultilibs;
  if (VFS.exists(Path + "/mips-r6"))
    MS = &AndroidMipselMultilibs;
  else if (VFS.exists(Path + "/32"))
    MS = &AndroidMips64elMultilibs;
  if (MS->select(Flags, Result.SelectedMultilib)) {
    Result.Multilibs = *MS;
    return true;
  }
  return false;
}

static bool findMipsMuslMultilibs(const Multilib::flags_list &Flags,
                                  FilterNonExistent &NonExistent,
                                  DetectedMultilibs &Result) {
  // Musl toolchain multilibs
  MultilibSet MuslMipsMultilibs;
  {
    auto MArchMipsR2 = makeMultilib("")
                           .osSuffix("/mips-r2-hard-musl")
                           .flag("+EB")
                           .flag("-EL")
                           .flag("+march=mips32r2");

    auto MArchMipselR2 = makeMultilib("/mipsel-r2-hard-musl")
                             .flag("-EB")
                             .flag("+EL")
                             .flag("+march=mips32r2");

    MuslMipsMultilibs = MultilibSet().Either(MArchMipsR2, MArchMipselR2);

    // Specify the callback that computes the include directories.
    MuslMipsMultilibs.setIncludeDirsCallback([](const Multilib &M) {
      return std::vector<std::string>(
          {"/../sysroot" + M.osSuffix() + "/usr/include"});
    });
  }
  if (MuslMipsMultilibs.select(Flags, Result.SelectedMultilib)) {
    Result.Multilibs = MuslMipsMultilibs;
    return true;
  }
  return false;
}

static bool findMipsMtiMultilibs(const Multilib::flags_list &Flags,
                                 FilterNonExistent &NonExistent,
                                 DetectedMultilibs &Result) {
  // CodeScape MTI toolchain v1.2 and early.
  MultilibSet MtiMipsMultilibsV1;
  {
    auto MArchMips32 = makeMultilib("/mips32")
                           .flag("+m32")
                           .flag("-m64")
                           .flag("-mmicromips")
                           .flag("+march=mips32");

    auto MArchMicroMips = makeMultilib("/micromips")
                              .flag("+m32")
                              .flag("-m64")
                              .flag("+mmicromips");

    auto MArchMips64r2 = makeMultilib("/mips64r2")
                             .flag("-m32")
                             .flag("+m64")
                             .flag("+march=mips64r2");

    auto MArchMips64 = makeMultilib("/mips64").flag("-m32").flag("+m64").flag(
        "-march=mips64r2");

    auto MArchDefault = makeMultilib("")
                            .flag("+m32")
                            .flag("-m64")
                            .flag("-mmicromips")
                            .flag("+march=mips32r2");

    auto Mips16 = makeMultilib("/mips16").flag("+mips16");

    auto UCLibc = makeMultilib("/uclibc").flag("+muclibc");

    auto MAbi64 =
        makeMultilib("/64").flag("+mabi=n64").flag("-mabi=n32").flag("-m32");

    auto BigEndian = makeMultilib("").flag("+EB").flag("-EL");

    auto LittleEndian = makeMultilib("/el").flag("+EL").flag("-EB");

    auto SoftFloat = makeMultilib("/sof").flag("+msoft-float");

    auto Nan2008 = makeMultilib("/nan2008").flag("+mnan=2008");

    MtiMipsMultilibsV1 =
        MultilibSet()
            .Either(MArchMips32, MArchMicroMips, MArchMips64r2, MArchMips64,
                    MArchDefault)
            .Maybe(UCLibc)
            .Maybe(Mips16)
            .FilterOut("/mips64/mips16")
            .FilterOut("/mips64r2/mips16")
            .FilterOut("/micromips/mips16")
            .Maybe(MAbi64)
            .FilterOut("/micromips/64")
            .FilterOut("/mips32/64")
            .FilterOut("^/64")
            .FilterOut("/mips16/64")
            .Either(BigEndian, LittleEndian)
            .Maybe(SoftFloat)
            .Maybe(Nan2008)
            .FilterOut(".*sof/nan2008")
            .FilterOut(NonExistent)
            .setIncludeDirsCallback([](const Multilib &M) {
              std::vector<std::string> Dirs({"/include"});
              if (StringRef(M.includeSuffix()).startswith("/uclibc"))
                Dirs.push_back("/../../../../sysroot/uclibc/usr/include");
              else
                Dirs.push_back("/../../../../sysroot/usr/include");
              return Dirs;
            });
  }

  // CodeScape IMG toolchain starting from v1.3.
  MultilibSet MtiMipsMultilibsV2;
  {
    auto BeHard = makeMultilib("/mips-r2-hard")
                      .flag("+EB")
                      .flag("-msoft-float")
                      .flag("-mnan=2008")
                      .flag("-muclibc");
    auto BeSoft = makeMultilib("/mips-r2-soft")
                      .flag("+EB")
                      .flag("+msoft-float")
                      .flag("-mnan=2008");
    auto ElHard = makeMultilib("/mipsel-r2-hard")
                      .flag("+EL")
                      .flag("-msoft-float")
                      .flag("-mnan=2008")
                      .flag("-muclibc");
    auto ElSoft = makeMultilib("/mipsel-r2-soft")
                      .flag("+EL")
                      .flag("+msoft-float")
                      .flag("-mnan=2008")
                      .flag("-mmicromips");
    auto BeHardNan = makeMultilib("/mips-r2-hard-nan2008")
                         .flag("+EB")
                         .flag("-msoft-float")
                         .flag("+mnan=2008")
                         .flag("-muclibc");
    auto ElHardNan = makeMultilib("/mipsel-r2-hard-nan2008")
                         .flag("+EL")
                         .flag("-msoft-float")
                         .flag("+mnan=2008")
                         .flag("-muclibc")
                         .flag("-mmicromips");
    auto BeHardNanUclibc = makeMultilib("/mips-r2-hard-nan2008-uclibc")
                               .flag("+EB")
                               .flag("-msoft-float")
                               .flag("+mnan=2008")
                               .flag("+muclibc");
    auto ElHardNanUclibc = makeMultilib("/mipsel-r2-hard-nan2008-uclibc")
                               .flag("+EL")
                               .flag("-msoft-float")
                               .flag("+mnan=2008")
                               .flag("+muclibc");
    auto BeHardUclibc = makeMultilib("/mips-r2-hard-uclibc")
                            .flag("+EB")
                            .flag("-msoft-float")
                            .flag("-mnan=2008")
                            .flag("+muclibc");
    auto ElHardUclibc = makeMultilib("/mipsel-r2-hard-uclibc")
                            .flag("+EL")
                            .flag("-msoft-float")
                            .flag("-mnan=2008")
                            .flag("+muclibc");
    auto ElMicroHardNan = makeMultilib("/micromipsel-r2-hard-nan2008")
                              .flag("+EL")
                              .flag("-msoft-float")
                              .flag("+mnan=2008")
                              .flag("+mmicromips");
    auto ElMicroSoft = makeMultilib("/micromipsel-r2-soft")
                           .flag("+EL")
                           .flag("+msoft-float")
                           .flag("-mnan=2008")
                           .flag("+mmicromips");

    auto O32 =
        makeMultilib("/lib").osSuffix("").flag("-mabi=n32").flag("-mabi=n64");
    auto N32 =
        makeMultilib("/lib32").osSuffix("").flag("+mabi=n32").flag("-mabi=n64");
    auto N64 =
        makeMultilib("/lib64").osSuffix("").flag("-mabi=n32").flag("+mabi=n64");

    MtiMipsMultilibsV2 =
        MultilibSet()
            .Either({BeHard, BeSoft, ElHard, ElSoft, BeHardNan, ElHardNan,
                     BeHardNanUclibc, ElHardNanUclibc, BeHardUclibc,
                     ElHardUclibc, ElMicroHardNan, ElMicroSoft})
            .Either(O32, N32, N64)
            .FilterOut(NonExistent)
            .setIncludeDirsCallback([](const Multilib &M) {
              return std::vector<std::string>({"/../../../../sysroot" +
                                               M.includeSuffix() +
                                               "/../usr/include"});
            })
            .setFilePathsCallback([](const Multilib &M) {
              return std::vector<std::string>(
                  {"/../../../../mips-mti-linux-gnu/lib" + M.gccSuffix()});
            });
  }
  for (auto Candidate : {&MtiMipsMultilibsV1, &MtiMipsMultilibsV2}) {
    if (Candidate->select(Flags, Result.SelectedMultilib)) {
      Result.Multilibs = *Candidate;
      return true;
    }
  }
  return false;
}

static bool findMipsImgMultilibs(const Multilib::flags_list &Flags,
                                 FilterNonExistent &NonExistent,
                                 DetectedMultilibs &Result) {
  // CodeScape IMG toolchain v1.2 and early.
  MultilibSet ImgMultilibsV1;
  {
    auto Mips64r6 = makeMultilib("/mips64r6").flag("+m64").flag("-m32");

    auto LittleEndian = makeMultilib("/el").flag("+EL").flag("-EB");

    auto MAbi64 =
        makeMultilib("/64").flag("+mabi=n64").flag("-mabi=n32").flag("-m32");

    ImgMultilibsV1 =
        MultilibSet()
            .Maybe(Mips64r6)
            .Maybe(MAbi64)
            .Maybe(LittleEndian)
            .FilterOut(NonExistent)
            .setIncludeDirsCallback([](const Multilib &M) {
              return std::vector<std::string>(
                  {"/include", "/../../../../sysroot/usr/include"});
            });
  }

  // CodeScape IMG toolchain starting from v1.3.
  MultilibSet ImgMultilibsV2;
  {
    auto BeHard = makeMultilib("/mips-r6-hard")
                      .flag("+EB")
                      .flag("-msoft-float")
                      .flag("-mmicromips");
    auto BeSoft = makeMultilib("/mips-r6-soft")
                      .flag("+EB")
                      .flag("+msoft-float")
                      .flag("-mmicromips");
    auto ElHard = makeMultilib("/mipsel-r6-hard")
                      .flag("+EL")
                      .flag("-msoft-float")
                      .flag("-mmicromips");
    auto ElSoft = makeMultilib("/mipsel-r6-soft")
                      .flag("+EL")
                      .flag("+msoft-float")
                      .flag("-mmicromips");
    auto BeMicroHard = makeMultilib("/micromips-r6-hard")
                           .flag("+EB")
                           .flag("-msoft-float")
                           .flag("+mmicromips");
    auto BeMicroSoft = makeMultilib("/micromips-r6-soft")
                           .flag("+EB")
                           .flag("+msoft-float")
                           .flag("+mmicromips");
    auto ElMicroHard = makeMultilib("/micromipsel-r6-hard")
                           .flag("+EL")
                           .flag("-msoft-float")
                           .flag("+mmicromips");
    auto ElMicroSoft = makeMultilib("/micromipsel-r6-soft")
                           .flag("+EL")
                           .flag("+msoft-float")
                           .flag("+mmicromips");

    auto O32 =
        makeMultilib("/lib").osSuffix("").flag("-mabi=n32").flag("-mabi=n64");
    auto N32 =
        makeMultilib("/lib32").osSuffix("").flag("+mabi=n32").flag("-mabi=n64");
    auto N64 =
        makeMultilib("/lib64").osSuffix("").flag("-mabi=n32").flag("+mabi=n64");

    ImgMultilibsV2 =
        MultilibSet()
            .Either({BeHard, BeSoft, ElHard, ElSoft, BeMicroHard, BeMicroSoft,
                     ElMicroHard, ElMicroSoft})
            .Either(O32, N32, N64)
            .FilterOut(NonExistent)
            .setIncludeDirsCallback([](const Multilib &M) {
              return std::vector<std::string>({"/../../../../sysroot" +
                                               M.includeSuffix() +
                                               "/../usr/include"});
            })
            .setFilePathsCallback([](const Multilib &M) {
              return std::vector<std::string>(
                  {"/../../../../mips-img-linux-gnu/lib" + M.gccSuffix()});
            });
  }
  for (auto Candidate : {&ImgMultilibsV1, &ImgMultilibsV2}) {
    if (Candidate->select(Flags, Result.SelectedMultilib)) {
      Result.Multilibs = *Candidate;
      return true;
    }
  }
  return false;
}

bool clang::driver::findMIPSMultilibs(const Driver &D,
                                      const llvm::Triple &TargetTriple,
                                      StringRef Path, const ArgList &Args,
                                      DetectedMultilibs &Result) {
  FilterNonExistent NonExistent(Path, "/crtbegin.o", D.getVFS());

  StringRef CPUName;
  StringRef ABIName;
  tools::mips::getMipsCPUAndABI(Args, TargetTriple, CPUName, ABIName);

  llvm::Triple::ArchType TargetArch = TargetTriple.getArch();

  Multilib::flags_list Flags;
  addMultilibFlag(TargetTriple.isMIPS32(), "m32", Flags);
  addMultilibFlag(TargetTriple.isMIPS64(), "m64", Flags);
  addMultilibFlag(isMips16(Args), "mips16", Flags);
  addMultilibFlag(CPUName == "mips32", "march=mips32", Flags);
  addMultilibFlag(CPUName == "mips32r2" || CPUName == "mips32r3" ||
                      CPUName == "mips32r5" || CPUName == "p5600",
                  "march=mips32r2", Flags);
  addMultilibFlag(CPUName == "mips32r6", "march=mips32r6", Flags);
  addMultilibFlag(CPUName == "mips64", "march=mips64", Flags);
  addMultilibFlag(CPUName == "mips64r2" || CPUName == "mips64r3" ||
                      CPUName == "mips64r5" || CPUName == "octeon" ||
                      CPUName == "octeon+",
                  "march=mips64r2", Flags);
  addMultilibFlag(CPUName == "mips64r6", "march=mips64r6", Flags);
  addMultilibFlag(isMicroMips(Args), "mmicromips", Flags);
  addMultilibFlag(tools::mips::isUCLibc(Args), "muclibc", Flags);
  addMultilibFlag(tools::mips::isNaN2008(Args, TargetTriple), "mnan=2008",
                  Flags);
  addMultilibFlag(ABIName == "n32", "mabi=n32", Flags);
  addMultilibFlag(ABIName == "n64", "mabi=n64", Flags);
  addMultilibFlag(isSoftFloatABI(Args), "msoft-float", Flags);
  addMultilibFlag(!isSoftFloatABI(Args), "mhard-float", Flags);
  addMultilibFlag(isMipsEL(TargetArch), "EL", Flags);
  addMultilibFlag(!isMipsEL(TargetArch), "EB", Flags);

  if (TargetTriple.isAndroid())
    return findMipsAndroidMultilibs(D.getVFS(), Path, Flags, NonExistent,
                                    Result);

  if (TargetTriple.getVendor() == llvm::Triple::MipsTechnologies &&
      TargetTriple.getOS() == llvm::Triple::Linux &&
      TargetTriple.getEnvironment() == llvm::Triple::UnknownEnvironment)
    return findMipsMuslMultilibs(Flags, NonExistent, Result);

  if (TargetTriple.getVendor() == llvm::Triple::MipsTechnologies &&
      TargetTriple.getOS() == llvm::Triple::Linux &&
      TargetTriple.isGNUEnvironment())
    return findMipsMtiMultilibs(Flags, NonExistent, Result);

  if (TargetTriple.getVendor() == llvm::Triple::ImaginationTechnologies &&
      TargetTriple.getOS() == llvm::Triple::Linux &&
      TargetTriple.isGNUEnvironment())
    return findMipsImgMultilibs(Flags, NonExistent, Result);

  if (findMipsCsMultilibs(Flags, NonExistent, Result))
    return true;

  // Fallback to the regular toolchain-tree structure.
  Multilib Default;
  Result.Multilibs.push_back(Default);
  Result.Multilibs.FilterOut(NonExistent);

  if (Result.Multilibs.select(Flags, Result.SelectedMultilib)) {
    Result.BiarchSibling = Multilib();
    return true;
  }

  return false;
}

static void findAndroidArmMultilibs(const Driver &D,
                                    const llvm::Triple &TargetTriple,
                                    StringRef Path, const ArgList &Args,
                                    DetectedMultilibs &Result) {
  // Find multilibs with subdirectories like armv7-a, thumb, armv7-a/thumb.
  FilterNonExistent NonExistent(Path, "/crtbegin.o", D.getVFS());
  Multilib ArmV7Multilib = makeMultilib("/armv7-a")
                               .flag("+march=armv7-a")
                               .flag("-mthumb");
  Multilib ThumbMultilib = makeMultilib("/thumb")
                               .flag("-march=armv7-a")
                               .flag("+mthumb");
  Multilib ArmV7ThumbMultilib = makeMultilib("/armv7-a/thumb")
                               .flag("+march=armv7-a")
                               .flag("+mthumb");
  Multilib DefaultMultilib = makeMultilib("")
                               .flag("-march=armv7-a")
                               .flag("-mthumb");
  MultilibSet AndroidArmMultilibs =
      MultilibSet()
          .Either(ThumbMultilib, ArmV7Multilib,
                  ArmV7ThumbMultilib, DefaultMultilib)
          .FilterOut(NonExistent);

  Multilib::flags_list Flags;
  llvm::StringRef Arch = Args.getLastArgValue(options::OPT_march_EQ);
  bool IsArmArch = TargetTriple.getArch() == llvm::Triple::arm;
  bool IsThumbArch = TargetTriple.getArch() == llvm::Triple::thumb;
  bool IsV7SubArch = TargetTriple.getSubArch() == llvm::Triple::ARMSubArch_v7;
  bool IsThumbMode = IsThumbArch ||
      Args.hasFlag(options::OPT_mthumb, options::OPT_mno_thumb, false) ||
      (IsArmArch && llvm::ARM::parseArchISA(Arch) == llvm::ARM::ISAKind::THUMB);
  bool IsArmV7Mode = (IsArmArch || IsThumbArch) &&
      (llvm::ARM::parseArchVersion(Arch) == 7 ||
       (IsArmArch && Arch == "" && IsV7SubArch));
  addMultilibFlag(IsArmV7Mode, "march=armv7-a", Flags);
  addMultilibFlag(IsThumbMode, "mthumb", Flags);

  if (AndroidArmMultilibs.select(Flags, Result.SelectedMultilib))
    Result.Multilibs = AndroidArmMultilibs;
}

static bool findMSP430Multilibs(const Driver &D,
                                const llvm::Triple &TargetTriple,
                                StringRef Path, const ArgList &Args,
                                DetectedMultilibs &Result) {
  FilterNonExistent NonExistent(Path, "/crtbegin.o", D.getVFS());
  Multilib WithoutExceptions = makeMultilib("/430").flag("-exceptions");
  Multilib WithExceptions = makeMultilib("/430/exceptions").flag("+exceptions");

  // FIXME: when clang starts to support msp430x ISA additional logic
  // to select between multilib must be implemented
  // Multilib MSP430xMultilib = makeMultilib("/large");

  Result.Multilibs.push_back(WithoutExceptions);
  Result.Multilibs.push_back(WithExceptions);
  Result.Multilibs.FilterOut(NonExistent);

  Multilib::flags_list Flags;
  addMultilibFlag(Args.hasFlag(options::OPT_fexceptions,
                               options::OPT_fno_exceptions, false),
                  "exceptions", Flags);
  if (Result.Multilibs.select(Flags, Result.SelectedMultilib))
    return true;

  return false;
}

static void findRISCVBareMetalMultilibs(const Driver &D,
                                        const llvm::Triple &TargetTriple,
                                        StringRef Path, const ArgList &Args,
                                        DetectedMultilibs &Result) {
  FilterNonExistent NonExistent(Path, "/crtbegin.o", D.getVFS());
  struct RiscvMultilib {
    StringRef march;
    StringRef mabi;
  };
  // currently only support the set of multilibs like riscv-gnu-toolchain does.
  // TODO: support MULTILIB_REUSE
  constexpr RiscvMultilib RISCVMultilibSet[] = {
      {"rv32i", "ilp32"},     {"rv32im", "ilp32"},     {"rv32iac", "ilp32"},
      {"rv32imac", "ilp32"},  {"rv32imafc", "ilp32f"}, {"rv64imac", "lp64"},
      {"rv64imafdc", "lp64d"}};

  std::vector<Multilib> Ms;
  for (auto Element : RISCVMultilibSet) {
    // multilib path rule is ${march}/${mabi}
    Ms.emplace_back(
        makeMultilib((Twine(Element.march) + "/" + Twine(Element.mabi)).str())
            .flag(Twine("+march=", Element.march).str())
            .flag(Twine("+mabi=", Element.mabi).str()));
  }
  MultilibSet RISCVMultilibs =
      MultilibSet()
          .Either(ArrayRef<Multilib>(Ms))
          .FilterOut(NonExistent)
          .setFilePathsCallback([](const Multilib &M) {
            return std::vector<std::string>(
                {M.gccSuffix(),
                 "/../../../../riscv64-unknown-elf/lib" + M.gccSuffix(),
                 "/../../../../riscv32-unknown-elf/lib" + M.gccSuffix()});
          });


  Multilib::flags_list Flags;
  llvm::StringSet<> Added_ABIs;
  StringRef ABIName = tools::riscv::getRISCVABI(Args, TargetTriple);
  StringRef MArch = tools::riscv::getRISCVArch(Args, TargetTriple);
  for (auto Element : RISCVMultilibSet) {
    addMultilibFlag(MArch == Element.march,
                    Twine("march=", Element.march).str().c_str(), Flags);
    if (!Added_ABIs.count(Element.mabi)) {
      Added_ABIs.insert(Element.mabi);
      addMultilibFlag(ABIName == Element.mabi,
                      Twine("mabi=", Element.mabi).str().c_str(), Flags);
    }
  }

  if (RISCVMultilibs.select(Flags, Result.SelectedMultilib))
    Result.Multilibs = RISCVMultilibs;
}

static void findRISCVMultilibs(const Driver &D,
                               const llvm::Triple &TargetTriple, StringRef Path,
                               const ArgList &Args, DetectedMultilibs &Result) {
  if (TargetTriple.getOS() == llvm::Triple::UnknownOS)
    return findRISCVBareMetalMultilibs(D, TargetTriple, Path, Args, Result);

  FilterNonExistent NonExistent(Path, "/crtbegin.o", D.getVFS());
  Multilib Ilp32 = makeMultilib("lib32/ilp32").flag("+m32").flag("+mabi=ilp32");
  Multilib Ilp32f =
      makeMultilib("lib32/ilp32f").flag("+m32").flag("+mabi=ilp32f");
  Multilib Ilp32d =
      makeMultilib("lib32/ilp32d").flag("+m32").flag("+mabi=ilp32d");
  Multilib Lp64 = makeMultilib("lib64/lp64").flag("+m64").flag("+mabi=lp64");
  Multilib Lp64f = makeMultilib("lib64/lp64f").flag("+m64").flag("+mabi=lp64f");
  Multilib Lp64d = makeMultilib("lib64/lp64d").flag("+m64").flag("+mabi=lp64d");
  MultilibSet RISCVMultilibs =
      MultilibSet()
          .Either({Ilp32, Ilp32f, Ilp32d, Lp64, Lp64f, Lp64d})
          .FilterOut(NonExistent);

  Multilib::flags_list Flags;
  bool IsRV64 = TargetTriple.getArch() == llvm::Triple::riscv64;
  StringRef ABIName = tools::riscv::getRISCVABI(Args, TargetTriple);

  addMultilibFlag(!IsRV64, "m32", Flags);
  addMultilibFlag(IsRV64, "m64", Flags);
  addMultilibFlag(ABIName == "ilp32", "mabi=ilp32", Flags);
  addMultilibFlag(ABIName == "ilp32f", "mabi=ilp32f", Flags);
  addMultilibFlag(ABIName == "ilp32d", "mabi=ilp32d", Flags);
  addMultilibFlag(ABIName == "lp64", "mabi=lp64", Flags);
  addMultilibFlag(ABIName == "lp64f", "mabi=lp64f", Flags);
  addMultilibFlag(ABIName == "lp64d", "mabi=lp64d", Flags);

  if (RISCVMultilibs.select(Flags, Result.SelectedMultilib))
    Result.Multilibs = RISCVMultilibs;
}

static bool findBiarchMultilibs(const Driver &D,
                                const llvm::Triple &TargetTriple,
                                StringRef Path, const ArgList &Args,
                                bool NeedsBiarchSuffix,
                                DetectedMultilibs &Result) {
  Multilib Default;

  // Some versions of SUSE and Fedora on ppc64 put 32-bit libs
  // in what would normally be GCCInstallPath and put the 64-bit
  // libs in a subdirectory named 64. The simple logic we follow is that
  // *if* there is a subdirectory of the right name with crtbegin.o in it,
  // we use that. If not, and if not a biarch triple alias, we look for
  // crtbegin.o without the subdirectory.

  StringRef Suff64 = "/64";
  // Solaris uses platform-specific suffixes instead of /64.
  if (TargetTriple.getOS() == llvm::Triple::Solaris) {
    switch (TargetTriple.getArch()) {
    case llvm::Triple::x86:
    case llvm::Triple::x86_64:
      Suff64 = "/amd64";
      break;
    case llvm::Triple::sparc:
    case llvm::Triple::sparcv9:
      Suff64 = "/sparcv9";
      break;
    default:
      break;
    }
  }

  Multilib Alt64 = Multilib()
                       .gccSuffix(Suff64)
                       .includeSuffix(Suff64)
                       .flag("-m32")
                       .flag("+m64")
                       .flag("-mx32");
  Multilib Alt32 = Multilib()
                       .gccSuffix("/32")
                       .includeSuffix("/32")
                       .flag("+m32")
                       .flag("-m64")
                       .flag("-mx32");
  Multilib Altx32 = Multilib()
                        .gccSuffix("/x32")
                        .includeSuffix("/x32")
                        .flag("-m32")
                        .flag("-m64")
                        .flag("+mx32");

  // GCC toolchain for IAMCU doesn't have crtbegin.o, so look for libgcc.a.
  FilterNonExistent NonExistent(
      Path, TargetTriple.isOSIAMCU() ? "/libgcc.a" : "/crtbegin.o", D.getVFS());

  // Determine default multilib from: 32, 64, x32
  // Also handle cases such as 64 on 32, 32 on 64, etc.
  enum { UNKNOWN, WANT32, WANT64, WANTX32 } Want = UNKNOWN;
  const bool IsX32 = TargetTriple.getEnvironment() == llvm::Triple::GNUX32;
  if (TargetTriple.isArch32Bit() && !NonExistent(Alt32))
    Want = WANT64;
  else if (TargetTriple.isArch64Bit() && IsX32 && !NonExistent(Altx32))
    Want = WANT64;
  else if (TargetTriple.isArch64Bit() && !IsX32 && !NonExistent(Alt64))
    Want = WANT32;
  else {
    if (TargetTriple.isArch32Bit())
      Want = NeedsBiarchSuffix ? WANT64 : WANT32;
    else if (IsX32)
      Want = NeedsBiarchSuffix ? WANT64 : WANTX32;
    else
      Want = NeedsBiarchSuffix ? WANT32 : WANT64;
  }

  if (Want == WANT32)
    Default.flag("+m32").flag("-m64").flag("-mx32");
  else if (Want == WANT64)
    Default.flag("-m32").flag("+m64").flag("-mx32");
  else if (Want == WANTX32)
    Default.flag("-m32").flag("-m64").flag("+mx32");
  else
    return false;

  Result.Multilibs.push_back(Default);
  Result.Multilibs.push_back(Alt64);
  Result.Multilibs.push_back(Alt32);
  Result.Multilibs.push_back(Altx32);

  Result.Multilibs.FilterOut(NonExistent);

  Multilib::flags_list Flags;
  addMultilibFlag(TargetTriple.isArch64Bit() && !IsX32, "m64", Flags);
  addMultilibFlag(TargetTriple.isArch32Bit(), "m32", Flags);
  addMultilibFlag(TargetTriple.isArch64Bit() && IsX32, "mx32", Flags);

  if (!Result.Multilibs.select(Flags, Result.SelectedMultilib))
    return false;

  if (Result.SelectedMultilib == Alt64 || Result.SelectedMultilib == Alt32 ||
      Result.SelectedMultilib == Altx32)
    Result.BiarchSibling = Default;

  return true;
}

/// Generic_GCC - A tool chain using the 'gcc' command to perform
/// all subcommands; this relies on gcc translating the majority of
/// command line options.

/// Less-than for GCCVersion, implementing a Strict Weak Ordering.
bool Generic_GCC::GCCVersion::isOlderThan(int RHSMajor, int RHSMinor,
                                          int RHSPatch,
                                          StringRef RHSPatchSuffix) const {
  if (Major != RHSMajor)
    return Major < RHSMajor;
  if (Minor != RHSMinor)
    return Minor < RHSMinor;
  if (Patch != RHSPatch) {
    // Note that versions without a specified patch sort higher than those with
    // a patch.
    if (RHSPatch == -1)
      return true;
    if (Patch == -1)
      return false;

    // Otherwise just sort on the patch itself.
    return Patch < RHSPatch;
  }
  if (PatchSuffix != RHSPatchSuffix) {
    // Sort empty suffixes higher.
    if (RHSPatchSuffix.empty())
      return true;
    if (PatchSuffix.empty())
      return false;

    // Provide a lexicographic sort to make this a total ordering.
    return PatchSuffix < RHSPatchSuffix;
  }

  // The versions are equal.
  return false;
}

/// Parse a GCCVersion object out of a string of text.
///
/// This is the primary means of forming GCCVersion objects.
/*static*/
Generic_GCC::GCCVersion Generic_GCC::GCCVersion::Parse(StringRef VersionText) {
  const GCCVersion BadVersion = {VersionText.str(), -1, -1, -1, "", "", ""};
  std::pair<StringRef, StringRef> First = VersionText.split('.');
  std::pair<StringRef, StringRef> Second = First.second.split('.');

  GCCVersion GoodVersion = {VersionText.str(), -1, -1, -1, "", "", ""};
  if (First.first.getAsInteger(10, GoodVersion.Major) || GoodVersion.Major < 0)
    return BadVersion;
  GoodVersion.MajorStr = First.first.str();
  if (First.second.empty())
    return GoodVersion;
  StringRef MinorStr = Second.first;
  if (Second.second.empty()) {
    if (size_t EndNumber = MinorStr.find_first_not_of("0123456789")) {
      GoodVersion.PatchSuffix = std::string(MinorStr.substr(EndNumber));
      MinorStr = MinorStr.slice(0, EndNumber);
    }
  }
  if (MinorStr.getAsInteger(10, GoodVersion.Minor) || GoodVersion.Minor < 0)
    return BadVersion;
  GoodVersion.MinorStr = MinorStr.str();

  // First look for a number prefix and parse that if present. Otherwise just
  // stash the entire patch string in the suffix, and leave the number
  // unspecified. This covers versions strings such as:
  //   5        (handled above)
  //   4.4
  //   4.4-patched
  //   4.4.0
  //   4.4.x
  //   4.4.2-rc4
  //   4.4.x-patched
  // And retains any patch number it finds.
  StringRef PatchText = Second.second;
  if (!PatchText.empty()) {
    if (size_t EndNumber = PatchText.find_first_not_of("0123456789")) {
      // Try to parse the number and any suffix.
      if (PatchText.slice(0, EndNumber).getAsInteger(10, GoodVersion.Patch) ||
          GoodVersion.Patch < 0)
        return BadVersion;
      GoodVersion.PatchSuffix = std::string(PatchText.substr(EndNumber));
    }
  }

  return GoodVersion;
}

static llvm::StringRef getGCCToolchainDir(const ArgList &Args,
                                          llvm::StringRef SysRoot) {
  const Arg *A = Args.getLastArg(clang::driver::options::OPT_gcc_toolchain);
  if (A)
    return A->getValue();

  // If we have a SysRoot, ignore GCC_INSTALL_PREFIX.
  // GCC_INSTALL_PREFIX specifies the gcc installation for the default
  // sysroot and is likely not valid with a different sysroot.
  if (!SysRoot.empty())
    return "";

  return GCC_INSTALL_PREFIX;
}

/// Initialize a GCCInstallationDetector from the driver.
///
/// This performs all of the autodetection and sets up the various paths.
/// Once constructed, a GCCInstallationDetector is essentially immutable.
///
/// FIXME: We shouldn't need an explicit TargetTriple parameter here, and
/// should instead pull the target out of the driver. This is currently
/// necessary because the driver doesn't store the final version of the target
/// triple.
void Generic_GCC::GCCInstallationDetector::init(
    const llvm::Triple &TargetTriple, const ArgList &Args,
    ArrayRef<std::string> ExtraTripleAliases) {
  llvm::Triple BiarchVariantTriple = TargetTriple.isArch32Bit()
                                         ? TargetTriple.get64BitArchVariant()
                                         : TargetTriple.get32BitArchVariant();
  // The library directories which may contain GCC installations.
  SmallVector<StringRef, 4> CandidateLibDirs, CandidateBiarchLibDirs;
  // The compatible GCC triples for this particular architecture.
  SmallVector<StringRef, 16> CandidateTripleAliases;
  SmallVector<StringRef, 16> CandidateBiarchTripleAliases;
  CollectLibDirsAndTriples(TargetTriple, BiarchVariantTriple, CandidateLibDirs,
                           CandidateTripleAliases, CandidateBiarchLibDirs,
                           CandidateBiarchTripleAliases);

  // Compute the set of prefixes for our search.
  SmallVector<std::string, 8> Prefixes(D.PrefixDirs.begin(),
                                       D.PrefixDirs.end());

  StringRef GCCToolchainDir = getGCCToolchainDir(Args, D.SysRoot);
  if (GCCToolchainDir != "") {
    if (GCCToolchainDir.back() == '/')
      GCCToolchainDir = GCCToolchainDir.drop_back(); // remove the /

    Prefixes.push_back(std::string(GCCToolchainDir));
  } else {
    // If we have a SysRoot, try that first.
    if (!D.SysRoot.empty()) {
      Prefixes.push_back(D.SysRoot);
      AddDefaultGCCPrefixes(TargetTriple, Prefixes, D.SysRoot);
    }

    // Then look for gcc installed alongside clang.
    Prefixes.push_back(D.InstalledDir + "/..");

    // Next, look for prefix(es) that correspond to distribution-supplied gcc
    // installations.
    if (D.SysRoot.empty()) {
      // Typically /usr.
      AddDefaultGCCPrefixes(TargetTriple, Prefixes, D.SysRoot);
    }
  }

  // Try to respect gcc-config on Gentoo. However, do that only
  // if --gcc-toolchain is not provided or equal to the Gentoo install
  // in /usr. This avoids accidentally enforcing the system GCC version
  // when using a custom toolchain.
  if (GCCToolchainDir == "" || GCCToolchainDir == D.SysRoot + "/usr") {
    SmallVector<StringRef, 16> GentooTestTriples;
    // Try to match an exact triple as target triple first.
    // e.g. crossdev -S x86_64-gentoo-linux-gnu will install gcc libs for
    // x86_64-gentoo-linux-gnu. But "clang -target x86_64-gentoo-linux-gnu"
    // may pick the libraries for x86_64-pc-linux-gnu even when exact matching
    // triple x86_64-gentoo-linux-gnu is present.
    GentooTestTriples.push_back(TargetTriple.str());
    // Check rest of triples.
    GentooTestTriples.append(ExtraTripleAliases.begin(),
                             ExtraTripleAliases.end());
    GentooTestTriples.append(CandidateTripleAliases.begin(),
                             CandidateTripleAliases.end());
    if (ScanGentooConfigs(TargetTriple, Args, GentooTestTriples,
                          CandidateBiarchTripleAliases))
      return;
  }

  // Loop over the various components which exist and select the best GCC
  // installation available. GCC installs are ranked by version number.
  Version = GCCVersion::Parse("0.0.0");
  for (const std::string &Prefix : Prefixes) {
    if (!D.getVFS().exists(Prefix))
      continue;
    for (StringRef Suffix : CandidateLibDirs) {
      const std::string LibDir = Prefix + Suffix.str();
      if (!D.getVFS().exists(LibDir))
        continue;
      // Try to match the exact target triple first.
      ScanLibDirForGCCTriple(TargetTriple, Args, LibDir, TargetTriple.str());
      // Try rest of possible triples.
      for (StringRef Candidate : ExtraTripleAliases) // Try these first.
        ScanLibDirForGCCTriple(TargetTriple, Args, LibDir, Candidate);
      for (StringRef Candidate : CandidateTripleAliases)
        ScanLibDirForGCCTriple(TargetTriple, Args, LibDir, Candidate);
    }
    for (StringRef Suffix : CandidateBiarchLibDirs) {
      const std::string LibDir = Prefix + Suffix.str();
      if (!D.getVFS().exists(LibDir))
        continue;
      for (StringRef Candidate : CandidateBiarchTripleAliases)
        ScanLibDirForGCCTriple(TargetTriple, Args, LibDir, Candidate,
                               /*NeedsBiarchSuffix=*/ true);
    }
  }
}

void Generic_GCC::GCCInstallationDetector::print(raw_ostream &OS) const {
  for (const auto &InstallPath : CandidateGCCInstallPaths)
    OS << "Found candidate GCC installation: " << InstallPath << "\n";

  if (!GCCInstallPath.empty())
    OS << "Selected GCC installation: " << GCCInstallPath << "\n";

  for (const auto &Multilib : Multilibs)
    OS << "Candidate multilib: " << Multilib << "\n";

  if (Multilibs.size() != 0 || !SelectedMultilib.isDefault())
    OS << "Selected multilib: " << SelectedMultilib << "\n";
}

bool Generic_GCC::GCCInstallationDetector::getBiarchSibling(Multilib &M) const {
  if (BiarchSibling.hasValue()) {
    M = BiarchSibling.getValue();
    return true;
  }
  return false;
}

void Generic_GCC::GCCInstallationDetector::AddDefaultGCCPrefixes(
    const llvm::Triple &TargetTriple, SmallVectorImpl<std::string> &Prefixes,
    StringRef SysRoot) {
  if (TargetTriple.getOS() == llvm::Triple::Solaris) {
    // Solaris is a special case.
    // The GCC installation is under
    //   /usr/gcc/<major>.<minor>/lib/gcc/<triple>/<major>.<minor>.<patch>/
    // so we need to find those /usr/gcc/*/lib/gcc libdirs and go with
    // /usr/gcc/<version> as a prefix.

    std::string PrefixDir = SysRoot.str() + "/usr/gcc";
    std::error_code EC;
    for (llvm::vfs::directory_iterator LI = D.getVFS().dir_begin(PrefixDir, EC),
                                       LE;
         !EC && LI != LE; LI = LI.increment(EC)) {
      StringRef VersionText = llvm::sys::path::filename(LI->path());
      GCCVersion CandidateVersion = GCCVersion::Parse(VersionText);

      // Filter out obviously bad entries.
      if (CandidateVersion.Major == -1 || CandidateVersion.isOlderThan(4, 1, 1))
        continue;

      std::string CandidatePrefix = PrefixDir + "/" + VersionText.str();
      std::string CandidateLibPath = CandidatePrefix + "/lib/gcc";
      if (!D.getVFS().exists(CandidateLibPath))
        continue;

      Prefixes.push_back(CandidatePrefix);
    }
    return;
  }

  // Non-Solaris is much simpler - most systems just go with "/usr".
  if (SysRoot.empty() && TargetTriple.getOS() == llvm::Triple::Linux) {
    // Yet, still look for RHEL devtoolsets.
    Prefixes.push_back("/opt/rh/devtoolset-9/root/usr");
    Prefixes.push_back("/opt/rh/devtoolset-8/root/usr");
    Prefixes.push_back("/opt/rh/devtoolset-7/root/usr");
    Prefixes.push_back("/opt/rh/devtoolset-6/root/usr");
    Prefixes.push_back("/opt/rh/devtoolset-4/root/usr");
    Prefixes.push_back("/opt/rh/devtoolset-3/root/usr");
    Prefixes.push_back("/opt/rh/devtoolset-2/root/usr");
  }
  Prefixes.push_back(SysRoot.str() + "/usr");
}

/*static*/ void Generic_GCC::GCCInstallationDetector::CollectLibDirsAndTriples(
    const llvm::Triple &TargetTriple, const llvm::Triple &BiarchTriple,
    SmallVectorImpl<StringRef> &LibDirs,
    SmallVectorImpl<StringRef> &TripleAliases,
    SmallVectorImpl<StringRef> &BiarchLibDirs,
    SmallVectorImpl<StringRef> &BiarchTripleAliases) {
  // Declare a bunch of static data sets that we'll select between below. These
  // are specifically designed to always refer to string literals to avoid any
  // lifetime or initialization issues.
  static const char *const AArch64LibDirs[] = {"/lib64", "/lib"};
  static const char *const AArch64Triples[] = {
      "aarch64-none-linux-gnu", "aarch64-linux-gnu", "aarch64-redhat-linux",
      "aarch64-suse-linux", "aarch64-linux-android"};
  static const char *const AArch64beLibDirs[] = {"/lib"};
  static const char *const AArch64beTriples[] = {"aarch64_be-none-linux-gnu",
                                                 "aarch64_be-linux-gnu"};

  static const char *const ARMLibDirs[] = {"/lib"};
  static const char *const ARMTriples[] = {"arm-linux-gnueabi",
                                           "arm-linux-androideabi"};
  static const char *const ARMHFTriples[] = {"arm-linux-gnueabihf",
                                             "armv7hl-redhat-linux-gnueabi",
                                             "armv6hl-suse-linux-gnueabi",
                                             "armv7hl-suse-linux-gnueabi"};
  static const char *const ARMebLibDirs[] = {"/lib"};
  static const char *const ARMebTriples[] = {"armeb-linux-gnueabi",
                                             "armeb-linux-androideabi"};
  static const char *const ARMebHFTriples[] = {
      "armeb-linux-gnueabihf", "armebv7hl-redhat-linux-gnueabi"};

  static const char *const AVRLibDirs[] = {"/lib"};
  static const char *const AVRTriples[] = {"avr"};

  static const char *const X86_64LibDirs[] = {"/lib64", "/lib"};
  static const char *const X86_64Triples[] = {
      "x86_64-linux-gnu",       "x86_64-unknown-linux-gnu",
      "x86_64-pc-linux-gnu",    "x86_64-redhat-linux6E",
      "x86_64-redhat-linux",    "x86_64-suse-linux",
      "x86_64-manbo-linux-gnu", "x86_64-linux-gnu",
      "x86_64-slackware-linux", "x86_64-unknown-linux",
      "x86_64-amazon-linux",    "x86_64-linux-android"};
  static const char *const X32LibDirs[] = {"/libx32"};
  static const char *const X86LibDirs[] = {"/lib32", "/lib"};
  static const char *const X86Triples[] = {
      "i686-linux-gnu",       "i686-pc-linux-gnu",     "i486-linux-gnu",
      "i386-linux-gnu",       "i386-redhat-linux6E",   "i686-redhat-linux",
      "i586-redhat-linux",    "i386-redhat-linux",     "i586-suse-linux",
      "i486-slackware-linux", "i686-montavista-linux", "i586-linux-gnu",
      "i686-linux-android",   "i386-gnu",              "i486-gnu",
      "i586-gnu",             "i686-gnu"};

  static const char *const MIPSLibDirs[] = {"/lib"};
  static const char *const MIPSTriples[] = {
      "mips-linux-gnu", "mips-mti-linux", "mips-mti-linux-gnu",
      "mips-img-linux-gnu", "mipsisa32r6-linux-gnu"};
  static const char *const MIPSELLibDirs[] = {"/lib"};
  static const char *const MIPSELTriples[] = {
      "mipsel-linux-gnu", "mips-img-linux-gnu", "mipsisa32r6el-linux-gnu",
      "mipsel-linux-android"};

  static const char *const MIPS64LibDirs[] = {"/lib64", "/lib"};
  static const char *const MIPS64Triples[] = {
      "mips64-linux-gnu",      "mips-mti-linux-gnu",
      "mips-img-linux-gnu",    "mips64-linux-gnuabi64",
      "mipsisa64r6-linux-gnu", "mipsisa64r6-linux-gnuabi64"};
  static const char *const MIPS64ELLibDirs[] = {"/lib64", "/lib"};
  static const char *const MIPS64ELTriples[] = {
      "mips64el-linux-gnu",      "mips-mti-linux-gnu",
      "mips-img-linux-gnu",      "mips64el-linux-gnuabi64",
      "mipsisa64r6el-linux-gnu", "mipsisa64r6el-linux-gnuabi64",
      "mips64el-linux-android"};

  static const char *const MIPSN32LibDirs[] = {"/lib32"};
  static const char *const MIPSN32Triples[] = {"mips64-linux-gnuabin32",
                                               "mipsisa64r6-linux-gnuabin32"};
  static const char *const MIPSN32ELLibDirs[] = {"/lib32"};
  static const char *const MIPSN32ELTriples[] = {
      "mips64el-linux-gnuabin32", "mipsisa64r6el-linux-gnuabin32"};

  static const char *const MSP430LibDirs[] = {"/lib"};
  static const char *const MSP430Triples[] = {"msp430-elf"};

  static const char *const PPCLibDirs[] = {"/lib32", "/lib"};
  static const char *const PPCTriples[] = {
      "powerpc-linux-gnu", "powerpc-unknown-linux-gnu", "powerpc-linux-gnuspe",
      // On 32-bit PowerPC systems running SUSE Linux, gcc is configured as a
      // 64-bit compiler which defaults to "-m32", hence "powerpc64-suse-linux".
      "powerpc64-suse-linux", "powerpc-montavista-linuxspe"};
  static const char *const PPC64LibDirs[] = {"/lib64", "/lib"};
  static const char *const PPC64Triples[] = {
      "powerpc64-linux-gnu", "powerpc64-unknown-linux-gnu",
      "powerpc64-suse-linux", "ppc64-redhat-linux"};
  static const char *const PPC64LELibDirs[] = {"/lib64", "/lib"};
  static const char *const PPC64LETriples[] = {
      "powerpc64le-linux-gnu", "powerpc64le-unknown-linux-gnu",
      "powerpc64le-suse-linux", "ppc64le-redhat-linux"};

  static const char *const RISCV32LibDirs[] = {"/lib32", "/lib"};
  static const char *const RISCV32Triples[] = {"riscv32-unknown-linux-gnu",
                                               "riscv32-linux-gnu",
                                               "riscv32-unknown-elf"};
  static const char *const RISCV64LibDirs[] = {"/lib64", "/lib"};
  static const char *const RISCV64Triples[] = {"riscv64-unknown-linux-gnu",
                                               "riscv64-linux-gnu",
                                               "riscv64-unknown-elf",
                                               "riscv64-redhat-linux",
                                               "riscv64-suse-linux"};

  static const char *const SPARCv8LibDirs[] = {"/lib32", "/lib"};
  static const char *const SPARCv8Triples[] = {"sparc-linux-gnu",
                                               "sparcv8-linux-gnu"};
  static const char *const SPARCv9LibDirs[] = {"/lib64", "/lib"};
  static const char *const SPARCv9Triples[] = {"sparc64-linux-gnu",
                                               "sparcv9-linux-gnu"};

  static const char *const SystemZLibDirs[] = {"/lib64", "/lib"};
  static const char *const SystemZTriples[] = {
      "s390x-linux-gnu", "s390x-unknown-linux-gnu", "s390x-ibm-linux-gnu",
      "s390x-suse-linux", "s390x-redhat-linux"};


  using std::begin;
  using std::end;

  if (TargetTriple.getOS() == llvm::Triple::Solaris) {
    static const char *const SolarisLibDirs[] = {"/lib"};
    static const char *const SolarisSparcV8Triples[] = {
        "sparc-sun-solaris2.11", "sparc-sun-solaris2.12"};
    static const char *const SolarisSparcV9Triples[] = {
        "sparcv9-sun-solaris2.11", "sparcv9-sun-solaris2.12"};
    static const char *const SolarisX86Triples[] = {"i386-pc-solaris2.11",
                                                    "i386-pc-solaris2.12"};
    static const char *const SolarisX86_64Triples[] = {"x86_64-pc-solaris2.11",
                                                       "x86_64-pc-solaris2.12"};
    LibDirs.append(begin(SolarisLibDirs), end(SolarisLibDirs));
    BiarchLibDirs.append(begin(SolarisLibDirs), end(SolarisLibDirs));
    switch (TargetTriple.getArch()) {
    case llvm::Triple::x86:
      TripleAliases.append(begin(SolarisX86Triples), end(SolarisX86Triples));
      BiarchTripleAliases.append(begin(SolarisX86_64Triples),
                                 end(SolarisX86_64Triples));
      break;
    case llvm::Triple::x86_64:
      TripleAliases.append(begin(SolarisX86_64Triples),
                           end(SolarisX86_64Triples));
      BiarchTripleAliases.append(begin(SolarisX86Triples),
                                 end(SolarisX86Triples));
      break;
    case llvm::Triple::sparc:
      TripleAliases.append(begin(SolarisSparcV8Triples),
                           end(SolarisSparcV8Triples));
      BiarchTripleAliases.append(begin(SolarisSparcV9Triples),
                                 end(SolarisSparcV9Triples));
      break;
    case llvm::Triple::sparcv9:
      TripleAliases.append(begin(SolarisSparcV9Triples),
                           end(SolarisSparcV9Triples));
      BiarchTripleAliases.append(begin(SolarisSparcV8Triples),
                                 end(SolarisSparcV8Triples));
      break;
    default:
      break;
    }
    return;
  }

  // Android targets should not use GNU/Linux tools or libraries.
  if (TargetTriple.isAndroid()) {
    static const char *const AArch64AndroidTriples[] = {
        "aarch64-linux-android"};
    static const char *const ARMAndroidTriples[] = {"arm-linux-androideabi"};
    static const char *const MIPSELAndroidTriples[] = {"mipsel-linux-android"};
    static const char *const MIPS64ELAndroidTriples[] = {
        "mips64el-linux-android"};
    static const char *const X86AndroidTriples[] = {"i686-linux-android"};
    static const char *const X86_64AndroidTriples[] = {"x86_64-linux-android"};

    switch (TargetTriple.getArch()) {
    case llvm::Triple::aarch64:
      LibDirs.append(begin(AArch64LibDirs), end(AArch64LibDirs));
      TripleAliases.append(begin(AArch64AndroidTriples),
                           end(AArch64AndroidTriples));
      break;
    case llvm::Triple::arm:
    case llvm::Triple::thumb:
      LibDirs.append(begin(ARMLibDirs), end(ARMLibDirs));
      TripleAliases.append(begin(ARMAndroidTriples), end(ARMAndroidTriples));
      break;
    case llvm::Triple::mipsel:
      LibDirs.append(begin(MIPSELLibDirs), end(MIPSELLibDirs));
      TripleAliases.append(begin(MIPSELAndroidTriples),
                           end(MIPSELAndroidTriples));
      BiarchLibDirs.append(begin(MIPS64ELLibDirs), end(MIPS64ELLibDirs));
      BiarchTripleAliases.append(begin(MIPS64ELAndroidTriples),
                                 end(MIPS64ELAndroidTriples));
      break;
    case llvm::Triple::mips64el:
      LibDirs.append(begin(MIPS64ELLibDirs), end(MIPS64ELLibDirs));
      TripleAliases.append(begin(MIPS64ELAndroidTriples),
                           end(MIPS64ELAndroidTriples));
      BiarchLibDirs.append(begin(MIPSELLibDirs), end(MIPSELLibDirs));
      BiarchTripleAliases.append(begin(MIPSELAndroidTriples),
                                 end(MIPSELAndroidTriples));
      break;
    case llvm::Triple::x86_64:
      LibDirs.append(begin(X86_64LibDirs), end(X86_64LibDirs));
      TripleAliases.append(begin(X86_64AndroidTriples),
                           end(X86_64AndroidTriples));
      BiarchLibDirs.append(begin(X86LibDirs), end(X86LibDirs));
      BiarchTripleAliases.append(begin(X86AndroidTriples),
                                 end(X86AndroidTriples));
      break;
    case llvm::Triple::x86:
      LibDirs.append(begin(X86LibDirs), end(X86LibDirs));
      TripleAliases.append(begin(X86AndroidTriples), end(X86AndroidTriples));
      BiarchLibDirs.append(begin(X86_64LibDirs), end(X86_64LibDirs));
      BiarchTripleAliases.append(begin(X86_64AndroidTriples),
                                 end(X86_64AndroidTriples));
      break;
    default:
      break;
    }

    return;
  }

  switch (TargetTriple.getArch()) {
  case llvm::Triple::aarch64:
    LibDirs.append(begin(AArch64LibDirs), end(AArch64LibDirs));
    TripleAliases.append(begin(AArch64Triples), end(AArch64Triples));
    BiarchLibDirs.append(begin(AArch64LibDirs), end(AArch64LibDirs));
    BiarchTripleAliases.append(begin(AArch64Triples), end(AArch64Triples));
    break;
  case llvm::Triple::aarch64_be:
    LibDirs.append(begin(AArch64beLibDirs), end(AArch64beLibDirs));
    TripleAliases.append(begin(AArch64beTriples), end(AArch64beTriples));
    BiarchLibDirs.append(begin(AArch64beLibDirs), end(AArch64beLibDirs));
    BiarchTripleAliases.append(begin(AArch64beTriples), end(AArch64beTriples));
    break;
  case llvm::Triple::arm:
  case llvm::Triple::thumb:
    LibDirs.append(begin(ARMLibDirs), end(ARMLibDirs));
    if (TargetTriple.getEnvironment() == llvm::Triple::GNUEABIHF) {
      TripleAliases.append(begin(ARMHFTriples), end(ARMHFTriples));
    } else {
      TripleAliases.append(begin(ARMTriples), end(ARMTriples));
    }
    break;
  case llvm::Triple::armeb:
  case llvm::Triple::thumbeb:
    LibDirs.append(begin(ARMebLibDirs), end(ARMebLibDirs));
    if (TargetTriple.getEnvironment() == llvm::Triple::GNUEABIHF) {
      TripleAliases.append(begin(ARMebHFTriples), end(ARMebHFTriples));
    } else {
      TripleAliases.append(begin(ARMebTriples), end(ARMebTriples));
    }
    break;
  case llvm::Triple::avr:
    LibDirs.append(begin(AVRLibDirs), end(AVRLibDirs));
    TripleAliases.append(begin(AVRTriples), end(AVRTriples));
    break;
  case llvm::Triple::x86_64:
    LibDirs.append(begin(X86_64LibDirs), end(X86_64LibDirs));
    TripleAliases.append(begin(X86_64Triples), end(X86_64Triples));
    // x32 is always available when x86_64 is available, so adding it as
    // secondary arch with x86_64 triples
    if (TargetTriple.getEnvironment() == llvm::Triple::GNUX32) {
      BiarchLibDirs.append(begin(X32LibDirs), end(X32LibDirs));
      BiarchTripleAliases.append(begin(X86_64Triples), end(X86_64Triples));
    } else {
      BiarchLibDirs.append(begin(X86LibDirs), end(X86LibDirs));
      BiarchTripleAliases.append(begin(X86Triples), end(X86Triples));
    }
    break;
  case llvm::Triple::x86:
    LibDirs.append(begin(X86LibDirs), end(X86LibDirs));
    // MCU toolchain is 32 bit only and its triple alias is TargetTriple
    // itself, which will be appended below.
    if (!TargetTriple.isOSIAMCU()) {
      TripleAliases.append(begin(X86Triples), end(X86Triples));
      BiarchLibDirs.append(begin(X86_64LibDirs), end(X86_64LibDirs));
      BiarchTripleAliases.append(begin(X86_64Triples), end(X86_64Triples));
    }
    break;
  case llvm::Triple::mips:
    LibDirs.append(begin(MIPSLibDirs), end(MIPSLibDirs));
    TripleAliases.append(begin(MIPSTriples), end(MIPSTriples));
    BiarchLibDirs.append(begin(MIPS64LibDirs), end(MIPS64LibDirs));
    BiarchTripleAliases.append(begin(MIPS64Triples), end(MIPS64Triples));
    BiarchLibDirs.append(begin(MIPSN32LibDirs), end(MIPSN32LibDirs));
    BiarchTripleAliases.append(begin(MIPSN32Triples), end(MIPSN32Triples));
    break;
  case llvm::Triple::mipsel:
    LibDirs.append(begin(MIPSELLibDirs), end(MIPSELLibDirs));
    TripleAliases.append(begin(MIPSELTriples), end(MIPSELTriples));
    TripleAliases.append(begin(MIPSTriples), end(MIPSTriples));
    BiarchLibDirs.append(begin(MIPS64ELLibDirs), end(MIPS64ELLibDirs));
    BiarchTripleAliases.append(begin(MIPS64ELTriples), end(MIPS64ELTriples));
    BiarchLibDirs.append(begin(MIPSN32ELLibDirs), end(MIPSN32ELLibDirs));
    BiarchTripleAliases.append(begin(MIPSN32ELTriples), end(MIPSN32ELTriples));
    break;
  case llvm::Triple::mips64:
    LibDirs.append(begin(MIPS64LibDirs), end(MIPS64LibDirs));
    TripleAliases.append(begin(MIPS64Triples), end(MIPS64Triples));
    BiarchLibDirs.append(begin(MIPSLibDirs), end(MIPSLibDirs));
    BiarchTripleAliases.append(begin(MIPSTriples), end(MIPSTriples));
    BiarchLibDirs.append(begin(MIPSN32LibDirs), end(MIPSN32LibDirs));
    BiarchTripleAliases.append(begin(MIPSN32Triples), end(MIPSN32Triples));
    break;
  case llvm::Triple::mips64el:
    LibDirs.append(begin(MIPS64ELLibDirs), end(MIPS64ELLibDirs));
    TripleAliases.append(begin(MIPS64ELTriples), end(MIPS64ELTriples));
    BiarchLibDirs.append(begin(MIPSELLibDirs), end(MIPSELLibDirs));
    BiarchTripleAliases.append(begin(MIPSELTriples), end(MIPSELTriples));
    BiarchLibDirs.append(begin(MIPSN32ELLibDirs), end(MIPSN32ELLibDirs));
    BiarchTripleAliases.append(begin(MIPSN32ELTriples), end(MIPSN32ELTriples));
    BiarchTripleAliases.append(begin(MIPSTriples), end(MIPSTriples));
    break;
  case llvm::Triple::msp430:
    LibDirs.append(begin(MSP430LibDirs), end(MSP430LibDirs));
    TripleAliases.append(begin(MSP430Triples), end(MSP430Triples));
    break;
  case llvm::Triple::ppc:
    LibDirs.append(begin(PPCLibDirs), end(PPCLibDirs));
    TripleAliases.append(begin(PPCTriples), end(PPCTriples));
    BiarchLibDirs.append(begin(PPC64LibDirs), end(PPC64LibDirs));
    BiarchTripleAliases.append(begin(PPC64Triples), end(PPC64Triples));
    break;
  case llvm::Triple::ppc64:
    LibDirs.append(begin(PPC64LibDirs), end(PPC64LibDirs));
    TripleAliases.append(begin(PPC64Triples), end(PPC64Triples));
    BiarchLibDirs.append(begin(PPCLibDirs), end(PPCLibDirs));
    BiarchTripleAliases.append(begin(PPCTriples), end(PPCTriples));
    break;
  case llvm::Triple::ppc64le:
    LibDirs.append(begin(PPC64LELibDirs), end(PPC64LELibDirs));
    TripleAliases.append(begin(PPC64LETriples), end(PPC64LETriples));
    break;
  case llvm::Triple::riscv32:
    LibDirs.append(begin(RISCV32LibDirs), end(RISCV32LibDirs));
    TripleAliases.append(begin(RISCV32Triples), end(RISCV32Triples));
    BiarchLibDirs.append(begin(RISCV64LibDirs), end(RISCV64LibDirs));
    BiarchTripleAliases.append(begin(RISCV64Triples), end(RISCV64Triples));
    break;
  case llvm::Triple::riscv64:
    LibDirs.append(begin(RISCV64LibDirs), end(RISCV64LibDirs));
    TripleAliases.append(begin(RISCV64Triples), end(RISCV64Triples));
    BiarchLibDirs.append(begin(RISCV32LibDirs), end(RISCV32LibDirs));
    BiarchTripleAliases.append(begin(RISCV32Triples), end(RISCV32Triples));
    break;
  case llvm::Triple::sparc:
  case llvm::Triple::sparcel:
    LibDirs.append(begin(SPARCv8LibDirs), end(SPARCv8LibDirs));
    TripleAliases.append(begin(SPARCv8Triples), end(SPARCv8Triples));
    BiarchLibDirs.append(begin(SPARCv9LibDirs), end(SPARCv9LibDirs));
    BiarchTripleAliases.append(begin(SPARCv9Triples), end(SPARCv9Triples));
    break;
  case llvm::Triple::sparcv9:
    LibDirs.append(begin(SPARCv9LibDirs), end(SPARCv9LibDirs));
    TripleAliases.append(begin(SPARCv9Triples), end(SPARCv9Triples));
    BiarchLibDirs.append(begin(SPARCv8LibDirs), end(SPARCv8LibDirs));
    BiarchTripleAliases.append(begin(SPARCv8Triples), end(SPARCv8Triples));
    break;
  case llvm::Triple::systemz:
    LibDirs.append(begin(SystemZLibDirs), end(SystemZLibDirs));
    TripleAliases.append(begin(SystemZTriples), end(SystemZTriples));
    break;
  default:
    // By default, just rely on the standard lib directories and the original
    // triple.
    break;
  }

  // Always append the drivers target triple to the end, in case it doesn't
  // match any of our aliases.
  TripleAliases.push_back(TargetTriple.str());

  // Also include the multiarch variant if it's different.
  if (TargetTriple.str() != BiarchTriple.str())
    BiarchTripleAliases.push_back(BiarchTriple.str());
}

bool Generic_GCC::GCCInstallationDetector::ScanGCCForMultilibs(
    const llvm::Triple &TargetTriple, const ArgList &Args,
    StringRef Path, bool NeedsBiarchSuffix) {
  llvm::Triple::ArchType TargetArch = TargetTriple.getArch();
  DetectedMultilibs Detected;

  // Android standalone toolchain could have multilibs for ARM and Thumb.
  // Debian mips multilibs behave more like the rest of the biarch ones,
  // so handle them there
  if (isArmOrThumbArch(TargetArch) && TargetTriple.isAndroid()) {
    // It should also work without multilibs in a simplified toolchain.
    findAndroidArmMultilibs(D, TargetTriple, Path, Args, Detected);
  } else if (TargetTriple.isMIPS()) {
    if (!findMIPSMultilibs(D, TargetTriple, Path, Args, Detected))
      return false;
  } else if (TargetTriple.isRISCV()) {
    findRISCVMultilibs(D, TargetTriple, Path, Args, Detected);
  } else if (isMSP430(TargetArch)) {
    findMSP430Multilibs(D, TargetTriple, Path, Args, Detected);
  } else if (TargetArch == llvm::Triple::avr) {
    // AVR has no multilibs.
  } else if (!findBiarchMultilibs(D, TargetTriple, Path, Args,
                                  NeedsBiarchSuffix, Detected)) {
    return false;
  }

  Multilibs = Detected.Multilibs;
  SelectedMultilib = Detected.SelectedMultilib;
  BiarchSibling = Detected.BiarchSibling;

  return true;
}

void Generic_GCC::GCCInstallationDetector::ScanLibDirForGCCTriple(
    const llvm::Triple &TargetTriple, const ArgList &Args,
    const std::string &LibDir, StringRef CandidateTriple,
    bool NeedsBiarchSuffix) {
  llvm::Triple::ArchType TargetArch = TargetTriple.getArch();
  // Locations relative to the system lib directory where GCC's triple-specific
  // directories might reside.
  struct GCCLibSuffix {
    // Path from system lib directory to GCC triple-specific directory.
    std::string LibSuffix;
    // Path from GCC triple-specific directory back to system lib directory.
    // This is one '..' component per component in LibSuffix.
    StringRef ReversePath;
    // Whether this library suffix is relevant for the triple.
    bool Active;
  } Suffixes[] = {
      // This is the normal place.
      {"gcc/" + CandidateTriple.str(), "../..", true},

      // Debian puts cross-compilers in gcc-cross.
      {"gcc-cross/" + CandidateTriple.str(), "../..",
       TargetTriple.getOS() != llvm::Triple::Solaris},

      // The Freescale PPC SDK has the gcc libraries in
      // <sysroot>/usr/lib/<triple>/x.y.z so have a look there as well. Only do
      // this on Freescale triples, though, since some systems put a *lot* of
      // files in that location, not just GCC installation data.
      {CandidateTriple.str(), "..",
       TargetTriple.getVendor() == llvm::Triple::Freescale ||
       TargetTriple.getVendor() == llvm::Triple::OpenEmbedded},

      // Natively multiarch systems sometimes put the GCC triple-specific
      // directory within their multiarch lib directory, resulting in the
      // triple appearing twice.
      {CandidateTriple.str() + "/gcc/" + CandidateTriple.str(), "../../..",
       TargetTriple.getOS() != llvm::Triple::Solaris},

      // Deal with cases (on Ubuntu) where the system architecture could be i386
      // but the GCC target architecture could be (say) i686.
      // FIXME: It may be worthwhile to generalize this and look for a second
      // triple.
      {"i386-linux-gnu/gcc/" + CandidateTriple.str(), "../../..",
       (TargetArch == llvm::Triple::x86 &&
        TargetTriple.getOS() != llvm::Triple::Solaris)},
      {"i386-gnu/gcc/" + CandidateTriple.str(), "../../..",
       (TargetArch == llvm::Triple::x86 &&
        TargetTriple.getOS() != llvm::Triple::Solaris)}};

  for (auto &Suffix : Suffixes) {
    if (!Suffix.Active)
      continue;

    StringRef LibSuffix = Suffix.LibSuffix;
    std::error_code EC;
    for (llvm::vfs::directory_iterator
             LI = D.getVFS().dir_begin(LibDir + "/" + LibSuffix, EC),
             LE;
         !EC && LI != LE; LI = LI.increment(EC)) {
      StringRef VersionText = llvm::sys::path::filename(LI->path());
      GCCVersion CandidateVersion = GCCVersion::Parse(VersionText);
      if (CandidateVersion.Major != -1) // Filter obviously bad entries.
        if (!CandidateGCCInstallPaths.insert(std::string(LI->path())).second)
          continue; // Saw this path before; no need to look at it again.
      if (CandidateVersion.isOlderThan(4, 1, 1))
        continue;
      if (CandidateVersion <= Version)
        continue;

      if (!ScanGCCForMultilibs(TargetTriple, Args, LI->path(),
                               NeedsBiarchSuffix))
        continue;

      Version = CandidateVersion;
      GCCTriple.setTriple(CandidateTriple);
      // FIXME: We hack together the directory name here instead of
      // using LI to ensure stable path separators across Windows and
      // Linux.
      GCCInstallPath = (LibDir + "/" + LibSuffix + "/" + VersionText).str();
      GCCParentLibPath = (GCCInstallPath + "/../" + Suffix.ReversePath).str();
      IsValid = true;
    }
  }
}

bool Generic_GCC::GCCInstallationDetector::ScanGentooConfigs(
    const llvm::Triple &TargetTriple, const ArgList &Args,
    const SmallVectorImpl<StringRef> &CandidateTriples,
    const SmallVectorImpl<StringRef> &CandidateBiarchTriples) {
  for (StringRef CandidateTriple : CandidateTriples) {
    if (ScanGentooGccConfig(TargetTriple, Args, CandidateTriple))
      return true;
  }

  for (StringRef CandidateTriple : CandidateBiarchTriples) {
    if (ScanGentooGccConfig(TargetTriple, Args, CandidateTriple, true))
      return true;
  }
  return false;
}

bool Generic_GCC::GCCInstallationDetector::ScanGentooGccConfig(
    const llvm::Triple &TargetTriple, const ArgList &Args,
    StringRef CandidateTriple, bool NeedsBiarchSuffix) {
  llvm::ErrorOr<std::unique_ptr<llvm::MemoryBuffer>> File =
      D.getVFS().getBufferForFile(D.SysRoot + "/etc/env.d/gcc/config-" +
                                  CandidateTriple.str());
  if (File) {
    SmallVector<StringRef, 2> Lines;
    File.get()->getBuffer().split(Lines, "\n");
    for (StringRef Line : Lines) {
      Line = Line.trim();
      // CURRENT=triple-version
      if (!Line.consume_front("CURRENT="))
        continue;
      // Process the config file pointed to by CURRENT.
      llvm::ErrorOr<std::unique_ptr<llvm::MemoryBuffer>> ConfigFile =
          D.getVFS().getBufferForFile(D.SysRoot + "/etc/env.d/gcc/" +
                                      Line.str());
      std::pair<StringRef, StringRef> ActiveVersion = Line.rsplit('-');
      // List of paths to scan for libraries.
      SmallVector<StringRef, 4> GentooScanPaths;
      // Scan the Config file to find installed GCC libraries path.
      // Typical content of the GCC config file:
      // LDPATH="/usr/lib/gcc/x86_64-pc-linux-gnu/4.9.x:/usr/lib/gcc/
      // (continued from previous line) x86_64-pc-linux-gnu/4.9.x/32"
      // MANPATH="/usr/share/gcc-data/x86_64-pc-linux-gnu/4.9.x/man"
      // INFOPATH="/usr/share/gcc-data/x86_64-pc-linux-gnu/4.9.x/info"
      // STDCXX_INCDIR="/usr/lib/gcc/x86_64-pc-linux-gnu/4.9.x/include/g++-v4"
      // We are looking for the paths listed in LDPATH=... .
      if (ConfigFile) {
        SmallVector<StringRef, 2> ConfigLines;
        ConfigFile.get()->getBuffer().split(ConfigLines, "\n");
        for (StringRef ConfLine : ConfigLines) {
          ConfLine = ConfLine.trim();
          if (ConfLine.consume_front("LDPATH=")) {
            // Drop '"' from front and back if present.
            ConfLine.consume_back("\"");
            ConfLine.consume_front("\"");
            // Get all paths sperated by ':'
            ConfLine.split(GentooScanPaths, ':', -1, /*AllowEmpty*/ false);
          }
        }
      }
      // Test the path based on the version in /etc/env.d/gcc/config-{tuple}.
      std::string basePath = "/usr/lib/gcc/" + ActiveVersion.first.str() + "/"
          + ActiveVersion.second.str();
      GentooScanPaths.push_back(StringRef(basePath));

      // Scan all paths for GCC libraries.
      for (const auto &GentooScanPath : GentooScanPaths) {
        std::string GentooPath = D.SysRoot + std::string(GentooScanPath);
        if (D.getVFS().exists(GentooPath + "/crtbegin.o")) {
          if (!ScanGCCForMultilibs(TargetTriple, Args, GentooPath,
                                   NeedsBiarchSuffix))
            continue;

          Version = GCCVersion::Parse(ActiveVersion.second);
          GCCInstallPath = GentooPath;
          GCCParentLibPath = GentooPath + std::string("/../../..");
          GCCTriple.setTriple(ActiveVersion.first);
          IsValid = true;
          return true;
        }
      }
    }
  }

  return false;
}

Generic_GCC::Generic_GCC(const Driver &D, const llvm::Triple &Triple,
                         const ArgList &Args)
    : ToolChain(D, Triple, Args), GCCInstallation(D),
      CudaInstallation(D, Triple, Args), RocmInstallation(D, Triple, Args) {
  getProgramPaths().push_back(getDriver().getInstalledDir());
  if (getDriver().getInstalledDir() != getDriver().Dir)
    getProgramPaths().push_back(getDriver().Dir);
}

Generic_GCC::~Generic_GCC() {}

Tool *Generic_GCC::getTool(Action::ActionClass AC) const {
  switch (AC) {
  case Action::PreprocessJobClass:
    if (!Preprocess)
      Preprocess.reset(new clang::driver::tools::gcc::Preprocessor(*this));
    return Preprocess.get();
  case Action::CompileJobClass:
    if (!Compile)
      Compile.reset(new tools::gcc::Compiler(*this));
    return Compile.get();
  default:
    return ToolChain::getTool(AC);
  }
}

Tool *Generic_GCC::buildAssembler() const {
  return new tools::gnutools::Assembler(*this);
}

Tool *Generic_GCC::buildLinker() const { return new tools::gcc::Linker(*this); }

void Generic_GCC::printVerboseInfo(raw_ostream &OS) const {
  // Print the information about how we detected the GCC installation.
  GCCInstallation.print(OS);
  CudaInstallation.print(OS);
  RocmInstallation.print(OS);
}

bool Generic_GCC::IsUnwindTablesDefault(const ArgList &Args) const {
  return getArch() == llvm::Triple::x86_64;
}

bool Generic_GCC::isPICDefault() const {
  switch (getArch()) {
  case llvm::Triple::x86_64:
    return getTriple().isOSWindows();
  case llvm::Triple::mips64:
  case llvm::Triple::mips64el:
    return true;
  default:
    return false;
  }
}

bool Generic_GCC::isPIEDefault() const { return false; }

bool Generic_GCC::isPICDefaultForced() const {
  return getArch() == llvm::Triple::x86_64 && getTriple().isOSWindows();
}

bool Generic_GCC::IsIntegratedAssemblerDefault() const {
  switch (getTriple().getArch()) {
  case llvm::Triple::x86:
  case llvm::Triple::x86_64:
  case llvm::Triple::aarch64:
  case llvm::Triple::aarch64_be:
  case llvm::Triple::arm:
  case llvm::Triple::armeb:
  case llvm::Triple::avr:
  case llvm::Triple::bpfel:
  case llvm::Triple::bpfeb:
  case llvm::Triple::thumb:
  case llvm::Triple::thumbeb:
  case llvm::Triple::ppc:
  case llvm::Triple::ppc64:
  case llvm::Triple::ppc64le:
  case llvm::Triple::riscv32:
  case llvm::Triple::riscv64:
  case llvm::Triple::systemz:
  case llvm::Triple::mips:
  case llvm::Triple::mipsel:
  case llvm::Triple::mips64:
  case llvm::Triple::mips64el:
  case llvm::Triple::msp430:
    return true;
  case llvm::Triple::sparc:
  case llvm::Triple::sparcel:
  case llvm::Triple::sparcv9:
    if (getTriple().isOSFreeBSD() || getTriple().isOSOpenBSD() ||
        getTriple().isOSSolaris())
      return true;
    return false;
  default:
    return false;
  }
}

static void addMultilibsFilePaths(const Driver &D, const MultilibSet &Multilibs,
                                  const Multilib &Multilib,
                                  StringRef InstallPath,
                                  ToolChain::path_list &Paths) {
  if (const auto &PathsCallback = Multilibs.filePathsCallback())
    for (const auto &Path : PathsCallback(Multilib))
      addPathIfExists(D, InstallPath + Path, Paths);
}

void Generic_GCC::PushPPaths(ToolChain::path_list &PPaths) {
  // Cross-compiling binutils and GCC installations (vanilla and openSUSE at
  // least) put various tools in a triple-prefixed directory off of the parent
  // of the GCC installation. We use the GCC triple here to ensure that we end
  // up with tools that support the same amount of cross compiling as the
  // detected GCC installation. For example, if we find a GCC installation
  // targeting x86_64, but it is a bi-arch GCC installation, it can also be
  // used to target i386.
  if (GCCInstallation.isValid()) {
    PPaths.push_back(Twine(GCCInstallation.getParentLibPath() + "/../" +
                           GCCInstallation.getTriple().str() + "/bin")
                         .str());
  }
}

void Generic_GCC::AddMultilibPaths(const Driver &D,
                                   const std::string &SysRoot,
                                   const std::string &OSLibDir,
                                   const std::string &MultiarchTriple,
                                   path_list &Paths) {
  // Add the multilib suffixed paths where they are available.
  if (GCCInstallation.isValid()) {
    const llvm::Triple &GCCTriple = GCCInstallation.getTriple();
    const std::string &LibPath =
        std::string(GCCInstallation.getParentLibPath());

    // Add toolchain / multilib specific file paths.
    addMultilibsFilePaths(D, Multilibs, SelectedMultilib,
                          GCCInstallation.getInstallPath(), Paths);

    // Sourcery CodeBench MIPS toolchain holds some libraries under
    // a biarch-like suffix of the GCC installation.
    addPathIfExists(
        D, GCCInstallation.getInstallPath() + SelectedMultilib.gccSuffix(),
        Paths);

    // GCC cross compiling toolchains will install target libraries which ship
    // as part of the toolchain under <prefix>/<triple>/<libdir> rather than as
    // any part of the GCC installation in
    // <prefix>/<libdir>/gcc/<triple>/<version>. This decision is somewhat
    // debatable, but is the reality today. We need to search this tree even
    // when we have a sysroot somewhere else. It is the responsibility of
    // whomever is doing the cross build targeting a sysroot using a GCC
    // installation that is *not* within the system root to ensure two things:
    //
    //  1) Any DSOs that are linked in from this tree or from the install path
    //     above must be present on the system root and found via an
    //     appropriate rpath.
    //  2) There must not be libraries installed into
    //     <prefix>/<triple>/<libdir> unless they should be preferred over
    //     those within the system root.
    //
    // Note that this matches the GCC behavior. See the below comment for where
    // Clang diverges from GCC's behavior.
    addPathIfExists(D,
                    LibPath + "/../" + GCCTriple.str() + "/lib/../" + OSLibDir +
                        SelectedMultilib.osSuffix(),
                    Paths);

    // If the GCC installation we found is inside of the sysroot, we want to
    // prefer libraries installed in the parent prefix of the GCC installation.
    // It is important to *not* use these paths when the GCC installation is
    // outside of the system root as that can pick up unintended libraries.
    // This usually happens when there is an external cross compiler on the
    // host system, and a more minimal sysroot available that is the target of
    // the cross. Note that GCC does include some of these directories in some
    // configurations but this seems somewhere between questionable and simply
    // a bug.
    if (StringRef(LibPath).startswith(SysRoot)) {
      addPathIfExists(D, LibPath + "/" + MultiarchTriple, Paths);
      addPathIfExists(D, LibPath + "/../" + OSLibDir, Paths);
    }
  }
}

void Generic_GCC::AddMultiarchPaths(const Driver &D,
                                    const std::string &SysRoot,
                                    const std::string &OSLibDir,
                                    path_list &Paths) {
  // Try walking via the GCC triple path in case of biarch or multiarch GCC
  // installations with strange symlinks.
  if (GCCInstallation.isValid()) {
    addPathIfExists(D,
                    SysRoot + "/usr/lib/" + GCCInstallation.getTriple().str() +
                        "/../../" + OSLibDir,
                    Paths);

    // Add the 'other' biarch variant path
    Multilib BiarchSibling;
    if (GCCInstallation.getBiarchSibling(BiarchSibling)) {
      addPathIfExists(
          D, GCCInstallation.getInstallPath() + BiarchSibling.gccSuffix(),
                      Paths);
    }

    // See comments above on the multilib variant for details of why this is
    // included even from outside the sysroot.
    const std::string &LibPath =
        std::string(GCCInstallation.getParentLibPath());
    const llvm::Triple &GCCTriple = GCCInstallation.getTriple();
    const Multilib &Multilib = GCCInstallation.getMultilib();
    addPathIfExists(
        D, LibPath + "/../" + GCCTriple.str() + "/lib" + Multilib.osSuffix(),
                    Paths);

    // See comments above on the multilib variant for details of why this is
    // only included from within the sysroot.
    if (StringRef(LibPath).startswith(SysRoot))
      addPathIfExists(D, LibPath, Paths);
  }
}

void Generic_GCC::AddMultilibIncludeArgs(const ArgList &DriverArgs,
                                         ArgStringList &CC1Args) const {
  // Add include directories specific to the selected multilib set and multilib.
  if (GCCInstallation.isValid()) {
    const auto &Callback = Multilibs.includeDirsCallback();
    if (Callback) {
      for (const auto &Path : Callback(GCCInstallation.getMultilib()))
        addExternCSystemIncludeIfExists(
            DriverArgs, CC1Args, GCCInstallation.getInstallPath() + Path);
    }
  }
}

void Generic_GCC::AddClangCXXStdlibIncludeArgs(const ArgList &DriverArgs,
                                               ArgStringList &CC1Args) const {
  if (DriverArgs.hasArg(options::OPT_nostdlibinc) ||
      DriverArgs.hasArg(options::OPT_nostdincxx))
    return;

  switch (GetCXXStdlibType(DriverArgs)) {
  case ToolChain::CST_Libcxx:
    addLibCxxIncludePaths(DriverArgs, CC1Args);
    break;

  case ToolChain::CST_Libstdcxx:
    addLibStdCxxIncludePaths(DriverArgs, CC1Args);
    break;
  }
}

static std::string DetectLibcxxIncludePath(llvm::vfs::FileSystem &vfs,
                                           StringRef base) {
  std::error_code EC;
  int MaxVersion = 0;
  std::string MaxVersionString;
  for (llvm::vfs::directory_iterator LI = vfs.dir_begin(base, EC), LE;
       !EC && LI != LE; LI = LI.increment(EC)) {
    StringRef VersionText = llvm::sys::path::filename(LI->path());
    int Version;
    if (VersionText[0] == 'v' &&
        !VersionText.slice(1, StringRef::npos).getAsInteger(10, Version)) {
      if (Version > MaxVersion) {
        MaxVersion = Version;
        MaxVersionString = std::string(VersionText);
      }
    }
  }
  return MaxVersion ? (base + "/" + MaxVersionString).str() : "";
}

void
Generic_GCC::addLibCxxIncludePaths(const llvm::opt::ArgList &DriverArgs,
                                   llvm::opt::ArgStringList &CC1Args) const {
  auto AddIncludePath = [&](std::string Path) {
    std::string IncludePath = DetectLibcxxIncludePath(getVFS(), Path);
    if (IncludePath.empty() || !getVFS().exists(IncludePath))
      return false;
    addSystemInclude(DriverArgs, CC1Args, IncludePath);
    return true;
  };
  // Android never uses the libc++ headers installed alongside the toolchain,
  // which are generally incompatible with the NDK libraries anyway.
  if (!getTriple().isAndroid())
    if (AddIncludePath(getDriver().Dir + "/../include/c++"))
      return;
  // If this is a development, non-installed, clang, libcxx will
  // not be found at ../include/c++ but it likely to be found at
  // one of the following two locations:
  std::string SysRoot = computeSysRoot();
  if (AddIncludePath(SysRoot + "/usr/local/include/c++"))
    return;
  if (AddIncludePath(SysRoot + "/usr/include/c++"))
    return;
}

/// Helper to add the variant paths of a libstdc++ installation.
bool Generic_GCC::addLibStdCXXIncludePaths(
    Twine Base, Twine Suffix, StringRef GCCTriple, StringRef GCCMultiarchTriple,
    StringRef TargetMultiarchTriple, Twine IncludeSuffix,
    const ArgList &DriverArgs, ArgStringList &CC1Args) const {
  if (!getVFS().exists(Base + Suffix))
    return false;

  addSystemInclude(DriverArgs, CC1Args, Base + Suffix);

  // The vanilla GCC layout of libstdc++ headers uses a triple subdirectory. If
  // that path exists or we have neither a GCC nor target multiarch triple, use
  // this vanilla search path.
  if ((GCCMultiarchTriple.empty() && TargetMultiarchTriple.empty()) ||
      getVFS().exists(Base + Suffix + "/" + GCCTriple + IncludeSuffix)) {
    addSystemInclude(DriverArgs, CC1Args,
                     Base + Suffix + "/" + GCCTriple + IncludeSuffix);
  } else {
    // Otherwise try to use multiarch naming schemes which have normalized the
    // triples and put the triple before the suffix.
    //
    // GCC surprisingly uses *both* the GCC triple with a multilib suffix and
    // the target triple, so we support that here.
    addSystemInclude(DriverArgs, CC1Args,
                     Base + "/" + GCCMultiarchTriple + Suffix + IncludeSuffix);
    addSystemInclude(DriverArgs, CC1Args,
                     Base + "/" + TargetMultiarchTriple + Suffix);
  }

  addSystemInclude(DriverArgs, CC1Args, Base + Suffix + "/backward");
  return true;
}

bool
Generic_GCC::addGCCLibStdCxxIncludePaths(const llvm::opt::ArgList &DriverArgs,
                                         llvm::opt::ArgStringList &CC1Args) const {
  // Use GCCInstallation to know where libstdc++ headers are installed.
  if (!GCCInstallation.isValid())
    return false;

  // By default, look for the C++ headers in an include directory adjacent to
  // the lib directory of the GCC installation. Note that this is expect to be
  // equivalent to '/usr/include/c++/X.Y' in almost all cases.
  StringRef LibDir = GCCInstallation.getParentLibPath();
  StringRef InstallDir = GCCInstallation.getInstallPath();
  StringRef TripleStr = GCCInstallation.getTriple().str();
  const Multilib &Multilib = GCCInstallation.getMultilib();
  const std::string GCCMultiarchTriple = getMultiarchTriple(
      getDriver(), GCCInstallation.getTriple(), getDriver().SysRoot);
  const std::string TargetMultiarchTriple =
      getMultiarchTriple(getDriver(), getTriple(), getDriver().SysRoot);
  const GCCVersion &Version = GCCInstallation.getVersion();

  // The primary search for libstdc++ supports multiarch variants.
  if (addLibStdCXXIncludePaths(LibDir.str() + "/../include",
                               "/c++/" + Version.Text, TripleStr,
                               GCCMultiarchTriple, TargetMultiarchTriple,
                               Multilib.includeSuffix(), DriverArgs, CC1Args))
    return true;

  // Otherwise, fall back on a bunch of options which don't use multiarch
  // layouts for simplicity.
  const std::string LibStdCXXIncludePathCandidates[] = {
      // Gentoo is weird and places its headers inside the GCC install,
      // so if the first attempt to find the headers fails, try these patterns.
      InstallDir.str() + "/include/g++-v" + Version.Text,
      InstallDir.str() + "/include/g++-v" + Version.MajorStr + "." +
          Version.MinorStr,
      InstallDir.str() + "/include/g++-v" + Version.MajorStr,
  };

  for (const auto &IncludePath : LibStdCXXIncludePathCandidates) {
    if (addLibStdCXXIncludePaths(IncludePath, /*Suffix*/ "", TripleStr,
                                 /*GCCMultiarchTriple*/ "",
                                 /*TargetMultiarchTriple*/ "",
                                 Multilib.includeSuffix(), DriverArgs, CC1Args))
      return true;
  }
  return false;
}

void
Generic_GCC::addLibStdCxxIncludePaths(const llvm::opt::ArgList &DriverArgs,
                                      llvm::opt::ArgStringList &CC1Args) const {
  addGCCLibStdCxxIncludePaths(DriverArgs, CC1Args);
}

llvm::opt::DerivedArgList *
Generic_GCC::TranslateArgs(const llvm::opt::DerivedArgList &Args, StringRef,
                           Action::OffloadKind DeviceOffloadKind) const {

  // If this tool chain is used for an OpenMP offloading device we have to make
  // sure we always generate a shared library regardless of the commands the
  // user passed to the host. This is required because the runtime library
  // is required to load the device image dynamically at run time.
  if (DeviceOffloadKind == Action::OFK_OpenMP) {
    DerivedArgList *DAL = new DerivedArgList(Args.getBaseArgs());
    const OptTable &Opts = getDriver().getOpts();

    // Request the shared library. Given that these options are decided
    // implicitly, they do not refer to any base argument.
    DAL->AddFlagArg(/*BaseArg=*/nullptr, Opts.getOption(options::OPT_shared));
    DAL->AddFlagArg(/*BaseArg=*/nullptr, Opts.getOption(options::OPT_fPIC));

    // Filter all the arguments we don't care passing to the offloading
    // toolchain as they can mess up with the creation of a shared library.
    for (auto *A : Args) {
      switch ((options::ID)A->getOption().getID()) {
      default:
        DAL->append(A);
        break;
      case options::OPT_shared:
      case options::OPT_dynamic:
      case options::OPT_static:
      case options::OPT_fPIC:
      case options::OPT_fno_PIC:
      case options::OPT_fpic:
      case options::OPT_fno_pic:
      case options::OPT_fPIE:
      case options::OPT_fno_PIE:
      case options::OPT_fpie:
      case options::OPT_fno_pie:
        break;
      }
    }
    return DAL;
  }
  return nullptr;
}

void Generic_ELF::anchor() {}

void Generic_ELF::addClangTargetOptions(const ArgList &DriverArgs,
                                        ArgStringList &CC1Args,
                                        Action::OffloadKind) const {
  if (!DriverArgs.hasFlag(options::OPT_fuse_init_array,
                          options::OPT_fno_use_init_array, true))
    CC1Args.push_back("-fno-use-init-array");
}<|MERGE_RESOLUTION|>--- conflicted
+++ resolved
@@ -594,7 +594,7 @@
 
   bool NeedsSanitizerDeps = addSanitizerRuntimes(ToolChain, Args, CmdArgs);
   bool NeedsXRayDeps = addXRayRuntime(ToolChain, Args, CmdArgs);
-<<<<<<< HEAD
+  addLinkerCompressDebugSectionsOption(ToolChain, Args, CmdArgs);
   // When offloading, the input file(s) could be from unbundled partially
   // linked archives.  The unbundled information is a list of files and not
   // an actual object/archive.  Take that list and pass those to the linker
@@ -617,10 +617,6 @@
   } else
     AddLinkerInputs(ToolChain, Inputs, Args, CmdArgs, JA);
 
-=======
-  addLinkerCompressDebugSectionsOption(ToolChain, Args, CmdArgs);
-  AddLinkerInputs(ToolChain, Inputs, Args, CmdArgs, JA);
->>>>>>> ccb4124a
   // The profile runtime also needs access to system libraries.
   getToolChain().addProfileRTLibs(Args, CmdArgs);
 
