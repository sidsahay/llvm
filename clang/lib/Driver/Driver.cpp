//===--- Driver.cpp - Clang GCC Compatible Driver -------------------------===//
//
// Part of the LLVM Project, under the Apache License v2.0 with LLVM Exceptions.
// See https://llvm.org/LICENSE.txt for license information.
// SPDX-License-Identifier: Apache-2.0 WITH LLVM-exception
//
//===----------------------------------------------------------------------===//

#include "clang/Driver/Driver.h"
#include "InputInfo.h"
#include "ToolChains/AIX.h"
#include "ToolChains/AMDGPU.h"
#include "ToolChains/AVR.h"
#include "ToolChains/Ananas.h"
#include "ToolChains/BareMetal.h"
#include "ToolChains/Clang.h"
#include "ToolChains/CloudABI.h"
#include "ToolChains/Contiki.h"
#include "ToolChains/CrossWindows.h"
#include "ToolChains/Cuda.h"
#include "ToolChains/Darwin.h"
#include "ToolChains/DragonFly.h"
#include "ToolChains/FreeBSD.h"
#include "ToolChains/Fuchsia.h"
#include "ToolChains/Gnu.h"
#include "ToolChains/HIP.h"
#include "ToolChains/Haiku.h"
#include "ToolChains/Hexagon.h"
#include "ToolChains/Hurd.h"
#include "ToolChains/Lanai.h"
#include "ToolChains/Linux.h"
#include "ToolChains/MSP430.h"
#include "ToolChains/MSVC.h"
#include "ToolChains/MinGW.h"
#include "ToolChains/Minix.h"
#include "ToolChains/MipsLinux.h"
#include "ToolChains/Myriad.h"
#include "ToolChains/NaCl.h"
#include "ToolChains/NetBSD.h"
#include "ToolChains/OpenBSD.h"
#include "ToolChains/PPCLinux.h"
#include "ToolChains/PS4CPU.h"
#include "ToolChains/RISCVToolchain.h"
#include "ToolChains/SYCL.h"
#include "ToolChains/Solaris.h"
#include "ToolChains/TCE.h"
#include "ToolChains/WebAssembly.h"
#include "ToolChains/XCore.h"
#include "clang/Basic/Version.h"
#include "clang/Config/config.h"
#include "clang/Driver/Action.h"
#include "clang/Driver/Compilation.h"
#include "clang/Driver/DriverDiagnostic.h"
#include "clang/Driver/Job.h"
#include "clang/Driver/Options.h"
#include "clang/Driver/SanitizerArgs.h"
#include "clang/Driver/Tool.h"
#include "clang/Driver/ToolChain.h"
#include "llvm/ADT/ArrayRef.h"
#include "llvm/ADT/STLExtras.h"
#include "llvm/ADT/SmallSet.h"
#include "llvm/ADT/StringExtras.h"
#include "llvm/ADT/StringSet.h"
#include "llvm/ADT/StringSwitch.h"
#include "llvm/BinaryFormat/Magic.h"
#include "llvm/Config/llvm-config.h"
#include "llvm/Option/Arg.h"
#include "llvm/Option/ArgList.h"
#include "llvm/Option/OptSpecifier.h"
#include "llvm/Option/OptTable.h"
#include "llvm/Option/Option.h"
#include "llvm/Support/CommandLine.h"
#include "llvm/Support/ErrorHandling.h"
#include "llvm/Support/FileSystem.h"
#include "llvm/Support/FormatVariadic.h"
#include "llvm/Support/Host.h"
#include "llvm/Support/Path.h"
#include "llvm/Support/PrettyStackTrace.h"
#include "llvm/Support/Process.h"
#include "llvm/Support/Program.h"
#include "llvm/Support/StringSaver.h"
#include "llvm/Support/TargetRegistry.h"
#include "llvm/Support/VirtualFileSystem.h"
#include "llvm/Support/raw_ostream.h"
#include <map>
#include <memory>
#include <utility>
#if LLVM_ON_UNIX
#include <unistd.h> // getpid
#include <sysexits.h> // EX_IOERR
#endif

using namespace clang::driver;
using namespace clang;
using namespace llvm::opt;

// static
std::string Driver::GetResourcesPath(StringRef BinaryPath,
                                     StringRef CustomResourceDir) {
  // Since the resource directory is embedded in the module hash, it's important
  // that all places that need it call this function, so that they get the
  // exact same string ("a/../b/" and "b/" get different hashes, for example).

  // Dir is bin/ or lib/, depending on where BinaryPath is.
  std::string Dir = std::string(llvm::sys::path::parent_path(BinaryPath));

  SmallString<128> P(Dir);
  if (CustomResourceDir != "") {
    llvm::sys::path::append(P, CustomResourceDir);
  } else {
    // On Windows, libclang.dll is in bin/.
    // On non-Windows, libclang.so/.dylib is in lib/.
    // With a static-library build of libclang, LibClangPath will contain the
    // path of the embedding binary, which for LLVM binaries will be in bin/.
    // ../lib gets us to lib/ in both cases.
    P = llvm::sys::path::parent_path(Dir);
    llvm::sys::path::append(P, Twine("lib") + CLANG_LIBDIR_SUFFIX, "clang",
                            CLANG_VERSION_STRING);
  }

  return std::string(P.str());
}

Driver::Driver(StringRef ClangExecutable, StringRef TargetTriple,
               DiagnosticsEngine &Diags,
               IntrusiveRefCntPtr<llvm::vfs::FileSystem> VFS)
    : Diags(Diags), VFS(std::move(VFS)), Mode(GCCMode),
      SaveTemps(SaveTempsNone), BitcodeEmbed(EmbedNone), LTOMode(LTOK_None),
      ClangExecutable(ClangExecutable), SysRoot(DEFAULT_SYSROOT),
      DriverTitle("clang LLVM compiler"), CCPrintOptionsFilename(nullptr),
      CCPrintHeadersFilename(nullptr), CCLogDiagnosticsFilename(nullptr),
      CCCPrintBindings(false), CCPrintOptions(false), CCPrintHeaders(false),
      CCLogDiagnostics(false), CCGenDiagnostics(false),
      TargetTriple(TargetTriple), CCCGenericGCCName(""), Saver(Alloc),
      CheckInputsExist(true), GenReproducer(false),
      SuppressMissingInputWarning(false) {
  // Provide a sane fallback if no VFS is specified.
  if (!this->VFS)
    this->VFS = llvm::vfs::getRealFileSystem();

  Name = std::string(llvm::sys::path::filename(ClangExecutable));
  Dir = std::string(llvm::sys::path::parent_path(ClangExecutable));
  InstalledDir = Dir; // Provide a sensible default installed dir.

  if ((!SysRoot.empty()) && llvm::sys::path::is_relative(SysRoot)) {
    // Prepend InstalledDir if SysRoot is relative
    SmallString<128> P(InstalledDir);
    llvm::sys::path::append(P, SysRoot);
    SysRoot = std::string(P);
  }

#if defined(CLANG_CONFIG_FILE_SYSTEM_DIR)
  SystemConfigDir = CLANG_CONFIG_FILE_SYSTEM_DIR;
#endif
#if defined(CLANG_CONFIG_FILE_USER_DIR)
  UserConfigDir = CLANG_CONFIG_FILE_USER_DIR;
#endif

  // Compute the path to the resource directory.
  ResourceDir = GetResourcesPath(ClangExecutable, CLANG_RESOURCE_DIR);
}

void Driver::ParseDriverMode(StringRef ProgramName,
                             ArrayRef<const char *> Args) {
  if (ClangNameParts.isEmpty())
    ClangNameParts = ToolChain::getTargetAndModeFromProgramName(ProgramName);
  setDriverModeFromOption(ClangNameParts.DriverMode);

  for (const char *ArgPtr : Args) {
    // Ignore nullptrs, they are the response file's EOL markers.
    if (ArgPtr == nullptr)
      continue;
    const StringRef Arg = ArgPtr;
    setDriverModeFromOption(Arg);
  }
}

void Driver::setDriverModeFromOption(StringRef Opt) {
  const std::string OptName =
      getOpts().getOption(options::OPT_driver_mode).getPrefixedName();
  if (!Opt.startswith(OptName))
    return;
  StringRef Value = Opt.drop_front(OptName.size());

  if (auto M = llvm::StringSwitch<llvm::Optional<DriverMode>>(Value)
                   .Case("gcc", GCCMode)
                   .Case("g++", GXXMode)
                   .Case("cpp", CPPMode)
                   .Case("cl", CLMode)
                   .Case("flang", FlangMode)
                   .Default(None))
    Mode = *M;
  else
    Diag(diag::err_drv_unsupported_option_argument) << OptName << Value;
}

InputArgList Driver::ParseArgStrings(ArrayRef<const char *> ArgStrings,
                                     bool IsClCompatMode,
                                     bool &ContainsError) {
  llvm::PrettyStackTraceString CrashInfo("Command line argument parsing");
  ContainsError = false;

  unsigned IncludedFlagsBitmask;
  unsigned ExcludedFlagsBitmask;
  std::tie(IncludedFlagsBitmask, ExcludedFlagsBitmask) =
      getIncludeExcludeOptionFlagMasks(IsClCompatMode);

  unsigned MissingArgIndex, MissingArgCount;
  InputArgList Args =
      getOpts().ParseArgs(ArgStrings, MissingArgIndex, MissingArgCount,
                          IncludedFlagsBitmask, ExcludedFlagsBitmask);

  // Check for missing argument error.
  if (MissingArgCount) {
    Diag(diag::err_drv_missing_argument)
        << Args.getArgString(MissingArgIndex) << MissingArgCount;
    ContainsError |=
        Diags.getDiagnosticLevel(diag::err_drv_missing_argument,
                                 SourceLocation()) > DiagnosticsEngine::Warning;
  }

  // Check for unsupported options.
  for (const Arg *A : Args) {
    if (A->getOption().hasFlag(options::Unsupported)) {
      unsigned DiagID;
      auto ArgString = A->getAsString(Args);
      std::string Nearest;
      if (getOpts().findNearest(
            ArgString, Nearest, IncludedFlagsBitmask,
            ExcludedFlagsBitmask | options::Unsupported) > 1) {
        DiagID = diag::err_drv_unsupported_opt;
        Diag(DiagID) << ArgString;
      } else {
        DiagID = diag::err_drv_unsupported_opt_with_suggestion;
        Diag(DiagID) << ArgString << Nearest;
      }
      ContainsError |= Diags.getDiagnosticLevel(DiagID, SourceLocation()) >
                       DiagnosticsEngine::Warning;
      continue;
    }

    // Warn about -mcpu= without an argument.
    if (A->getOption().matches(options::OPT_mcpu_EQ) && A->containsValue("")) {
      Diag(diag::warn_drv_empty_joined_argument) << A->getAsString(Args);
      ContainsError |= Diags.getDiagnosticLevel(
                           diag::warn_drv_empty_joined_argument,
                           SourceLocation()) > DiagnosticsEngine::Warning;
    }
  }

  for (const Arg *A : Args.filtered(options::OPT_UNKNOWN)) {
    unsigned DiagID;
    auto ArgString = A->getAsString(Args);
    std::string Nearest;
    if (getOpts().findNearest(
          ArgString, Nearest, IncludedFlagsBitmask, ExcludedFlagsBitmask) > 1) {
      DiagID = IsCLMode() ? diag::warn_drv_unknown_argument_clang_cl
                          : diag::err_drv_unknown_argument;
      Diags.Report(DiagID) << ArgString;
    } else {
      DiagID = IsCLMode()
                   ? diag::warn_drv_unknown_argument_clang_cl_with_suggestion
                   : diag::err_drv_unknown_argument_with_suggestion;
      Diags.Report(DiagID) << ArgString << Nearest;
    }
    ContainsError |= Diags.getDiagnosticLevel(DiagID, SourceLocation()) >
                     DiagnosticsEngine::Warning;
  }

  return Args;
}

// Determine which compilation mode we are in. We look for options which
// affect the phase, starting with the earliest phases, and record which
// option we used to determine the final phase.
phases::ID Driver::getFinalPhase(const DerivedArgList &DAL,
                                 Arg **FinalPhaseArg) const {
  Arg *PhaseArg = nullptr;
  phases::ID FinalPhase;

  // -{E,EP,P,M,MM} only run the preprocessor.
  if (CCCIsCPP() || (PhaseArg = DAL.getLastArg(options::OPT_E)) ||
      (PhaseArg = DAL.getLastArg(options::OPT__SLASH_EP)) ||
      (PhaseArg = DAL.getLastArg(options::OPT_M, options::OPT_MM)) ||
      (PhaseArg = DAL.getLastArg(options::OPT__SLASH_P))) {
    FinalPhase = phases::Preprocess;

  // --precompile only runs up to precompilation.
  } else if ((PhaseArg = DAL.getLastArg(options::OPT__precompile))) {
    FinalPhase = phases::Precompile;

  // -{fsyntax-only,-analyze,emit-ast} only run up to the compiler.
  } else if ((PhaseArg = DAL.getLastArg(options::OPT_fsyntax_only)) ||
             (PhaseArg = DAL.getLastArg(options::OPT_print_supported_cpus)) ||
             (PhaseArg = DAL.getLastArg(options::OPT_module_file_info)) ||
             (PhaseArg = DAL.getLastArg(options::OPT_verify_pch)) ||
             (PhaseArg = DAL.getLastArg(options::OPT_rewrite_objc)) ||
             (PhaseArg = DAL.getLastArg(options::OPT_rewrite_legacy_objc)) ||
             (PhaseArg = DAL.getLastArg(options::OPT__migrate)) ||
             (PhaseArg = DAL.getLastArg(options::OPT__analyze)) ||
             (PhaseArg = DAL.getLastArg(options::OPT_emit_ast))) {
    FinalPhase = phases::Compile;

  // -S only runs up to the backend.
  } else if ((PhaseArg = DAL.getLastArg(options::OPT_S)) ||
             (PhaseArg = DAL.getLastArg(options::OPT_fsycl_device_only))) {
    FinalPhase = phases::Backend;

  // -c compilation only runs up to the assembler.
  } else if ((PhaseArg = DAL.getLastArg(options::OPT_c))) {
    FinalPhase = phases::Assemble;

  // Otherwise do everything.
  } else
    FinalPhase = phases::Link;

  if (FinalPhaseArg)
    *FinalPhaseArg = PhaseArg;

  return FinalPhase;
}

static Arg *MakeInputArg(DerivedArgList &Args, const OptTable &Opts,
                         StringRef Value, bool Claim = true) {
  Arg *A = new Arg(Opts.getOption(options::OPT_INPUT), Value,
                   Args.getBaseArgs().MakeIndex(Value), Value.data());
  Args.AddSynthesizedArg(A);
  if (Claim)
    A->claim();
  return A;
}

DerivedArgList *Driver::TranslateInputArgs(const InputArgList &Args) const {
  const llvm::opt::OptTable &Opts = getOpts();
  DerivedArgList *DAL = new DerivedArgList(Args);

  bool HasNostdlib = Args.hasArg(options::OPT_nostdlib);
  bool HasNostdlibxx = Args.hasArg(options::OPT_nostdlibxx);
  bool HasNodefaultlib = Args.hasArg(options::OPT_nodefaultlibs);
  for (Arg *A : Args) {
    // Unfortunately, we have to parse some forwarding options (-Xassembler,
    // -Xlinker, -Xpreprocessor) because we either integrate their functionality
    // (assembler and preprocessor), or bypass a previous driver ('collect2').

    // Rewrite linker options, to replace --no-demangle with a custom internal
    // option.
    if ((A->getOption().matches(options::OPT_Wl_COMMA) ||
         A->getOption().matches(options::OPT_Xlinker)) &&
        A->containsValue("--no-demangle")) {
      // Add the rewritten no-demangle argument.
      DAL->AddFlagArg(A, Opts.getOption(options::OPT_Z_Xlinker__no_demangle));

      // Add the remaining values as Xlinker arguments.
      for (StringRef Val : A->getValues())
        if (Val != "--no-demangle")
          DAL->AddSeparateArg(A, Opts.getOption(options::OPT_Xlinker), Val);

      continue;
    }

    // Rewrite preprocessor options, to replace -Wp,-MD,FOO which is used by
    // some build systems. We don't try to be complete here because we don't
    // care to encourage this usage model.
    if (A->getOption().matches(options::OPT_Wp_COMMA) &&
        (A->getValue(0) == StringRef("-MD") ||
         A->getValue(0) == StringRef("-MMD"))) {
      // Rewrite to -MD/-MMD along with -MF.
      if (A->getValue(0) == StringRef("-MD"))
        DAL->AddFlagArg(A, Opts.getOption(options::OPT_MD));
      else
        DAL->AddFlagArg(A, Opts.getOption(options::OPT_MMD));
      if (A->getNumValues() == 2)
        DAL->AddSeparateArg(A, Opts.getOption(options::OPT_MF), A->getValue(1));
      continue;
    }

    // Rewrite reserved library names.
    if (A->getOption().matches(options::OPT_l)) {
      StringRef Value = A->getValue();

      // Rewrite unless -nostdlib is present.
      if (!HasNostdlib && !HasNodefaultlib && !HasNostdlibxx &&
          Value == "stdc++") {
        DAL->AddFlagArg(A, Opts.getOption(options::OPT_Z_reserved_lib_stdcxx));
        continue;
      }

      // Rewrite unconditionally.
      if (Value == "cc_kext") {
        DAL->AddFlagArg(A, Opts.getOption(options::OPT_Z_reserved_lib_cckext));
        continue;
      }
    }

    // Pick up inputs via the -- option.
    if (A->getOption().matches(options::OPT__DASH_DASH)) {
      A->claim();
      for (StringRef Val : A->getValues())
        DAL->append(MakeInputArg(*DAL, Opts, Val, false));
      continue;
    }

    DAL->append(A);
  }

  // Enforce -static if -miamcu is present.
  if (Args.hasFlag(options::OPT_miamcu, options::OPT_mno_iamcu, false))
    DAL->AddFlagArg(0, Opts.getOption(options::OPT_static));

  // Use of -fintelfpga implies -g and -MMD
  if (Args.hasArg(options::OPT_fintelfpga)) {
    DAL->AddFlagArg(0, Opts.getOption(options::OPT_MMD));
    // if any -gN option is provided, use that.
    if (Arg *A = Args.getLastArg(options::OPT_gN_Group))
      DAL->append(A);
    else
      DAL->AddFlagArg(0, Opts.getOption(options::OPT_g_Flag));
  }

// Add a default value of -mlinker-version=, if one was given and the user
// didn't specify one.
#if defined(HOST_LINK_VERSION)
  if (!Args.hasArg(options::OPT_mlinker_version_EQ) &&
      strlen(HOST_LINK_VERSION) > 0) {
    DAL->AddJoinedArg(0, Opts.getOption(options::OPT_mlinker_version_EQ),
                      HOST_LINK_VERSION);
    DAL->getLastArg(options::OPT_mlinker_version_EQ)->claim();
  }
#endif

  return DAL;
}

/// Compute target triple from args.
///
/// This routine provides the logic to compute a target triple from various
/// args passed to the driver and the default triple string.
static llvm::Triple computeTargetTriple(const Driver &D,
                                        StringRef TargetTriple,
                                        const ArgList &Args,
                                        StringRef DarwinArchName = "") {
  // FIXME: Already done in Compilation *Driver::BuildCompilation
  if (const Arg *A = Args.getLastArg(options::OPT_target))
    TargetTriple = A->getValue();

  llvm::Triple Target(llvm::Triple::normalize(TargetTriple));

  // GNU/Hurd's triples should have been -hurd-gnu*, but were historically made
  // -gnu* only, and we can not change this, so we have to detect that case as
  // being the Hurd OS.
  if (TargetTriple.find("-unknown-gnu") != StringRef::npos ||
      TargetTriple.find("-pc-gnu") != StringRef::npos)
    Target.setOSName("hurd");

  // Handle Apple-specific options available here.
  if (Target.isOSBinFormatMachO()) {
    // If an explicit Darwin arch name is given, that trumps all.
    if (!DarwinArchName.empty()) {
      tools::darwin::setTripleTypeForMachOArchName(Target, DarwinArchName);
      return Target;
    }

    // Handle the Darwin '-arch' flag.
    if (Arg *A = Args.getLastArg(options::OPT_arch)) {
      StringRef ArchName = A->getValue();
      tools::darwin::setTripleTypeForMachOArchName(Target, ArchName);
    }
  }

  // Handle pseudo-target flags '-mlittle-endian'/'-EL' and
  // '-mbig-endian'/'-EB'.
  if (Arg *A = Args.getLastArg(options::OPT_mlittle_endian,
                               options::OPT_mbig_endian)) {
    if (A->getOption().matches(options::OPT_mlittle_endian)) {
      llvm::Triple LE = Target.getLittleEndianArchVariant();
      if (LE.getArch() != llvm::Triple::UnknownArch)
        Target = std::move(LE);
    } else {
      llvm::Triple BE = Target.getBigEndianArchVariant();
      if (BE.getArch() != llvm::Triple::UnknownArch)
        Target = std::move(BE);
    }
  }

  // Skip further flag support on OSes which don't support '-m32' or '-m64'.
  if (Target.getArch() == llvm::Triple::tce ||
      Target.getOS() == llvm::Triple::Minix)
    return Target;

  // Handle pseudo-target flags '-m64', '-mx32', '-m32' and '-m16'.
  Arg *A = Args.getLastArg(options::OPT_m64, options::OPT_mx32,
                           options::OPT_m32, options::OPT_m16);
  if (A) {
    llvm::Triple::ArchType AT = llvm::Triple::UnknownArch;

    if (A->getOption().matches(options::OPT_m64)) {
      AT = Target.get64BitArchVariant().getArch();
      if (Target.getEnvironment() == llvm::Triple::GNUX32)
        Target.setEnvironment(llvm::Triple::GNU);
    } else if (A->getOption().matches(options::OPT_mx32) &&
               Target.get64BitArchVariant().getArch() == llvm::Triple::x86_64) {
      AT = llvm::Triple::x86_64;
      Target.setEnvironment(llvm::Triple::GNUX32);
    } else if (A->getOption().matches(options::OPT_m32)) {
      AT = Target.get32BitArchVariant().getArch();
      if (Target.getEnvironment() == llvm::Triple::GNUX32)
        Target.setEnvironment(llvm::Triple::GNU);
    } else if (A->getOption().matches(options::OPT_m16) &&
               Target.get32BitArchVariant().getArch() == llvm::Triple::x86) {
      AT = llvm::Triple::x86;
      Target.setEnvironment(llvm::Triple::CODE16);
    }

    if (AT != llvm::Triple::UnknownArch && AT != Target.getArch())
      Target.setArch(AT);
  }

  // Handle -miamcu flag.
  if (Args.hasFlag(options::OPT_miamcu, options::OPT_mno_iamcu, false)) {
    if (Target.get32BitArchVariant().getArch() != llvm::Triple::x86)
      D.Diag(diag::err_drv_unsupported_opt_for_target) << "-miamcu"
                                                       << Target.str();

    if (A && !A->getOption().matches(options::OPT_m32))
      D.Diag(diag::err_drv_argument_not_allowed_with)
          << "-miamcu" << A->getBaseArg().getAsString(Args);

    Target.setArch(llvm::Triple::x86);
    Target.setArchName("i586");
    Target.setEnvironment(llvm::Triple::UnknownEnvironment);
    Target.setEnvironmentName("");
    Target.setOS(llvm::Triple::ELFIAMCU);
    Target.setVendor(llvm::Triple::UnknownVendor);
    Target.setVendorName("intel");
  }

  // If target is MIPS adjust the target triple
  // accordingly to provided ABI name.
  A = Args.getLastArg(options::OPT_mabi_EQ);
  if (A && Target.isMIPS()) {
    StringRef ABIName = A->getValue();
    if (ABIName == "32") {
      Target = Target.get32BitArchVariant();
      if (Target.getEnvironment() == llvm::Triple::GNUABI64 ||
          Target.getEnvironment() == llvm::Triple::GNUABIN32)
        Target.setEnvironment(llvm::Triple::GNU);
    } else if (ABIName == "n32") {
      Target = Target.get64BitArchVariant();
      if (Target.getEnvironment() == llvm::Triple::GNU ||
          Target.getEnvironment() == llvm::Triple::GNUABI64)
        Target.setEnvironment(llvm::Triple::GNUABIN32);
    } else if (ABIName == "64") {
      Target = Target.get64BitArchVariant();
      if (Target.getEnvironment() == llvm::Triple::GNU ||
          Target.getEnvironment() == llvm::Triple::GNUABIN32)
        Target.setEnvironment(llvm::Triple::GNUABI64);
    }
  }

  // If target is RISC-V adjust the target triple according to
  // provided architecture name
  A = Args.getLastArg(options::OPT_march_EQ);
  if (A && Target.isRISCV()) {
    StringRef ArchName = A->getValue();
    if (ArchName.startswith_lower("rv32"))
      Target.setArch(llvm::Triple::riscv32);
    else if (ArchName.startswith_lower("rv64"))
      Target.setArch(llvm::Triple::riscv64);
  }

  return Target;
}

// Parse the LTO options and record the type of LTO compilation
// based on which -f(no-)?lto(=.*)? option occurs last.
void Driver::setLTOMode(const llvm::opt::ArgList &Args) {
  LTOMode = LTOK_None;
  if (!Args.hasFlag(options::OPT_flto, options::OPT_flto_EQ,
                    options::OPT_fno_lto, false))
    return;

  StringRef LTOName("full");

  const Arg *A = Args.getLastArg(options::OPT_flto_EQ);
  if (A)
    LTOName = A->getValue();

  LTOMode = llvm::StringSwitch<LTOKind>(LTOName)
                .Case("full", LTOK_Full)
                .Case("thin", LTOK_Thin)
                .Default(LTOK_Unknown);

  if (LTOMode == LTOK_Unknown) {
    assert(A);
    Diag(diag::err_drv_unsupported_option_argument) << A->getOption().getName()
                                                    << A->getValue();
  }
}

/// Compute the desired OpenMP runtime from the flags provided.
Driver::OpenMPRuntimeKind Driver::getOpenMPRuntime(const ArgList &Args) const {
  StringRef RuntimeName(CLANG_DEFAULT_OPENMP_RUNTIME);

  const Arg *A = Args.getLastArg(options::OPT_fopenmp_EQ);
  if (A)
    RuntimeName = A->getValue();

  auto RT = llvm::StringSwitch<OpenMPRuntimeKind>(RuntimeName)
                .Case("libomp", OMPRT_OMP)
                .Case("libgomp", OMPRT_GOMP)
                .Case("libiomp5", OMPRT_IOMP5)
                .Default(OMPRT_Unknown);

  if (RT == OMPRT_Unknown) {
    if (A)
      Diag(diag::err_drv_unsupported_option_argument)
          << A->getOption().getName() << A->getValue();
    else
      // FIXME: We could use a nicer diagnostic here.
      Diag(diag::err_drv_unsupported_opt) << "-fopenmp";
  }

  return RT;
}

static bool isValidSYCLTriple(llvm::Triple T) {
  // NVPTX is valid for SYCL.
  if (T.isNVPTX())
    return true;
  // Check for invalid SYCL device triple values.
  // Non-SPIR arch.
  if (!T.isSPIR())
    return false;
  // SPIR arch, but has invalid SubArch for AOT.
  StringRef A(T.getArchName());
  if (T.getSubArch() == llvm::Triple::NoSubArch &&
      ((T.getArch() == llvm::Triple::spir && !A.equals("spir")) ||
       (T.getArch() == llvm::Triple::spir64 && !A.equals("spir64"))))
    return false;
  return true;
}

void Driver::CreateOffloadingDeviceToolChains(Compilation &C,
                                              InputList &Inputs) {

  //
  // CUDA/HIP
  //
  // We need to generate a CUDA/HIP toolchain if any of the inputs has a CUDA
  // or HIP type. However, mixed CUDA/HIP compilation is not supported.
  bool IsCuda =
      llvm::any_of(Inputs, [](std::pair<types::ID, const llvm::opt::Arg *> &I) {
        return types::isCuda(I.first);
      });
  bool IsHIP =
      llvm::any_of(Inputs,
                   [](std::pair<types::ID, const llvm::opt::Arg *> &I) {
                     return types::isHIP(I.first);
                   }) ||
      C.getInputArgs().hasArg(options::OPT_hip_link);
  if (IsCuda && IsHIP) {
    Diag(clang::diag::err_drv_mix_cuda_hip);
    return;
  }
  if (IsCuda) {
    const ToolChain *HostTC = C.getSingleOffloadToolChain<Action::OFK_Host>();
    const llvm::Triple &HostTriple = HostTC->getTriple();
    StringRef DeviceTripleStr;
    auto OFK = Action::OFK_Cuda;
    DeviceTripleStr =
        HostTriple.isArch64Bit() ? "nvptx64-nvidia-cuda" : "nvptx-nvidia-cuda";
    llvm::Triple CudaTriple(DeviceTripleStr);
    // Use the CUDA and host triples as the key into the
    // getOffloadingDeviceToolChain, because the device toolchain we
    // create depends on both.
    auto CudaTC = &getOffloadingDeviceToolChain(C.getInputArgs(), CudaTriple,
                                                *HostTC, OFK);
    C.addOffloadDeviceToolChain(CudaTC, OFK);
  } else if (IsHIP) {
    const ToolChain *HostTC = C.getSingleOffloadToolChain<Action::OFK_Host>();
    StringRef DeviceTripleStr;
    auto OFK = Action::OFK_HIP;
    DeviceTripleStr = "amdgcn-amd-amdhsa";
    llvm::Triple HIPTriple(DeviceTripleStr);
    // Use the HIP and host triples as the key into
    // getOffloadingDeviceToolChain, because the device toolchain we create
    // depends on both.
    auto HIPTC = &getOffloadingDeviceToolChain(C.getInputArgs(), HIPTriple,
                                               *HostTC, OFK);
    C.addOffloadDeviceToolChain(HIPTC, OFK);
  }

  //
  // OpenMP
  //
  // We need to generate an OpenMP toolchain if the user specified targets with
  // the -fopenmp-targets option.
  if (Arg *OpenMPTargets =
          C.getInputArgs().getLastArg(options::OPT_fopenmp_targets_EQ)) {
    if (OpenMPTargets->getNumValues()) {
      // We expect that -fopenmp-targets is always used in conjunction with the
      // option -fopenmp specifying a valid runtime with offloading support,
      // i.e. libomp or libiomp.
      bool HasValidOpenMPRuntime = C.getInputArgs().hasFlag(
          options::OPT_fopenmp, options::OPT_fopenmp_EQ,
          options::OPT_fno_openmp, false);
      if (HasValidOpenMPRuntime) {
        OpenMPRuntimeKind OpenMPKind = getOpenMPRuntime(C.getInputArgs());
        HasValidOpenMPRuntime =
            OpenMPKind == OMPRT_OMP || OpenMPKind == OMPRT_IOMP5;
      }

      if (HasValidOpenMPRuntime) {
        llvm::StringMap<const char *> FoundNormalizedTriples;
        for (const char *Val : OpenMPTargets->getValues()) {
          llvm::Triple TT(Val);
          std::string NormalizedName = TT.normalize();

          // Make sure we don't have a duplicate triple.
          auto Duplicate = FoundNormalizedTriples.find(NormalizedName);
          if (Duplicate != FoundNormalizedTriples.end()) {
            Diag(clang::diag::warn_drv_omp_offload_target_duplicate)
                << Val << Duplicate->second;
            continue;
          }

          // Store the current triple so that we can check for duplicates in the
          // following iterations.
          FoundNormalizedTriples[NormalizedName] = Val;

          // If the specified target is invalid, emit a diagnostic.
          if (TT.getArch() == llvm::Triple::UnknownArch)
            Diag(clang::diag::err_drv_invalid_omp_target) << Val;
          else {
            const ToolChain *TC;
            // CUDA toolchains have to be selected differently. They pair host
            // and device in their implementation.
            if (TT.isNVPTX()) {
              const ToolChain *HostTC =
                  C.getSingleOffloadToolChain<Action::OFK_Host>();
              assert(HostTC && "Host toolchain should be always defined.");
              TC = &getOffloadingDeviceToolChain(C.getInputArgs(), TT, *HostTC,
                                                 Action::OFK_OpenMP);
            } else
              TC = &getToolChain(C.getInputArgs(), TT);
            C.addOffloadDeviceToolChain(TC, Action::OFK_OpenMP);
          }
        }
      } else
        Diag(clang::diag::err_drv_expecting_fopenmp_with_fopenmp_targets);
    } else
      Diag(clang::diag::warn_drv_empty_joined_argument)
          << OpenMPTargets->getAsString(C.getInputArgs());
  }

  //
  // SYCL
  //
  // We need to generate a SYCL toolchain if the user specified targets with
  // the -fsycl-targets, -fsycl-add-targets or -fsycl-link-targets option.
  // If -fsycl is supplied without any of these we will assume SPIR-V.
  // Use of -fsycl-device-only overrides -fsycl.
  bool HasValidSYCLRuntime = (C.getInputArgs().hasFlag(options::OPT_fsycl,
      options::OPT_fno_sycl, false) &&
      !C.getInputArgs().hasArg(options::OPT_fsycl_device_only));

  // A mechanism for retrieving SYCL-specific options, erroring out
  // if SYCL offloading wasn't enabled prior to that
  auto getArgRequiringSYCLRuntime = [&](OptSpecifier OptId) -> Arg * {
    Arg *SYCLArg = C.getInputArgs().getLastArg(OptId);
    if (SYCLArg && !HasValidSYCLRuntime) {
      Diag(clang::diag::err_drv_expecting_fsycl_with_sycl_opt)
          // Dropping the '=' symbol, which would otherwise pollute
          // the diagnostics for the most of options
          << SYCLArg->getSpelling().split('=').first;
      return nullptr;
    }
    return SYCLArg;
  };

  // Emit an error if c-compilation is forced in -fsycl mode
  if (HasValidSYCLRuntime)
    for (StringRef XValue : C.getInputArgs().getAllArgValues(options::OPT_x)) {
      if (XValue == "c" || XValue == "c-header")
        C.getDriver().Diag(clang::diag::err_drv_fsycl_with_c_type)
            << "-x " << XValue;
    }

  Arg *SYCLTargets = getArgRequiringSYCLRuntime(options::OPT_fsycl_targets_EQ);
  Arg *SYCLLinkTargets =
      getArgRequiringSYCLRuntime(options::OPT_fsycl_link_targets_EQ);
  Arg *SYCLAddTargets =
      getArgRequiringSYCLRuntime(options::OPT_fsycl_add_targets_EQ);
  Arg *SYCLLink = getArgRequiringSYCLRuntime(options::OPT_fsycl_link_EQ);
  Arg *SYCLfpga = getArgRequiringSYCLRuntime(options::OPT_fintelfpga);

  // -fsycl-targets cannot be used with -fsycl-link-targets
  if (SYCLTargets && SYCLLinkTargets)
    Diag(clang::diag::err_drv_option_conflict)
        << SYCLTargets->getSpelling() << SYCLLinkTargets->getSpelling();
  // -fsycl-link-targets and -fsycl-add-targets cannot be used together
  if (SYCLLinkTargets && SYCLAddTargets)
    Diag(clang::diag::err_drv_option_conflict)
        << SYCLLinkTargets->getSpelling() << SYCLAddTargets->getSpelling();
  // -fsycl-link-targets is not allowed with -fsycl-link
  if (SYCLLinkTargets && SYCLLink)
    Diag(clang::diag::err_drv_option_conflict)
        << SYCLLink->getSpelling() << SYCLLinkTargets->getSpelling();
  // -fsycl-targets cannot be used with -fintelfpga
  if (SYCLTargets && SYCLfpga)
    Diag(clang::diag::err_drv_option_conflict)
        << SYCLTargets->getSpelling() << SYCLfpga->getSpelling();

  bool HasSYCLTargetsOption = SYCLTargets || SYCLLinkTargets || SYCLAddTargets;
  llvm::StringMap<StringRef> FoundNormalizedTriples;
  llvm::SmallVector<llvm::Triple, 4> UniqueSYCLTriplesVec;
  if (HasSYCLTargetsOption) {
    // At this point, we know we have a valid combination
    // of -fsycl*target options passed
    Arg *SYCLTargetsValues = SYCLTargets ? SYCLTargets : SYCLLinkTargets;
    if (SYCLTargetsValues) {
      if (SYCLTargetsValues->getNumValues()) {
        for (StringRef Val : SYCLTargetsValues->getValues()) {
          llvm::Triple TT(Val);
          if (!isValidSYCLTriple(TT)) {
            Diag(clang::diag::err_drv_invalid_sycl_target) << Val;
            continue;
          }
          std::string NormalizedName = TT.normalize();

          // Make sure we don't have a duplicate triple.
          auto Duplicate = FoundNormalizedTriples.find(NormalizedName);
          if (Duplicate != FoundNormalizedTriples.end()) {
            Diag(clang::diag::warn_drv_sycl_offload_target_duplicate)
                << Val << Duplicate->second;
            continue;
          }

          // Store the current triple so that we can check for duplicates in
          // the following iterations.
          FoundNormalizedTriples[NormalizedName] = Val;
          UniqueSYCLTriplesVec.push_back(TT);
        }
      } else
        Diag(clang::diag::warn_drv_empty_joined_argument)
            << SYCLTargetsValues->getAsString(C.getInputArgs());
    }
    // -fsycl-add-targets is a list of paired items (Triple and file) which are
    // gathered and used to be linked into the final device binary. This can
    // be used with -fsycl-targets to put together the final conglomerate binary
    if (SYCLAddTargets) {
      if (SYCLAddTargets->getNumValues()) {
        // Use of -fsycl-add-targets adds additional files to the SYCL device
        // link step.  Regular offload processing occurs below
        for (StringRef Val : SYCLAddTargets->getValues()) {
          // Parse out the Triple and Input (triple:binary) and create a
          // ToolChain for each entry.
          // The expected format is 'triple:file', any other format will
          // not be accepted.
          std::pair<StringRef, StringRef> I = Val.split(':');
          if (!I.first.empty() && !I.second.empty()) {
            llvm::Triple TT(I.first);
            if (!isValidSYCLTriple(TT)) {
              Diag(clang::diag::err_drv_invalid_sycl_target) << I.first;
              continue;
            }
            std::string NormalizedName = TT.normalize();

            // Make sure we don't have a duplicate triple.
            auto Duplicate = FoundNormalizedTriples.find(NormalizedName);
            if (Duplicate != FoundNormalizedTriples.end())
              // The toolchain for this triple was already created
              continue;

            // Store the current triple so that we can check for duplicates in
            // the following iterations.
            FoundNormalizedTriples[NormalizedName] = Val;
            UniqueSYCLTriplesVec.push_back(TT);
          } else {
            // No colon found, do not use the input
            C.getDriver().Diag(diag::err_drv_unsupported_option_argument)
                << SYCLAddTargets->getOption().getName() << Val;
          }
        }
      } else
        Diag(clang::diag::warn_drv_empty_joined_argument)
            << SYCLAddTargets->getAsString(C.getInputArgs());
    }
  } else {
    // If -fsycl is supplied without -fsycl-*targets we will assume SPIR-V
    // unless -fintelfpga is supplied, which uses SPIR-V with fpga AOT.
    if (HasValidSYCLRuntime) {
      // Triple for -fintelfpga is spir64_fpga-unknown-unknown-sycldevice.
      const char *SYCLTargetArch = SYCLfpga ? "spir64_fpga" : "spir64";
      UniqueSYCLTriplesVec.push_back(MakeSYCLDeviceTriple(SYCLTargetArch));
    }
  }
  // We'll need to use the SYCL and host triples as the key into
  // getOffloadingDeviceToolChain, because the device toolchains we're
  // going to create will depend on both.
  const ToolChain *HostTC = C.getSingleOffloadToolChain<Action::OFK_Host>();
  for (auto &TT : UniqueSYCLTriplesVec) {
    auto SYCLTC = &getOffloadingDeviceToolChain(C.getInputArgs(), TT, *HostTC,
                                                Action::OFK_SYCL);
    C.addOffloadDeviceToolChain(SYCLTC, Action::OFK_SYCL);
  }

  //
  // TODO: Add support for other offloading programming models here.
  //
}

/// Looks the given directories for the specified file.
///
/// \param[out] FilePath File path, if the file was found.
/// \param[in]  Dirs Directories used for the search.
/// \param[in]  FileName Name of the file to search for.
/// \return True if file was found.
///
/// Looks for file specified by FileName sequentially in directories specified
/// by Dirs.
///
static bool searchForFile(SmallVectorImpl<char> &FilePath,
                          ArrayRef<std::string> Dirs,
                          StringRef FileName) {
  SmallString<128> WPath;
  for (const std::string &Dir : Dirs) {
    if (Dir.empty())
      continue;
    WPath.clear();
    llvm::sys::path::append(WPath, Dir, FileName);
    llvm::sys::path::native(WPath);
    if (llvm::sys::fs::is_regular_file(WPath)) {
      FilePath = std::move(WPath);
      return true;
    }
  }
  return false;
}

bool Driver::readConfigFile(StringRef FileName) {
  // Try reading the given file.
  SmallVector<const char *, 32> NewCfgArgs;
  if (!llvm::cl::readConfigFile(FileName, Saver, NewCfgArgs)) {
    Diag(diag::err_drv_cannot_read_config_file) << FileName;
    return true;
  }

  // Read options from config file.
  llvm::SmallString<128> CfgFileName(FileName);
  llvm::sys::path::native(CfgFileName);
  ConfigFile = std::string(CfgFileName.str());
  bool ContainErrors;
  CfgOptions = std::make_unique<InputArgList>(
      ParseArgStrings(NewCfgArgs, IsCLMode(), ContainErrors));
  if (ContainErrors) {
    CfgOptions.reset();
    return true;
  }

  if (CfgOptions->hasArg(options::OPT_config)) {
    CfgOptions.reset();
    Diag(diag::err_drv_nested_config_file);
    return true;
  }

  // Claim all arguments that come from a configuration file so that the driver
  // does not warn on any that is unused.
  for (Arg *A : *CfgOptions)
    A->claim();
  return false;
}

bool Driver::loadConfigFile() {
  std::string CfgFileName;
  bool FileSpecifiedExplicitly = false;

  // Process options that change search path for config files.
  if (CLOptions) {
    if (CLOptions->hasArg(options::OPT_config_system_dir_EQ)) {
      SmallString<128> CfgDir;
      CfgDir.append(
          CLOptions->getLastArgValue(options::OPT_config_system_dir_EQ));
      if (!CfgDir.empty()) {
        if (llvm::sys::fs::make_absolute(CfgDir).value() != 0)
          SystemConfigDir.clear();
        else
          SystemConfigDir = std::string(CfgDir.begin(), CfgDir.end());
      }
    }
    if (CLOptions->hasArg(options::OPT_config_user_dir_EQ)) {
      SmallString<128> CfgDir;
      CfgDir.append(
          CLOptions->getLastArgValue(options::OPT_config_user_dir_EQ));
      if (!CfgDir.empty()) {
        if (llvm::sys::fs::make_absolute(CfgDir).value() != 0)
          UserConfigDir.clear();
        else
          UserConfigDir = std::string(CfgDir.begin(), CfgDir.end());
      }
    }
  }

  // First try to find config file specified in command line.
  if (CLOptions) {
    std::vector<std::string> ConfigFiles =
        CLOptions->getAllArgValues(options::OPT_config);
    if (ConfigFiles.size() > 1) {
      Diag(diag::err_drv_duplicate_config);
      return true;
    }

    if (!ConfigFiles.empty()) {
      CfgFileName = ConfigFiles.front();
      assert(!CfgFileName.empty());

      // If argument contains directory separator, treat it as a path to
      // configuration file.
      if (llvm::sys::path::has_parent_path(CfgFileName)) {
        SmallString<128> CfgFilePath;
        if (llvm::sys::path::is_relative(CfgFileName))
          llvm::sys::fs::current_path(CfgFilePath);
        llvm::sys::path::append(CfgFilePath, CfgFileName);
        if (!llvm::sys::fs::is_regular_file(CfgFilePath)) {
          Diag(diag::err_drv_config_file_not_exist) << CfgFilePath;
          return true;
        }
        return readConfigFile(CfgFilePath);
      }

      FileSpecifiedExplicitly = true;
    }
  }

  // If config file is not specified explicitly, try to deduce configuration
  // from executable name. For instance, an executable 'armv7l-clang' will
  // search for config file 'armv7l-clang.cfg'.
  if (CfgFileName.empty() && !ClangNameParts.TargetPrefix.empty())
    CfgFileName = ClangNameParts.TargetPrefix + '-' + ClangNameParts.ModeSuffix;

  if (CfgFileName.empty())
    return false;

  // Determine architecture part of the file name, if it is present.
  StringRef CfgFileArch = CfgFileName;
  size_t ArchPrefixLen = CfgFileArch.find('-');
  if (ArchPrefixLen == StringRef::npos)
    ArchPrefixLen = CfgFileArch.size();
  llvm::Triple CfgTriple;
  CfgFileArch = CfgFileArch.take_front(ArchPrefixLen);
  CfgTriple = llvm::Triple(llvm::Triple::normalize(CfgFileArch));
  if (CfgTriple.getArch() == llvm::Triple::ArchType::UnknownArch)
    ArchPrefixLen = 0;

  if (!StringRef(CfgFileName).endswith(".cfg"))
    CfgFileName += ".cfg";

  // If config file starts with architecture name and command line options
  // redefine architecture (with options like -m32 -LE etc), try finding new
  // config file with that architecture.
  SmallString<128> FixedConfigFile;
  size_t FixedArchPrefixLen = 0;
  if (ArchPrefixLen) {
    // Get architecture name from config file name like 'i386.cfg' or
    // 'armv7l-clang.cfg'.
    // Check if command line options changes effective triple.
    llvm::Triple EffectiveTriple = computeTargetTriple(*this,
                                             CfgTriple.getTriple(), *CLOptions);
    if (CfgTriple.getArch() != EffectiveTriple.getArch()) {
      FixedConfigFile = EffectiveTriple.getArchName();
      FixedArchPrefixLen = FixedConfigFile.size();
      // Append the rest of original file name so that file name transforms
      // like: i386-clang.cfg -> x86_64-clang.cfg.
      if (ArchPrefixLen < CfgFileName.size())
        FixedConfigFile += CfgFileName.substr(ArchPrefixLen);
    }
  }

  // Prepare list of directories where config file is searched for.
  SmallVector<std::string, 3> CfgFileSearchDirs;
  CfgFileSearchDirs.push_back(UserConfigDir);
  CfgFileSearchDirs.push_back(SystemConfigDir);
  CfgFileSearchDirs.push_back(Dir);

  // Try to find config file. First try file with corrected architecture.
  llvm::SmallString<128> CfgFilePath;
  if (!FixedConfigFile.empty()) {
    if (searchForFile(CfgFilePath, CfgFileSearchDirs, FixedConfigFile))
      return readConfigFile(CfgFilePath);
    // If 'x86_64-clang.cfg' was not found, try 'x86_64.cfg'.
    FixedConfigFile.resize(FixedArchPrefixLen);
    FixedConfigFile.append(".cfg");
    if (searchForFile(CfgFilePath, CfgFileSearchDirs, FixedConfigFile))
      return readConfigFile(CfgFilePath);
  }

  // Then try original file name.
  if (searchForFile(CfgFilePath, CfgFileSearchDirs, CfgFileName))
    return readConfigFile(CfgFilePath);

  // Finally try removing driver mode part: 'x86_64-clang.cfg' -> 'x86_64.cfg'.
  if (!ClangNameParts.ModeSuffix.empty() &&
      !ClangNameParts.TargetPrefix.empty()) {
    CfgFileName.assign(ClangNameParts.TargetPrefix);
    CfgFileName.append(".cfg");
    if (searchForFile(CfgFilePath, CfgFileSearchDirs, CfgFileName))
      return readConfigFile(CfgFilePath);
  }

  // Report error but only if config file was specified explicitly, by option
  // --config. If it was deduced from executable name, it is not an error.
  if (FileSpecifiedExplicitly) {
    Diag(diag::err_drv_config_file_not_found) << CfgFileName;
    for (const std::string &SearchDir : CfgFileSearchDirs)
      if (!SearchDir.empty())
        Diag(diag::note_drv_config_file_searched_in) << SearchDir;
    return true;
  }

  return false;
}

Compilation *Driver::BuildCompilation(ArrayRef<const char *> ArgList) {
  llvm::PrettyStackTraceString CrashInfo("Compilation construction");

  // FIXME: Handle environment options which affect driver behavior, somewhere
  // (client?). GCC_EXEC_PREFIX, LPATH, CC_PRINT_OPTIONS.

  if (Optional<std::string> CompilerPathValue =
          llvm::sys::Process::GetEnv("COMPILER_PATH")) {
    StringRef CompilerPath = *CompilerPathValue;
    while (!CompilerPath.empty()) {
      std::pair<StringRef, StringRef> Split =
          CompilerPath.split(llvm::sys::EnvPathSeparator);
      PrefixDirs.push_back(std::string(Split.first));
      CompilerPath = Split.second;
    }
  }

  // We look for the driver mode option early, because the mode can affect
  // how other options are parsed.
  ParseDriverMode(ClangExecutable, ArgList.slice(1));

  // FIXME: What are we going to do with -V and -b?

  // Arguments specified in command line.
  bool ContainsError;
  CLOptions = std::make_unique<InputArgList>(
      ParseArgStrings(ArgList.slice(1), IsCLMode(), ContainsError));

  // Try parsing configuration file.
  if (!ContainsError)
    ContainsError = loadConfigFile();
  bool HasConfigFile = !ContainsError && (CfgOptions.get() != nullptr);

  // All arguments, from both config file and command line.
  InputArgList Args = std::move(HasConfigFile ? std::move(*CfgOptions)
                                              : std::move(*CLOptions));

  // The args for config files or /clang: flags belong to different InputArgList
  // objects than Args. This copies an Arg from one of those other InputArgLists
  // to the ownership of Args.
  auto appendOneArg = [&Args](const Arg *Opt, const Arg *BaseArg) {
      unsigned Index = Args.MakeIndex(Opt->getSpelling());
      Arg *Copy = new llvm::opt::Arg(Opt->getOption(), Opt->getSpelling(),
                                     Index, BaseArg);
      Copy->getValues() = Opt->getValues();
      if (Opt->isClaimed())
        Copy->claim();
      Args.append(Copy);
  };

  if (HasConfigFile)
    for (auto *Opt : *CLOptions) {
      if (Opt->getOption().matches(options::OPT_config))
        continue;
      const Arg *BaseArg = &Opt->getBaseArg();
      if (BaseArg == Opt)
        BaseArg = nullptr;
      appendOneArg(Opt, BaseArg);
    }

  // In CL mode, look for any pass-through arguments
  if (IsCLMode() && !ContainsError) {
    SmallVector<const char *, 16> CLModePassThroughArgList;
    for (const auto *A : Args.filtered(options::OPT__SLASH_clang)) {
      A->claim();
      CLModePassThroughArgList.push_back(A->getValue());
    }

    if (!CLModePassThroughArgList.empty()) {
      // Parse any pass through args using default clang processing rather
      // than clang-cl processing.
      auto CLModePassThroughOptions = std::make_unique<InputArgList>(
          ParseArgStrings(CLModePassThroughArgList, false, ContainsError));

      if (!ContainsError)
        for (auto *Opt : *CLModePassThroughOptions) {
          appendOneArg(Opt, nullptr);
        }
    }
  }

  // Check for working directory option before accessing any files
  if (Arg *WD = Args.getLastArg(options::OPT_working_directory))
    if (VFS->setCurrentWorkingDirectory(WD->getValue()))
      Diag(diag::err_drv_unable_to_set_working_directory) << WD->getValue();

  // FIXME: This stuff needs to go into the Compilation, not the driver.
  bool CCCPrintPhases;

  // Silence driver warnings if requested
  Diags.setIgnoreAllWarnings(Args.hasArg(options::OPT_w));

  // -no-canonical-prefixes is used very early in main.
  Args.ClaimAllArgs(options::OPT_no_canonical_prefixes);

  // f(no-)integated-cc1 is also used very early in main.
  Args.ClaimAllArgs(options::OPT_fintegrated_cc1);
  Args.ClaimAllArgs(options::OPT_fno_integrated_cc1);

  // Ignore -pipe.
  Args.ClaimAllArgs(options::OPT_pipe);

  // Extract -ccc args.
  //
  // FIXME: We need to figure out where this behavior should live. Most of it
  // should be outside in the client; the parts that aren't should have proper
  // options, either by introducing new ones or by overloading gcc ones like -V
  // or -b.
  CCCPrintPhases = Args.hasArg(options::OPT_ccc_print_phases);
  CCCPrintBindings = Args.hasArg(options::OPT_ccc_print_bindings);
  if (const Arg *A = Args.getLastArg(options::OPT_ccc_gcc_name))
    CCCGenericGCCName = A->getValue();
  GenReproducer = Args.hasFlag(options::OPT_gen_reproducer,
                               options::OPT_fno_crash_diagnostics,
                               !!::getenv("FORCE_CLANG_DIAGNOSTICS_CRASH"));
  // FIXME: TargetTriple is used by the target-prefixed calls to as/ld
  // and getToolChain is const.
  if (IsCLMode()) {
    // clang-cl targets MSVC-style Win32.
    llvm::Triple T(TargetTriple);
    T.setOS(llvm::Triple::Win32);
    T.setVendor(llvm::Triple::PC);
    T.setEnvironment(llvm::Triple::MSVC);
    T.setObjectFormat(llvm::Triple::COFF);
    TargetTriple = T.str();
  }
  if (Args.hasArg(options::OPT_fsycl_device_only)) {
    // -fsycl-device-only implies spir arch and SYCL Device
    llvm::Triple T(TargetTriple);
    // FIXME: defaults to spir64, should probably have a way to set spir
    // possibly new -sycl-target option
    T.setArch(llvm::Triple::spir64);
    T.setVendor(llvm::Triple::UnknownVendor);
    T.setOS(llvm::Triple(llvm::sys::getProcessTriple()).getOS());
    T.setEnvironment(llvm::Triple::SYCLDevice);
    TargetTriple = T.str();
  }
  if (const Arg *A = Args.getLastArg(options::OPT_target))
    TargetTriple = A->getValue();
  if (const Arg *A = Args.getLastArg(options::OPT_ccc_install_dir))
    Dir = InstalledDir = A->getValue();
  for (const Arg *A : Args.filtered(options::OPT_B)) {
    A->claim();
    PrefixDirs.push_back(A->getValue(0));
  }
  if (const Arg *A = Args.getLastArg(options::OPT__sysroot_EQ))
    SysRoot = A->getValue();
  if (const Arg *A = Args.getLastArg(options::OPT__dyld_prefix_EQ))
    DyldPrefix = A->getValue();

  if (const Arg *A = Args.getLastArg(options::OPT_resource_dir))
    ResourceDir = A->getValue();

  if (const Arg *A = Args.getLastArg(options::OPT_save_temps_EQ)) {
    SaveTemps = llvm::StringSwitch<SaveTempsMode>(A->getValue())
                    .Case("cwd", SaveTempsCwd)
                    .Case("obj", SaveTempsObj)
                    .Default(SaveTempsCwd);
  }

  setLTOMode(Args);

  // Process -fembed-bitcode= flags.
  if (Arg *A = Args.getLastArg(options::OPT_fembed_bitcode_EQ)) {
    StringRef Name = A->getValue();
    unsigned Model = llvm::StringSwitch<unsigned>(Name)
        .Case("off", EmbedNone)
        .Case("all", EmbedBitcode)
        .Case("bitcode", EmbedBitcode)
        .Case("marker", EmbedMarker)
        .Default(~0U);
    if (Model == ~0U) {
      Diags.Report(diag::err_drv_invalid_value) << A->getAsString(Args)
                                                << Name;
    } else
      BitcodeEmbed = static_cast<BitcodeEmbedMode>(Model);
  }

  std::unique_ptr<llvm::opt::InputArgList> UArgs =
      std::make_unique<InputArgList>(std::move(Args));

  // Perform the default argument translations.
  DerivedArgList *TranslatedArgs = TranslateInputArgs(*UArgs);

  // Owned by the host.
  const ToolChain &TC = getToolChain(
      *UArgs, computeTargetTriple(*this, TargetTriple, *UArgs));

  // The compilation takes ownership of Args.
  Compilation *C = new Compilation(*this, TC, UArgs.release(), TranslatedArgs,
                                   ContainsError);

  if (!HandleImmediateArgs(*C))
    return C;

  // Construct the list of inputs.
  InputList Inputs;
  BuildInputs(C->getDefaultToolChain(), *TranslatedArgs, Inputs);

  // Determine if there are any offload static libraries.
  if (checkForOffloadStaticLib(*C, *TranslatedArgs))
    setOffloadStaticLibSeen();

  // Populate the tool chains for the offloading devices, if any.
  CreateOffloadingDeviceToolChains(*C, Inputs);

  // Construct the list of abstract actions to perform for this compilation. On
  // MachO targets this uses the driver-driver and universal actions.
  if (TC.getTriple().isOSBinFormatMachO())
    BuildUniversalActions(*C, C->getDefaultToolChain(), Inputs);
  else
    BuildActions(*C, C->getArgs(), Inputs, C->getActions());

  if (CCCPrintPhases) {
    PrintActions(*C);
    return C;
  }

  BuildJobs(*C);

  return C;
}

static void printArgList(raw_ostream &OS, const llvm::opt::ArgList &Args) {
  llvm::opt::ArgStringList ASL;
  for (const auto *A : Args)
    A->render(Args, ASL);

  for (auto I = ASL.begin(), E = ASL.end(); I != E; ++I) {
    if (I != ASL.begin())
      OS << ' ';
    Command::printArg(OS, *I, true);
  }
  OS << '\n';
}

bool Driver::getCrashDiagnosticFile(StringRef ReproCrashFilename,
                                    SmallString<128> &CrashDiagDir) {
  using namespace llvm::sys;
  assert(llvm::Triple(llvm::sys::getProcessTriple()).isOSDarwin() &&
         "Only knows about .crash files on Darwin");

  // The .crash file can be found on at ~/Library/Logs/DiagnosticReports/
  // (or /Library/Logs/DiagnosticReports for root) and has the filename pattern
  // clang-<VERSION>_<YYYY-MM-DD-HHMMSS>_<hostname>.crash.
  path::home_directory(CrashDiagDir);
  if (CrashDiagDir.startswith("/var/root"))
    CrashDiagDir = "/";
  path::append(CrashDiagDir, "Library/Logs/DiagnosticReports");
  int PID =
#if LLVM_ON_UNIX
      getpid();
#else
      0;
#endif
  std::error_code EC;
  fs::file_status FileStatus;
  TimePoint<> LastAccessTime;
  SmallString<128> CrashFilePath;
  // Lookup the .crash files and get the one generated by a subprocess spawned
  // by this driver invocation.
  for (fs::directory_iterator File(CrashDiagDir, EC), FileEnd;
       File != FileEnd && !EC; File.increment(EC)) {
    StringRef FileName = path::filename(File->path());
    if (!FileName.startswith(Name))
      continue;
    if (fs::status(File->path(), FileStatus))
      continue;
    llvm::ErrorOr<std::unique_ptr<llvm::MemoryBuffer>> CrashFile =
        llvm::MemoryBuffer::getFile(File->path());
    if (!CrashFile)
      continue;
    // The first line should start with "Process:", otherwise this isn't a real
    // .crash file.
    StringRef Data = CrashFile.get()->getBuffer();
    if (!Data.startswith("Process:"))
      continue;
    // Parse parent process pid line, e.g: "Parent Process: clang-4.0 [79141]"
    size_t ParentProcPos = Data.find("Parent Process:");
    if (ParentProcPos == StringRef::npos)
      continue;
    size_t LineEnd = Data.find_first_of("\n", ParentProcPos);
    if (LineEnd == StringRef::npos)
      continue;
    StringRef ParentProcess = Data.slice(ParentProcPos+15, LineEnd).trim();
    int OpenBracket = -1, CloseBracket = -1;
    for (size_t i = 0, e = ParentProcess.size(); i < e; ++i) {
      if (ParentProcess[i] == '[')
        OpenBracket = i;
      if (ParentProcess[i] == ']')
        CloseBracket = i;
    }
    // Extract the parent process PID from the .crash file and check whether
    // it matches this driver invocation pid.
    int CrashPID;
    if (OpenBracket < 0 || CloseBracket < 0 ||
        ParentProcess.slice(OpenBracket + 1, CloseBracket)
            .getAsInteger(10, CrashPID) || CrashPID != PID) {
      continue;
    }

    // Found a .crash file matching the driver pid. To avoid getting an older
    // and misleading crash file, continue looking for the most recent.
    // FIXME: the driver can dispatch multiple cc1 invocations, leading to
    // multiple crashes poiting to the same parent process. Since the driver
    // does not collect pid information for the dispatched invocation there's
    // currently no way to distinguish among them.
    const auto FileAccessTime = FileStatus.getLastModificationTime();
    if (FileAccessTime > LastAccessTime) {
      CrashFilePath.assign(File->path());
      LastAccessTime = FileAccessTime;
    }
  }

  // If found, copy it over to the location of other reproducer files.
  if (!CrashFilePath.empty()) {
    EC = fs::copy_file(CrashFilePath, ReproCrashFilename);
    if (EC)
      return false;
    return true;
  }

  return false;
}

// When clang crashes, produce diagnostic information including the fully
// preprocessed source file(s).  Request that the developer attach the
// diagnostic information to a bug report.
void Driver::generateCompilationDiagnostics(
    Compilation &C, const Command &FailingCommand,
    StringRef AdditionalInformation, CompilationDiagnosticReport *Report) {
  if (C.getArgs().hasArg(options::OPT_fno_crash_diagnostics))
    return;

  // Don't try to generate diagnostics for link or dsymutil jobs.
  if (FailingCommand.getCreator().isLinkJob() ||
      FailingCommand.getCreator().isDsymutilJob())
    return;

  // Print the version of the compiler.
  PrintVersion(C, llvm::errs());

  // Suppress driver output and emit preprocessor output to temp file.
  Mode = CPPMode;
  CCGenDiagnostics = true;

  // Save the original job command(s).
  Command Cmd = FailingCommand;

  // Keep track of whether we produce any errors while trying to produce
  // preprocessed sources.
  DiagnosticErrorTrap Trap(Diags);

  // Suppress tool output.
  C.initCompilationForDiagnostics();

  // Construct the list of inputs.
  InputList Inputs;
  BuildInputs(C.getDefaultToolChain(), C.getArgs(), Inputs);

  for (InputList::iterator it = Inputs.begin(), ie = Inputs.end(); it != ie;) {
    bool IgnoreInput = false;

    // Ignore input from stdin or any inputs that cannot be preprocessed.
    // Check type first as not all linker inputs have a value.
    if (types::getPreprocessedType(it->first) == types::TY_INVALID) {
      IgnoreInput = true;
    } else if (!strcmp(it->second->getValue(), "-")) {
      Diag(clang::diag::note_drv_command_failed_diag_msg)
          << "Error generating preprocessed source(s) - "
             "ignoring input from stdin.";
      IgnoreInput = true;
    }

    if (IgnoreInput) {
      it = Inputs.erase(it);
      ie = Inputs.end();
    } else {
      ++it;
    }
  }

  if (Inputs.empty()) {
    Diag(clang::diag::note_drv_command_failed_diag_msg)
        << "Error generating preprocessed source(s) - "
           "no preprocessable inputs.";
    return;
  }

  // Don't attempt to generate preprocessed files if multiple -arch options are
  // used, unless they're all duplicates.
  llvm::StringSet<> ArchNames;
  for (const Arg *A : C.getArgs()) {
    if (A->getOption().matches(options::OPT_arch)) {
      StringRef ArchName = A->getValue();
      ArchNames.insert(ArchName);
    }
  }
  if (ArchNames.size() > 1) {
    Diag(clang::diag::note_drv_command_failed_diag_msg)
        << "Error generating preprocessed source(s) - cannot generate "
           "preprocessed source with multiple -arch options.";
    return;
  }

  // Construct the list of abstract actions to perform for this compilation. On
  // Darwin OSes this uses the driver-driver and builds universal actions.
  const ToolChain &TC = C.getDefaultToolChain();
  if (TC.getTriple().isOSBinFormatMachO())
    BuildUniversalActions(C, TC, Inputs);
  else
    BuildActions(C, C.getArgs(), Inputs, C.getActions());

  BuildJobs(C);

  // If there were errors building the compilation, quit now.
  if (Trap.hasErrorOccurred()) {
    Diag(clang::diag::note_drv_command_failed_diag_msg)
        << "Error generating preprocessed source(s).";
    return;
  }

  // Generate preprocessed output.
  SmallVector<std::pair<int, const Command *>, 4> FailingCommands;
  C.ExecuteJobs(C.getJobs(), FailingCommands);

  // If any of the preprocessing commands failed, clean up and exit.
  if (!FailingCommands.empty()) {
    Diag(clang::diag::note_drv_command_failed_diag_msg)
        << "Error generating preprocessed source(s).";
    return;
  }

  const TempFileList &TempFiles = C.getTempFiles();
  if (TempFiles.empty()) {
    Diag(clang::diag::note_drv_command_failed_diag_msg)
        << "Error generating preprocessed source(s).";
    return;
  }

  Diag(clang::diag::note_drv_command_failed_diag_msg)
      << "\n********************\n\n"
         "PLEASE ATTACH THE FOLLOWING FILES TO THE BUG REPORT:\n"
         "Preprocessed source(s) and associated run script(s) are located at:";

  SmallString<128> VFS;
  SmallString<128> ReproCrashFilename;
  for (auto &TempFile : TempFiles) {
    Diag(clang::diag::note_drv_command_failed_diag_msg) << TempFile.first;
    if (Report)
      Report->TemporaryFiles.push_back(TempFile.first);
    if (ReproCrashFilename.empty()) {
      ReproCrashFilename = TempFile.first;
      llvm::sys::path::replace_extension(ReproCrashFilename, ".crash");
    }
    if (StringRef(TempFile.first).endswith(".cache")) {
      // In some cases (modules) we'll dump extra data to help with reproducing
      // the crash into a directory next to the output.
      VFS = llvm::sys::path::filename(TempFile.first);
      llvm::sys::path::append(VFS, "vfs", "vfs.yaml");
    }
  }

  // Assume associated files are based off of the first temporary file.
  CrashReportInfo CrashInfo(TempFiles[0].first, VFS);

  llvm::SmallString<128> Script(CrashInfo.Filename);
  llvm::sys::path::replace_extension(Script, "sh");
  std::error_code EC;
  llvm::raw_fd_ostream ScriptOS(Script, EC, llvm::sys::fs::CD_CreateNew);
  if (EC) {
    Diag(clang::diag::note_drv_command_failed_diag_msg)
        << "Error generating run script: " << Script << " " << EC.message();
  } else {
    ScriptOS << "# Crash reproducer for " << getClangFullVersion() << "\n"
             << "# Driver args: ";
    printArgList(ScriptOS, C.getInputArgs());
    ScriptOS << "# Original command: ";
    Cmd.Print(ScriptOS, "\n", /*Quote=*/true);
    Cmd.Print(ScriptOS, "\n", /*Quote=*/true, &CrashInfo);
    if (!AdditionalInformation.empty())
      ScriptOS << "\n# Additional information: " << AdditionalInformation
               << "\n";
    if (Report)
      Report->TemporaryFiles.push_back(std::string(Script.str()));
    Diag(clang::diag::note_drv_command_failed_diag_msg) << Script;
  }

  // On darwin, provide information about the .crash diagnostic report.
  if (llvm::Triple(llvm::sys::getProcessTriple()).isOSDarwin()) {
    SmallString<128> CrashDiagDir;
    if (getCrashDiagnosticFile(ReproCrashFilename, CrashDiagDir)) {
      Diag(clang::diag::note_drv_command_failed_diag_msg)
          << ReproCrashFilename.str();
    } else { // Suggest a directory for the user to look for .crash files.
      llvm::sys::path::append(CrashDiagDir, Name);
      CrashDiagDir += "_<YYYY-MM-DD-HHMMSS>_<hostname>.crash";
      Diag(clang::diag::note_drv_command_failed_diag_msg)
          << "Crash backtrace is located in";
      Diag(clang::diag::note_drv_command_failed_diag_msg)
          << CrashDiagDir.str();
      Diag(clang::diag::note_drv_command_failed_diag_msg)
          << "(choose the .crash file that corresponds to your crash)";
    }
  }

  for (const auto &A : C.getArgs().filtered(options::OPT_frewrite_map_file,
                                            options::OPT_frewrite_map_file_EQ))
    Diag(clang::diag::note_drv_command_failed_diag_msg) << A->getValue();

  Diag(clang::diag::note_drv_command_failed_diag_msg)
      << "\n\n********************";
}

void Driver::setUpResponseFiles(Compilation &C, Command &Cmd) {
  // Since commandLineFitsWithinSystemLimits() may underestimate system's
  // capacity if the tool does not support response files, there is a chance/
  // that things will just work without a response file, so we silently just
  // skip it.
  if (Cmd.getCreator().getResponseFilesSupport() == Tool::RF_None ||
      llvm::sys::commandLineFitsWithinSystemLimits(Cmd.getExecutable(),
                                                   Cmd.getArguments()))
    return;

  std::string TmpName = GetTemporaryPath("response", "txt");
  Cmd.setResponseFile(C.addTempFile(C.getArgs().MakeArgString(TmpName)));
}

int Driver::ExecuteCompilation(
    Compilation &C,
    SmallVectorImpl<std::pair<int, const Command *>> &FailingCommands) {
  // Just print if -### was present.
  if (C.getArgs().hasArg(options::OPT__HASH_HASH_HASH)) {
    C.getJobs().Print(llvm::errs(), "\n", true);
    return 0;
  }

  // If there were errors building the compilation, quit now.
  if (Diags.hasErrorOccurred())
    return 1;

  // Set up response file names for each command, if necessary
  for (auto &Job : C.getJobs())
    setUpResponseFiles(C, Job);

  C.ExecuteJobs(C.getJobs(), FailingCommands);

  // If the command succeeded, we are done.
  if (FailingCommands.empty())
    return 0;

  // Otherwise, remove result files and print extra information about abnormal
  // failures.
  int Res = 0;
  for (const auto &CmdPair : FailingCommands) {
    int CommandRes = CmdPair.first;
    const Command *FailingCommand = CmdPair.second;

    // Remove result files if we're not saving temps.
    if (!isSaveTempsEnabled()) {
      const JobAction *JA = cast<JobAction>(&FailingCommand->getSource());
      C.CleanupFileMap(C.getResultFiles(), JA, true);

      // Failure result files are valid unless we crashed.
      if (CommandRes < 0)
        C.CleanupFileMap(C.getFailureResultFiles(), JA, true);
    }

#if LLVM_ON_UNIX
    // llvm/lib/Support/Unix/Signals.inc will exit with a special return code
    // for SIGPIPE. Do not print diagnostics for this case.
    if (CommandRes == EX_IOERR) {
      Res = CommandRes;
      continue;
    }
#endif

    // Print extra information about abnormal failures, if possible.
    //
    // This is ad-hoc, but we don't want to be excessively noisy. If the result
    // status was 1, assume the command failed normally. In particular, if it
    // was the compiler then assume it gave a reasonable error code. Failures
    // in other tools are less common, and they generally have worse
    // diagnostics, so always print the diagnostic there.
    const Tool &FailingTool = FailingCommand->getCreator();

    if (!FailingTool.hasGoodDiagnostics() || CommandRes != 1) {
      // FIXME: See FIXME above regarding result code interpretation.
      if (CommandRes < 0)
        Diag(clang::diag::err_drv_command_signalled)
            << FailingTool.getShortName();
      else
        Diag(clang::diag::err_drv_command_failed)
            << FailingTool.getShortName() << CommandRes;
    }

    auto CustomDiag = FailingCommand->getDiagForErrorCode(CommandRes);
    if (!CustomDiag.empty())
      Diag(clang::diag::note_drv_command_failed_diag_msg) << CustomDiag;
  }
  return Res;
}

void Driver::PrintHelp(bool ShowHidden) const {
  unsigned IncludedFlagsBitmask;
  unsigned ExcludedFlagsBitmask;
  std::tie(IncludedFlagsBitmask, ExcludedFlagsBitmask) =
      getIncludeExcludeOptionFlagMasks(IsCLMode());

  ExcludedFlagsBitmask |= options::NoDriverOption;
  if (!ShowHidden)
    ExcludedFlagsBitmask |= HelpHidden;

  std::string Usage = llvm::formatv("{0} [options] file...", Name).str();
  getOpts().PrintHelp(llvm::outs(), Usage.c_str(), DriverTitle.c_str(),
                      IncludedFlagsBitmask, ExcludedFlagsBitmask,
                      /*ShowAllAliases=*/false);
}

llvm::Triple Driver::MakeSYCLDeviceTriple(StringRef TargetArch) const {
  llvm::Triple TT;
  TT.setArchName(TargetArch);
  TT.setVendor(llvm::Triple::UnknownVendor);
  TT.setOS(llvm::Triple::UnknownOS);
  TT.setEnvironment(llvm::Triple::SYCLDevice);
  return TT;
}

// Print the help from any of the given tools which are used for AOT
// compilation for SYCL
void Driver::PrintSYCLToolHelp(const Compilation &C) const {
  SmallVector<std::tuple<llvm::Triple, StringRef, StringRef>, 4> HelpArgs;
  // Populate the vector with the tools and help options
  if (Arg *A = C.getArgs().getLastArg(options::OPT_fsycl_help_EQ)) {
    StringRef AV(A->getValue());
    llvm::Triple T;
    if (AV == "gen" || AV == "all")
      HelpArgs.push_back(std::make_tuple(MakeSYCLDeviceTriple("spir64_gen"),
                                         "ocloc", "--help"));
    if (AV == "fpga" || AV == "all")
      HelpArgs.push_back(
          std::make_tuple(MakeSYCLDeviceTriple("spir64_fpga"), "aoc", "-help"));
    if (AV == "x86_64" || AV == "all")
      HelpArgs.push_back(std::make_tuple(MakeSYCLDeviceTriple("spir64_x86_64"),
                                         "opencl-aot", "--help"));
    if (HelpArgs.empty()) {
      C.getDriver().Diag(diag::err_drv_unsupported_option_argument)
                         << A->getOption().getName() << AV;
      return;
    }
  }

  // Go through the args and emit the help information for each.
  for (auto &HA : HelpArgs) {
    llvm::outs() << "Emitting help information for " << std::get<1>(HA) << '\n'
        << "Use triple of '" << std::get<0>(HA).normalize() <<
        "' to enable ahead of time compilation\n";
    std::vector<StringRef> ToolArgs = { std::get<1>(HA), std::get<2>(HA) };
    SmallString<128> ExecPath(
        C.getDefaultToolChain().GetProgramPath(std::get<1>(HA).data()));
    auto ToolBinary = llvm::sys::findProgramByName(ExecPath);
    if (ToolBinary.getError()) {
      C.getDriver().Diag(diag::err_drv_command_failure) << ExecPath;
      continue;
    }
    // do not run the tools with -###.
    if (C.getArgs().hasArg(options::OPT__HASH_HASH_HASH)) {
      llvm::errs() << "\"" << ExecPath << "\" \"" << ToolArgs[1] << "\"\n";
      continue;
    }
    // Run the Tool.
    llvm::sys::ExecuteAndWait(ToolBinary.get(), ToolArgs);
  }
}

void Driver::PrintVersion(const Compilation &C, raw_ostream &OS) const {
  // FIXME: The following handlers should use a callback mechanism, we don't
  // know what the client would like to do.
  OS << getClangFullVersion() << '\n';
  const ToolChain &TC = C.getDefaultToolChain();
  OS << "Target: " << TC.getTripleString() << '\n';

  // Print the threading model.
  if (Arg *A = C.getArgs().getLastArg(options::OPT_mthread_model)) {
    // Don't print if the ToolChain would have barfed on it already
    if (TC.isThreadModelSupported(A->getValue()))
      OS << "Thread model: " << A->getValue();
  } else
    OS << "Thread model: " << TC.getThreadModel();
  OS << '\n';

  // Print out the install directory.
  OS << "InstalledDir: " << InstalledDir << '\n';

  // If configuration file was used, print its path.
  if (!ConfigFile.empty())
    OS << "Configuration file: " << ConfigFile << '\n';
}

/// PrintDiagnosticCategories - Implement the --print-diagnostic-categories
/// option.
static void PrintDiagnosticCategories(raw_ostream &OS) {
  // Skip the empty category.
  for (unsigned i = 1, max = DiagnosticIDs::getNumberOfCategories(); i != max;
       ++i)
    OS << i << ',' << DiagnosticIDs::getCategoryNameFromID(i) << '\n';
}

void Driver::HandleAutocompletions(StringRef PassedFlags) const {
  if (PassedFlags == "")
    return;
  // Print out all options that start with a given argument. This is used for
  // shell autocompletion.
  std::vector<std::string> SuggestedCompletions;
  std::vector<std::string> Flags;

  unsigned short DisableFlags =
      options::NoDriverOption | options::Unsupported | options::Ignored;

  // Distinguish "--autocomplete=-someflag" and "--autocomplete=-someflag,"
  // because the latter indicates that the user put space before pushing tab
  // which should end up in a file completion.
  const bool HasSpace = PassedFlags.endswith(",");

  // Parse PassedFlags by "," as all the command-line flags are passed to this
  // function separated by ","
  StringRef TargetFlags = PassedFlags;
  while (TargetFlags != "") {
    StringRef CurFlag;
    std::tie(CurFlag, TargetFlags) = TargetFlags.split(",");
    Flags.push_back(std::string(CurFlag));
  }

  // We want to show cc1-only options only when clang is invoked with -cc1 or
  // -Xclang.
  if (llvm::is_contained(Flags, "-Xclang") || llvm::is_contained(Flags, "-cc1"))
    DisableFlags &= ~options::NoDriverOption;

  const llvm::opt::OptTable &Opts = getOpts();
  StringRef Cur;
  Cur = Flags.at(Flags.size() - 1);
  StringRef Prev;
  if (Flags.size() >= 2) {
    Prev = Flags.at(Flags.size() - 2);
    SuggestedCompletions = Opts.suggestValueCompletions(Prev, Cur);
  }

  if (SuggestedCompletions.empty())
    SuggestedCompletions = Opts.suggestValueCompletions(Cur, "");

  // If Flags were empty, it means the user typed `clang [tab]` where we should
  // list all possible flags. If there was no value completion and the user
  // pressed tab after a space, we should fall back to a file completion.
  // We're printing a newline to be consistent with what we print at the end of
  // this function.
  if (SuggestedCompletions.empty() && HasSpace && !Flags.empty()) {
    llvm::outs() << '\n';
    return;
  }

  // When flag ends with '=' and there was no value completion, return empty
  // string and fall back to the file autocompletion.
  if (SuggestedCompletions.empty() && !Cur.endswith("=")) {
    // If the flag is in the form of "--autocomplete=-foo",
    // we were requested to print out all option names that start with "-foo".
    // For example, "--autocomplete=-fsyn" is expanded to "-fsyntax-only".
    SuggestedCompletions = Opts.findByPrefix(Cur, DisableFlags);

    // We have to query the -W flags manually as they're not in the OptTable.
    // TODO: Find a good way to add them to OptTable instead and them remove
    // this code.
    for (StringRef S : DiagnosticIDs::getDiagnosticFlags())
      if (S.startswith(Cur))
        SuggestedCompletions.push_back(std::string(S));
  }

  // Sort the autocomplete candidates so that shells print them out in a
  // deterministic order. We could sort in any way, but we chose
  // case-insensitive sorting for consistency with the -help option
  // which prints out options in the case-insensitive alphabetical order.
  llvm::sort(SuggestedCompletions, [](StringRef A, StringRef B) {
    if (int X = A.compare_lower(B))
      return X < 0;
    return A.compare(B) > 0;
  });

  llvm::outs() << llvm::join(SuggestedCompletions, "\n") << '\n';
}

bool Driver::HandleImmediateArgs(const Compilation &C) {
  // The order these options are handled in gcc is all over the place, but we
  // don't expect inconsistencies w.r.t. that to matter in practice.

  if (C.getArgs().hasArg(options::OPT_dumpmachine)) {
    llvm::outs() << C.getDefaultToolChain().getTripleString() << '\n';
    return false;
  }

  if (C.getArgs().hasArg(options::OPT_dumpversion)) {
    // Since -dumpversion is only implemented for pedantic GCC compatibility, we
    // return an answer which matches our definition of __VERSION__.
    llvm::outs() << CLANG_VERSION_STRING << "\n";
    return false;
  }

  if (C.getArgs().hasArg(options::OPT__print_diagnostic_categories)) {
    PrintDiagnosticCategories(llvm::outs());
    return false;
  }

  if (C.getArgs().hasArg(options::OPT_help) ||
      C.getArgs().hasArg(options::OPT__help_hidden)) {
    PrintHelp(C.getArgs().hasArg(options::OPT__help_hidden));
    return false;
  }

  if (C.getArgs().hasArg(options::OPT_fsycl_help_EQ)) {
    PrintSYCLToolHelp(C);
    return false;
  }

  if (C.getArgs().hasArg(options::OPT__version)) {
    // Follow gcc behavior and use stdout for --version and stderr for -v.
    PrintVersion(C, llvm::outs());
    return false;
  }

  if (C.getArgs().hasArg(options::OPT_v) ||
      C.getArgs().hasArg(options::OPT__HASH_HASH_HASH) ||
      C.getArgs().hasArg(options::OPT_print_supported_cpus)) {
    PrintVersion(C, llvm::errs());
    SuppressMissingInputWarning = true;
  }

  if (C.getArgs().hasArg(options::OPT_v)) {
    if (!SystemConfigDir.empty())
      llvm::errs() << "System configuration file directory: "
                   << SystemConfigDir << "\n";
    if (!UserConfigDir.empty())
      llvm::errs() << "User configuration file directory: "
                   << UserConfigDir << "\n";
  }

  const ToolChain &TC = C.getDefaultToolChain();

  if (C.getArgs().hasArg(options::OPT_v))
    TC.printVerboseInfo(llvm::errs());

  if (C.getArgs().hasArg(options::OPT_print_resource_dir)) {
    llvm::outs() << ResourceDir << '\n';
    return false;
  }

  if (C.getArgs().hasArg(options::OPT_print_search_dirs)) {
    llvm::outs() << "programs: =";
    bool separator = false;
    for (const std::string &Path : TC.getProgramPaths()) {
      if (separator)
        llvm::outs() << llvm::sys::EnvPathSeparator;
      llvm::outs() << Path;
      separator = true;
    }
    llvm::outs() << "\n";
    llvm::outs() << "libraries: =" << ResourceDir;

    StringRef sysroot = C.getSysRoot();

    for (const std::string &Path : TC.getFilePaths()) {
      // Always print a separator. ResourceDir was the first item shown.
      llvm::outs() << llvm::sys::EnvPathSeparator;
      // Interpretation of leading '=' is needed only for NetBSD.
      if (Path[0] == '=')
        llvm::outs() << sysroot << Path.substr(1);
      else
        llvm::outs() << Path;
    }
    llvm::outs() << "\n";
    return false;
  }

  // FIXME: The following handlers should use a callback mechanism, we don't
  // know what the client would like to do.
  if (Arg *A = C.getArgs().getLastArg(options::OPT_print_file_name_EQ)) {
    llvm::outs() << GetFilePath(A->getValue(), TC) << "\n";
    return false;
  }

  if (Arg *A = C.getArgs().getLastArg(options::OPT_print_prog_name_EQ)) {
    StringRef ProgName = A->getValue();

    // Null program name cannot have a path.
    if (! ProgName.empty())
      llvm::outs() << GetProgramPath(ProgName, TC);

    llvm::outs() << "\n";
    return false;
  }

  if (Arg *A = C.getArgs().getLastArg(options::OPT_autocomplete)) {
    StringRef PassedFlags = A->getValue();
    HandleAutocompletions(PassedFlags);
    return false;
  }

  if (C.getArgs().hasArg(options::OPT_print_libgcc_file_name)) {
    ToolChain::RuntimeLibType RLT = TC.GetRuntimeLibType(C.getArgs());
    const llvm::Triple Triple(TC.ComputeEffectiveClangTriple(C.getArgs()));
    RegisterEffectiveTriple TripleRAII(TC, Triple);
    switch (RLT) {
    case ToolChain::RLT_CompilerRT:
      llvm::outs() << TC.getCompilerRT(C.getArgs(), "builtins") << "\n";
      break;
    case ToolChain::RLT_Libgcc:
      llvm::outs() << GetFilePath("libgcc.a", TC) << "\n";
      break;
    }
    return false;
  }

  if (C.getArgs().hasArg(options::OPT_print_multi_lib)) {
    for (const Multilib &Multilib : TC.getMultilibs())
      llvm::outs() << Multilib << "\n";
    return false;
  }

  if (C.getArgs().hasArg(options::OPT_print_multi_directory)) {
    const Multilib &Multilib = TC.getMultilib();
    if (Multilib.gccSuffix().empty())
      llvm::outs() << ".\n";
    else {
      StringRef Suffix(Multilib.gccSuffix());
      assert(Suffix.front() == '/');
      llvm::outs() << Suffix.substr(1) << "\n";
    }
    return false;
  }

  if (C.getArgs().hasArg(options::OPT_print_target_triple)) {
    llvm::outs() << TC.getTripleString() << "\n";
    return false;
  }

  if (C.getArgs().hasArg(options::OPT_print_effective_triple)) {
    const llvm::Triple Triple(TC.ComputeEffectiveClangTriple(C.getArgs()));
    llvm::outs() << Triple.getTriple() << "\n";
    return false;
  }

  if (C.getArgs().hasArg(options::OPT_print_targets)) {
    llvm::TargetRegistry::printRegisteredTargetsForVersion(llvm::outs());
    return false;
  }

  return true;
}

enum {
  TopLevelAction = 0,
  HeadSibAction = 1,
  OtherSibAction = 2,
};

// Display an action graph human-readably.  Action A is the "sink" node
// and latest-occuring action. Traversal is in pre-order, visiting the
// inputs to each action before printing the action itself.
static unsigned PrintActions1(const Compilation &C, Action *A,
                              std::map<Action *, unsigned> &Ids,
                              Twine Indent = {}, int Kind = TopLevelAction) {
  if (Ids.count(A)) // A was already visited.
    return Ids[A];

  std::string str;
  llvm::raw_string_ostream os(str);

  auto getSibIndent = [](int K) -> Twine {
    return (K == HeadSibAction) ? "   " : (K == OtherSibAction) ? "|  " : "";
  };

  Twine SibIndent = Indent + getSibIndent(Kind);
  int SibKind = HeadSibAction;
  os << Action::getClassName(A->getKind()) << ", ";
  if (InputAction *IA = dyn_cast<InputAction>(A)) {
    os << "\"" << IA->getInputArg().getValue() << "\"";
  } else if (BindArchAction *BIA = dyn_cast<BindArchAction>(A)) {
    os << '"' << BIA->getArchName() << '"' << ", {"
       << PrintActions1(C, *BIA->input_begin(), Ids, SibIndent, SibKind) << "}";
  } else if (OffloadAction *OA = dyn_cast<OffloadAction>(A)) {
    bool IsFirst = true;
    OA->doOnEachDependence(
        [&](Action *A, const ToolChain *TC, const char *BoundArch) {
          assert(TC && "Unknown host toolchain");
          // E.g. for two CUDA device dependences whose bound arch is sm_20 and
          // sm_35 this will generate:
          // "cuda-device" (nvptx64-nvidia-cuda:sm_20) {#ID}, "cuda-device"
          // (nvptx64-nvidia-cuda:sm_35) {#ID}
          if (!IsFirst)
            os << ", ";
          os << '"';
          os << A->getOffloadingKindPrefix();
          os << " (";
          os << TC->getTriple().normalize();
          if (BoundArch)
            os << ":" << BoundArch;
          os << ")";
          os << '"';
          os << " {" << PrintActions1(C, A, Ids, SibIndent, SibKind) << "}";
          IsFirst = false;
          SibKind = OtherSibAction;
        });
  } else {
    const ActionList *AL = &A->getInputs();

    if (AL->size()) {
      const char *Prefix = "{";
      for (Action *PreRequisite : *AL) {
        os << Prefix << PrintActions1(C, PreRequisite, Ids, SibIndent, SibKind);
        Prefix = ", ";
        SibKind = OtherSibAction;
      }
      os << "}";
    } else
      os << "{}";
  }

  // Append offload info for all options other than the offloading action
  // itself (e.g. (cuda-device, sm_20) or (cuda-host)).
  std::string offload_str;
  llvm::raw_string_ostream offload_os(offload_str);
  if (!isa<OffloadAction>(A)) {
    auto S = A->getOffloadingKindPrefix();
    if (!S.empty()) {
      offload_os << ", (" << S;
      if (A->getOffloadingArch())
        offload_os << ", " << A->getOffloadingArch();
      offload_os << ")";
    }
  }

  auto getSelfIndent = [](int K) -> Twine {
    return (K == HeadSibAction) ? "+- " : (K == OtherSibAction) ? "|- " : "";
  };

  unsigned Id = Ids.size();
  Ids[A] = Id;
  llvm::errs() << Indent + getSelfIndent(Kind) << Id << ": " << os.str() << ", "
               << types::getTypeName(A->getType()) << offload_os.str() << "\n";

  return Id;
}

// Print the action graphs in a compilation C.
// For example "clang -c file1.c file2.c" is composed of two subgraphs.
void Driver::PrintActions(const Compilation &C) const {
  std::map<Action *, unsigned> Ids;
  for (Action *A : C.getActions())
    PrintActions1(C, A, Ids);
}

/// Check whether the given input tree contains any compilation or
/// assembly actions.
static bool ContainsCompileOrAssembleAction(const Action *A) {
  if (isa<CompileJobAction>(A) || isa<BackendJobAction>(A) ||
      isa<AssembleJobAction>(A))
    return true;

  for (const Action *Input : A->inputs())
    if (ContainsCompileOrAssembleAction(Input))
      return true;

  return false;
}

void Driver::BuildUniversalActions(Compilation &C, const ToolChain &TC,
                                   const InputList &BAInputs) const {
  DerivedArgList &Args = C.getArgs();
  ActionList &Actions = C.getActions();
  llvm::PrettyStackTraceString CrashInfo("Building universal build actions");
  // Collect the list of architectures. Duplicates are allowed, but should only
  // be handled once (in the order seen).
  llvm::StringSet<> ArchNames;
  SmallVector<const char *, 4> Archs;
  for (Arg *A : Args) {
    if (A->getOption().matches(options::OPT_arch)) {
      // Validate the option here; we don't save the type here because its
      // particular spelling may participate in other driver choices.
      llvm::Triple::ArchType Arch =
          tools::darwin::getArchTypeForMachOArchName(A->getValue());
      if (Arch == llvm::Triple::UnknownArch) {
        Diag(clang::diag::err_drv_invalid_arch_name) << A->getAsString(Args);
        continue;
      }

      A->claim();
      if (ArchNames.insert(A->getValue()).second)
        Archs.push_back(A->getValue());
    }
  }

  // When there is no explicit arch for this platform, make sure we still bind
  // the architecture (to the default) so that -Xarch_ is handled correctly.
  if (!Archs.size())
    Archs.push_back(Args.MakeArgString(TC.getDefaultUniversalArchName()));

  ActionList SingleActions;
  BuildActions(C, Args, BAInputs, SingleActions);

  // Add in arch bindings for every top level action, as well as lipo and
  // dsymutil steps if needed.
  for (Action* Act : SingleActions) {
    // Make sure we can lipo this kind of output. If not (and it is an actual
    // output) then we disallow, since we can't create an output file with the
    // right name without overwriting it. We could remove this oddity by just
    // changing the output names to include the arch, which would also fix
    // -save-temps. Compatibility wins for now.

    if (Archs.size() > 1 && !types::canLipoType(Act->getType()))
      Diag(clang::diag::err_drv_invalid_output_with_multiple_archs)
          << types::getTypeName(Act->getType());

    ActionList Inputs;
    for (unsigned i = 0, e = Archs.size(); i != e; ++i)
      Inputs.push_back(C.MakeAction<BindArchAction>(Act, Archs[i]));

    // Lipo if necessary, we do it this way because we need to set the arch flag
    // so that -Xarch_ gets overwritten.
    if (Inputs.size() == 1 || Act->getType() == types::TY_Nothing)
      Actions.append(Inputs.begin(), Inputs.end());
    else
      Actions.push_back(C.MakeAction<LipoJobAction>(Inputs, Act->getType()));

    // Handle debug info queries.
    Arg *A = Args.getLastArg(options::OPT_g_Group);
    bool enablesDebugInfo = A && !A->getOption().matches(options::OPT_g0) &&
                            !A->getOption().matches(options::OPT_gstabs);
    if ((enablesDebugInfo || willEmitRemarks(Args)) &&
        ContainsCompileOrAssembleAction(Actions.back())) {

      // Add a 'dsymutil' step if necessary, when debug info is enabled and we
      // have a compile input. We need to run 'dsymutil' ourselves in such cases
      // because the debug info will refer to a temporary object file which
      // will be removed at the end of the compilation process.
      if (Act->getType() == types::TY_Image) {
        ActionList Inputs;
        Inputs.push_back(Actions.back());
        Actions.pop_back();
        Actions.push_back(
            C.MakeAction<DsymutilJobAction>(Inputs, types::TY_dSYM));
      }

      // Verify the debug info output.
      if (Args.hasArg(options::OPT_verify_debug_info)) {
        Action* LastAction = Actions.back();
        Actions.pop_back();
        Actions.push_back(C.MakeAction<VerifyDebugInfoJobAction>(
            LastAction, types::TY_Nothing));
      }
    }
  }
}

bool Driver::DiagnoseInputExistence(const DerivedArgList &Args, StringRef Value,
                                    types::ID Ty, bool TypoCorrect) const {
  if (!getCheckInputsExist())
    return true;

  // stdin always exists.
  if (Value == "-")
    return true;

  if (getVFS().exists(Value))
    return true;

  if (IsCLMode()) {
    if (!llvm::sys::path::is_absolute(Twine(Value)) &&
        llvm::sys::Process::FindInEnvPath("LIB", Value))
      return true;

    if (Args.hasArg(options::OPT__SLASH_link) && Ty == types::TY_Object) {
      // Arguments to the /link flag might cause the linker to search for object
      // and library files in paths we don't know about. Don't error in such
      // cases.
      return true;
    }
  }

  if (TypoCorrect) {
    // Check if the filename is a typo for an option flag. OptTable thinks
    // that all args that are not known options and that start with / are
    // filenames, but e.g. `/diagnostic:caret` is more likely a typo for
    // the option `/diagnostics:caret` than a reference to a file in the root
    // directory.
    unsigned IncludedFlagsBitmask;
    unsigned ExcludedFlagsBitmask;
    std::tie(IncludedFlagsBitmask, ExcludedFlagsBitmask) =
        getIncludeExcludeOptionFlagMasks(IsCLMode());
    std::string Nearest;
    if (getOpts().findNearest(Value, Nearest, IncludedFlagsBitmask,
                              ExcludedFlagsBitmask) <= 1) {
      Diag(clang::diag::err_drv_no_such_file_with_suggestion)
          << Value << Nearest;
      return false;
    }
  }

  Diag(clang::diag::err_drv_no_such_file) << Value;
  return false;
}

// Construct a the list of inputs and their types.
void Driver::BuildInputs(const ToolChain &TC, DerivedArgList &Args,
                         InputList &Inputs) const {
  const llvm::opt::OptTable &Opts = getOpts();
  // Track the current user specified (-x) input. We also explicitly track the
  // argument used to set the type; we only want to claim the type when we
  // actually use it, so we warn about unused -x arguments.
  types::ID InputType = types::TY_Nothing;
  Arg *InputTypeArg = nullptr;

  // The last /TC or /TP option sets the input type to C or C++ globally.
  if (Arg *TCTP = Args.getLastArgNoClaim(options::OPT__SLASH_TC,
                                         options::OPT__SLASH_TP)) {
    InputTypeArg = TCTP;
    InputType = TCTP->getOption().matches(options::OPT__SLASH_TC)
                    ? types::TY_C
                    : types::TY_CXX;

    Arg *Previous = nullptr;
    bool ShowNote = false;
    for (Arg *A :
         Args.filtered(options::OPT__SLASH_TC, options::OPT__SLASH_TP)) {
      if (Previous) {
        Diag(clang::diag::warn_drv_overriding_flag_option)
          << Previous->getSpelling() << A->getSpelling();
        ShowNote = true;
      }
      Previous = A;
    }
    if (ShowNote)
      Diag(clang::diag::note_drv_t_option_is_global);

    // No driver mode exposes -x and /TC or /TP; we don't support mixing them.
    assert(!Args.hasArg(options::OPT_x) && "-x and /TC or /TP is not allowed");
  }

  for (Arg *A : Args) {
    if (A->getOption().getKind() == Option::InputClass) {
      const char *Value = A->getValue();
      types::ID Ty = types::TY_INVALID;

      // Infer the input type if necessary.
      if (InputType == types::TY_Nothing) {
        // If there was an explicit arg for this, claim it.
        if (InputTypeArg)
          InputTypeArg->claim();

        // stdin must be handled specially.
        if (memcmp(Value, "-", 2) == 0) {
          // If running with -E, treat as a C input (this changes the builtin
          // macros, for example). This may be overridden by -ObjC below.
          //
          // Otherwise emit an error but still use a valid type to avoid
          // spurious errors (e.g., no inputs).
          if (!Args.hasArgNoClaim(options::OPT_E) && !CCCIsCPP())
            Diag(IsCLMode() ? clang::diag::err_drv_unknown_stdin_type_clang_cl
                            : clang::diag::err_drv_unknown_stdin_type);
          Ty = types::TY_C;
        } else {
          // Otherwise lookup by extension.
          // Fallback is C if invoked as C preprocessor, C++ if invoked with
          // clang-cl /E, or Object otherwise.
          // We use a host hook here because Darwin at least has its own
          // idea of what .s is.
          if (const char *Ext = strrchr(Value, '.'))
            Ty = TC.LookupTypeForExtension(Ext + 1);

          if (Ty == types::TY_INVALID) {
            if (CCCIsCPP())
              Ty = types::TY_C;
            else if (IsCLMode() && Args.hasArgNoClaim(options::OPT_E))
              Ty = types::TY_CXX;
            else
              Ty = types::TY_Object;
          }

          // If the driver is invoked as C++ compiler (like clang++ or c++) it
          // should autodetect some input files as C++ for g++ compatibility.
          if (CCCIsCXX()) {
            types::ID OldTy = Ty;
            Ty = types::lookupCXXTypeForCType(Ty);

            if (Ty != OldTy)
              Diag(clang::diag::warn_drv_treating_input_as_cxx)
                  << getTypeName(OldTy) << getTypeName(Ty);
          }

          // If running with -fthinlto-index=, extensions that normally identify
          // native object files actually identify LLVM bitcode files.
          if (Args.hasArgNoClaim(options::OPT_fthinlto_index_EQ) &&
              Ty == types::TY_Object)
            Ty = types::TY_LLVM_BC;
        }

        // -ObjC and -ObjC++ override the default language, but only for "source
        // files". We just treat everything that isn't a linker input as a
        // source file.
        //
        // FIXME: Clean this up if we move the phase sequence into the type.
        if (Ty != types::TY_Object) {
          if (Args.hasArg(options::OPT_ObjC))
            Ty = types::TY_ObjC;
          else if (Args.hasArg(options::OPT_ObjCXX))
            Ty = types::TY_ObjCXX;
        }
      } else {
        assert(InputTypeArg && "InputType set w/o InputTypeArg");
        if (!InputTypeArg->getOption().matches(options::OPT_x)) {
          // If emulating cl.exe, make sure that /TC and /TP don't affect input
          // object files.
          const char *Ext = strrchr(Value, '.');
          if (Ext && TC.LookupTypeForExtension(Ext + 1) == types::TY_Object)
            Ty = types::TY_Object;
        }
        if (Ty == types::TY_INVALID) {
          Ty = InputType;
          InputTypeArg->claim();
        }
      }

      if (DiagnoseInputExistence(Args, Value, Ty, /*TypoCorrect=*/true))
        Inputs.push_back(std::make_pair(Ty, A));

    } else if (A->getOption().matches(options::OPT__SLASH_Tc)) {
      StringRef Value = A->getValue();
      if (DiagnoseInputExistence(Args, Value, types::TY_C,
                                 /*TypoCorrect=*/false)) {
        Arg *InputArg = MakeInputArg(Args, Opts, A->getValue());
        Inputs.push_back(std::make_pair(types::TY_C, InputArg));
      }
      A->claim();
    } else if (A->getOption().matches(options::OPT__SLASH_Tp)) {
      StringRef Value = A->getValue();
      if (DiagnoseInputExistence(Args, Value, types::TY_CXX,
                                 /*TypoCorrect=*/false)) {
        Arg *InputArg = MakeInputArg(Args, Opts, A->getValue());
        Inputs.push_back(std::make_pair(types::TY_CXX, InputArg));
      }
      A->claim();
    } else if (A->getOption().hasFlag(options::LinkerInput)) {
      // Just treat as object type, we could make a special type for this if
      // necessary.
      Inputs.push_back(std::make_pair(types::TY_Object, A));

    } else if (A->getOption().matches(options::OPT_x)) {
      InputTypeArg = A;
      InputType = types::lookupTypeForTypeSpecifier(A->getValue());
      A->claim();

      // Follow gcc behavior and treat as linker input for invalid -x
      // options. Its not clear why we shouldn't just revert to unknown; but
      // this isn't very important, we might as well be bug compatible.
      if (!InputType) {
        Diag(clang::diag::err_drv_unknown_language) << A->getValue();
        InputType = types::TY_Object;
      }
    } else if (A->getOption().getID() == options::OPT_U) {
      assert(A->getNumValues() == 1 && "The /U option has one value.");
      StringRef Val = A->getValue(0);
      if (Val.find_first_of("/\\") != StringRef::npos) {
        // Warn about e.g. "/Users/me/myfile.c".
        Diag(diag::warn_slash_u_filename) << Val;
        Diag(diag::note_use_dashdash);
      }
    }
    // TODO: remove when -foffload-static-lib support is dropped.
    else if (A->getOption().matches(options::OPT_offload_lib_Group)) {
      // Add the foffload-static-lib library to the command line to allow
      // processing when no source or object is supplied as well as proper
      // host link.
      Arg *InputArg = MakeInputArg(Args, Opts, A->getValue());
      Inputs.push_back(std::make_pair(types::TY_Object, InputArg));
      A->claim();
      // Use of -foffload-static-lib and -foffload-whole-static-lib are
      // deprecated with the updated functionality to scan the static libs.
      Diag(clang::diag::warn_drv_deprecated_option)
          << A->getAsString(Args) << A->getValue();
    }
  }
  if (CCCIsCPP() && Inputs.empty()) {
    // If called as standalone preprocessor, stdin is processed
    // if no other input is present.
    Arg *A = MakeInputArg(Args, Opts, "-");
    Inputs.push_back(std::make_pair(types::TY_C, A));
  }
}

static bool runBundler(const SmallVectorImpl<StringRef> &BundlerArgs,
                       Compilation &C) {
  // Find bundler.
  StringRef ExecPath(C.getArgs().MakeArgString(C.getDriver().Dir));
  llvm::ErrorOr<std::string> BundlerBinary =
      llvm::sys::findProgramByName("clang-offload-bundler", ExecPath);
  // Since this is run in real time and not in the toolchain, output the
  // command line if requested.
  bool OutputOnly = C.getArgs().hasArg(options::OPT__HASH_HASH_HASH);
  if (C.getArgs().hasArg(options::OPT_v) || OutputOnly) {
    for (StringRef A : BundlerArgs)
      if (OutputOnly)
        llvm::errs() << "\"" << A << "\" ";
      else
        llvm::errs() << A << " ";
    llvm::errs() << '\n';
  }
  if (BundlerBinary.getError())
    return false;

  return !llvm::sys::ExecuteAndWait(BundlerBinary.get(), BundlerArgs);
}

bool hasFPGABinary(Compilation &C, std::string Object, types::ID Type) {
  assert(types::isFPGA(Type) && "unexpected Type for FPGA binary check");
  // Do not do the check if the file doesn't exist
  if (!llvm::sys::fs::exists(Object))
    return false;

  // Temporary names for the output.
  llvm::Triple TT;
  TT.setArchName(types::getTypeName(Type));
  TT.setVendorName("intel");
  TT.setOS(llvm::Triple::UnknownOS);
  TT.setEnvironment(llvm::Triple::SYCLDevice);

  // Checking uses -check-section option with the input file, no output
  // file and the target triple being looked for.
  const char *Targets =
      C.getArgs().MakeArgString(Twine("-targets=sycl-") + TT.str());
  const char *Inputs = C.getArgs().MakeArgString(Twine("-inputs=") + Object);
  // Always use -type=ao for aocx/aocr bundle checking.  The 'bundles' are
  // actually archives.
  SmallVector<StringRef, 6> BundlerArgs = {"clang-offload-bundler", "-type=ao",
                                           Targets, Inputs, "-check-section"};
  return runBundler(BundlerArgs, C);
}

static bool hasOffloadSections(Compilation &C, const StringRef &Archive,
                               DerivedArgList &Args) {
  // Do not do the check if the file doesn't exist
  if (!llvm::sys::fs::exists(Archive))
    return false;

  llvm::Triple TT(C.getDefaultToolChain().getTriple());
  // Checking uses -check-section option with the input file, no output
  // file and the target triple being looked for.
  // TODO - Improve checking to check for explicit offload target instead
  // of the generic host availability.
  const char *Targets = Args.MakeArgString(Twine("-targets=host-") + TT.str());
  const char *Inputs = Args.MakeArgString(Twine("-inputs=") + Archive.str());
  // Always use -type=ao for bundle checking.  The 'bundles' are
  // actually archives.
  SmallVector<StringRef, 6> BundlerArgs = {"clang-offload-bundler", "-type=ao",
                                           Targets, Inputs, "-check-section"};
  return runBundler(BundlerArgs, C);
}

// Simple helper function for Linker options, where the option is valid if
// it has '-' or '--' as the designator.
static bool optionMatches(const std::string &Option,
                          const std::string &OptCheck) {
  return (Option == OptCheck || ("-" + Option) == OptCheck);
}

// Process linker inputs for use with offload static libraries.  We are only
// handling options and explicitly named static archives as these need to be
// partially linked.
static SmallVector<const char *, 16> getLinkerArgs(Compilation &C,
                                                   DerivedArgList &Args) {
  SmallVector<const char *, 16> LibArgs;
  for (const auto *A : Args) {
    std::string FileName = A->getAsString(Args);
    if (A->getOption().getKind() == Option::InputClass) {
      StringRef Value(A->getValue());
      if (isStaticArchiveFile(Value)) {
        LibArgs.push_back(Args.MakeArgString(FileName));
        continue;
      }
    }
    if (A->getOption().hasFlag(options::LinkerInput)) {
      // Do not add any libraries that are not fully named static libs
      if (A->getOption().matches(options::OPT_l) ||
          A->getOption().matches(options::OPT_reserved_lib_Group) ||
          A->getOption().hasFlag(options::NoArgumentUnused))
        continue;
      std::string PrevArg;
      for (const std::string &Value : A->getValues()) {
        auto addKnownValues = [&](const StringRef &V) {
          // Only add named static libs objects and --whole-archive options.
          if (optionMatches("-whole-archive", V.str()) ||
              optionMatches("-no-whole-archive", V.str()) ||
              isStaticArchiveFile(V)) {
            LibArgs.push_back(Args.MakeArgString(V));
            return;
          }
          // Probably not the best way to handle this, but there are options
          // that take arguments which we should not add to the known values.
          // Handle -z and -rpath for now - can be expanded if/when usage shows
          // the need.
          if (PrevArg != "-z" && PrevArg != "-rpath" && V[0] != '-' &&
              isObjectFile(V.str())) {
            LibArgs.push_back(Args.MakeArgString(V));
            return;
          }
        };
        if (Value[0] == '@') {
          // Found a response file, we want to expand contents to try and
          // discover more libraries and options.
          SmallVector<const char *, 20> ExpandArgs;
          ExpandArgs.push_back(Value.c_str());

          llvm::BumpPtrAllocator A;
          llvm::StringSaver S(A);
          llvm::cl::ExpandResponseFiles(
              S,
              C.getDefaultToolChain().getTriple().isWindowsMSVCEnvironment()
                  ? llvm::cl::TokenizeWindowsCommandLine
                  : llvm::cl::TokenizeGNUCommandLine,
              ExpandArgs);
          for (StringRef EA : ExpandArgs)
            addKnownValues(EA);
        } else
          addKnownValues(Value);
        PrevArg = Value;
      }
      continue;
    }
    // Use of -foffload-static-lib and -foffload-whole-static-lib is
    // considered deprecated.  Usage should move to passing in the static
    // library name on the command line, encapsulating with
    // -Wl,--whole-archive <lib> -Wl,--no-whole-archive as needed.
    if (A->getOption().matches(options::OPT_foffload_static_lib_EQ)) {
      LibArgs.push_back(Args.MakeArgString(A->getValue()));
      continue;
    }
    if (A->getOption().matches(options::OPT_foffload_whole_static_lib_EQ)) {
      // For -foffload-whole-static-lib, we add the --whole-archive wrap
      // around the library which will be used during the partial link step.
      LibArgs.push_back("--whole-archive");
      LibArgs.push_back(Args.MakeArgString(A->getValue()));
      LibArgs.push_back("--no-whole-archive");
      continue;
    }
  }
  return LibArgs;
}

// Goes through all of the arguments, including inputs expected for the
// linker directly, to determine if we need to perform additional work for
// static offload libraries.
bool Driver::checkForOffloadStaticLib(Compilation &C,
                                      DerivedArgList &Args) const {
  // Check only if enabled with -fsycl or -fopenmp-targets
  if (!Args.hasFlag(options::OPT_fsycl, options::OPT_fno_sycl, false) &&
      !Args.hasArg(options::OPT_fopenmp_targets_EQ))
    return false;

  // Right off the bat, assume the presense of -foffload-static-lib means
  // the need to perform linking steps for fat static archive offloading.
  // TODO: remove when -foffload-static-lib support is dropped.
  if (Args.hasArg(options::OPT_offload_lib_Group))
    return true;
  SmallVector<const char *, 16> OffloadLibArgs(getLinkerArgs(C, Args));
  for (const StringRef &OLArg : OffloadLibArgs)
    if (isStaticArchiveFile(OLArg) && hasOffloadSections(C, OLArg, Args)) {
      // FPGA binaries with AOCX or AOCR sections are not considered fat
      // static archives.
      if (Args.hasArg(options::OPT_fintelfpga))
        return !(hasFPGABinary(C, OLArg.str(), types::TY_FPGA_AOCR) ||
                 hasFPGABinary(C, OLArg.str(), types::TY_FPGA_AOCX));
      return true;
    }
  return false;
}

namespace {
/// Provides a convenient interface for different programming models to generate
/// the required device actions.
class OffloadingActionBuilder final {
  /// Flag used to trace errors in the builder.
  bool IsValid = false;

  /// The compilation that is using this builder.
  Compilation &C;

  /// Map between an input argument and the offload kinds used to process it.
  std::map<const Arg *, unsigned> InputArgToOffloadKindMap;

  /// Builder interface. It doesn't build anything or keep any state.
  class DeviceActionBuilder {
  public:
    typedef const llvm::SmallVectorImpl<phases::ID> PhasesTy;

    enum ActionBuilderReturnCode {
      // The builder acted successfully on the current action.
      ABRT_Success,
      // The builder didn't have to act on the current action.
      ABRT_Inactive,
      // The builder was successful and requested the host action to not be
      // generated.
      ABRT_Ignore_Host,
    };

  protected:
    /// Compilation associated with this builder.
    Compilation &C;

    /// Tool chains associated with this builder. The same programming
    /// model may have associated one or more tool chains.
    SmallVector<const ToolChain *, 2> ToolChains;

    /// The derived arguments associated with this builder.
    DerivedArgList &Args;

    /// The inputs associated with this builder.
    const Driver::InputList &Inputs;

    /// The associated offload kind.
    Action::OffloadKind AssociatedOffloadKind = Action::OFK_None;

  public:
    DeviceActionBuilder(Compilation &C, DerivedArgList &Args,
                        const Driver::InputList &Inputs,
                        Action::OffloadKind AssociatedOffloadKind)
        : C(C), Args(Args), Inputs(Inputs),
          AssociatedOffloadKind(AssociatedOffloadKind) {}
    virtual ~DeviceActionBuilder() {}

    /// Fill up the array \a DA with all the device dependences that should be
    /// added to the provided host action \a HostAction. By default it is
    /// inactive.
    virtual ActionBuilderReturnCode
    getDeviceDependences(OffloadAction::DeviceDependences &DA,
                         phases::ID CurPhase, phases::ID FinalPhase,
                         PhasesTy &Phases) {
      return ABRT_Inactive;
    }

    /// Update the state to include the provided host action \a HostAction as a
    /// dependency of the current device action. By default it is inactive.
    virtual ActionBuilderReturnCode addDeviceDepences(Action *HostAction) {
      return ABRT_Inactive;
    }

    /// Append top level actions generated by the builder.
    virtual void appendTopLevelActions(ActionList &AL) {}

    /// Append top level actions specific for certain link situations.
    virtual void appendTopLevelLinkAction(ActionList &AL) {}

    /// Append linker actions generated by the builder.
    virtual void appendLinkActions(ActionList &AL) {}

    /// Append linker actions generated by the builder.
    virtual void appendLinkDependences(OffloadAction::DeviceDependences &DA) {}

    /// Initialize the builder. Return true if any initialization errors are
    /// found.
    virtual bool initialize() { return false; }

    /// Return true if the builder can use bundling/unbundling.
    virtual bool canUseBundlerUnbundler() const { return false; }

    /// Return true if this builder is valid. We have a valid builder if we have
    /// associated device tool chains.
    bool isValid() { return !ToolChains.empty(); }

    /// Return the associated offload kind.
    Action::OffloadKind getAssociatedOffloadKind() {
      return AssociatedOffloadKind;
    }
  };

  /// Base class for CUDA/HIP action builder. It injects device code in
  /// the host backend action.
  class CudaActionBuilderBase : public DeviceActionBuilder {
  protected:
    /// Flags to signal if the user requested host-only or device-only
    /// compilation.
    bool CompileHostOnly = false;
    bool CompileDeviceOnly = false;
    bool EmitLLVM = false;
    bool EmitAsm = false;

    /// List of GPU architectures to use in this compilation.
    SmallVector<CudaArch, 4> GpuArchList;

    /// The CUDA actions for the current input.
    ActionList CudaDeviceActions;

    /// The CUDA fat binary if it was generated for the current input.
    Action *CudaFatBinary = nullptr;

    /// Flag that is set to true if this builder acted on the current input.
    bool IsActive = false;

    /// Flag for -fgpu-rdc.
    bool Relocatable = false;

    /// Default GPU architecture if there's no one specified.
    CudaArch DefaultCudaArch = CudaArch::UNKNOWN;

  public:
    CudaActionBuilderBase(Compilation &C, DerivedArgList &Args,
                          const Driver::InputList &Inputs,
                          Action::OffloadKind OFKind)
        : DeviceActionBuilder(C, Args, Inputs, OFKind) {}

    ActionBuilderReturnCode addDeviceDepences(Action *HostAction) override {
      // While generating code for CUDA, we only depend on the host input action
      // to trigger the creation of all the CUDA device actions.

      // If we are dealing with an input action, replicate it for each GPU
      // architecture. If we are in host-only mode we return 'success' so that
      // the host uses the CUDA offload kind.
      if (auto *IA = dyn_cast<InputAction>(HostAction)) {
        assert(!GpuArchList.empty() &&
               "We should have at least one GPU architecture.");

        // If the host input is not CUDA or HIP, we don't need to bother about
        // this input.
        if (IA->getType() != types::TY_CUDA &&
            IA->getType() != types::TY_HIP) {
          // The builder will ignore this input.
          IsActive = false;
          return ABRT_Inactive;
        }

        // Set the flag to true, so that the builder acts on the current input.
        IsActive = true;

        if (CompileHostOnly)
          return ABRT_Success;

        // Replicate inputs for each GPU architecture.
        auto Ty = IA->getType() == types::TY_HIP ? types::TY_HIP_DEVICE
                                                 : types::TY_CUDA_DEVICE;
        for (unsigned I = 0, E = GpuArchList.size(); I != E; ++I) {
          CudaDeviceActions.push_back(
              C.MakeAction<InputAction>(IA->getInputArg(), Ty));
        }

        return ABRT_Success;
      }

      // If this is an unbundling action use it as is for each CUDA toolchain.
      if (auto *UA = dyn_cast<OffloadUnbundlingJobAction>(HostAction)) {

        // If -fgpu-rdc is disabled, should not unbundle since there is no
        // device code to link.
        if (!Relocatable)
          return ABRT_Inactive;

        CudaDeviceActions.clear();
        if (auto *IA = dyn_cast<InputAction>(UA->getInputs().back())) {
          std::string FileName = IA->getInputArg().getAsString(Args);
          // Check if the type of the file is the same as the action. Do not
          // unbundle it if it is not. Do not unbundle .so files, for example,
          // which are not object files.
          if (IA->getType() == types::TY_Object &&
              (!llvm::sys::path::has_extension(FileName) ||
               types::lookupTypeForExtension(
                   llvm::sys::path::extension(FileName).drop_front()) !=
                   types::TY_Object))
            return ABRT_Inactive;
        }

        for (auto Arch : GpuArchList) {
          CudaDeviceActions.push_back(UA);
          UA->registerDependentActionInfo(ToolChains[0], CudaArchToString(Arch),
                                          AssociatedOffloadKind);
        }
        return ABRT_Success;
      }

      return IsActive ? ABRT_Success : ABRT_Inactive;
    }

    void appendTopLevelActions(ActionList &AL) override {
      // Utility to append actions to the top level list.
      auto AddTopLevel = [&](Action *A, CudaArch BoundArch) {
        OffloadAction::DeviceDependences Dep;
        Dep.add(*A, *ToolChains.front(), CudaArchToString(BoundArch),
                AssociatedOffloadKind);
        AL.push_back(C.MakeAction<OffloadAction>(Dep, A->getType()));
      };

      // If we have a fat binary, add it to the list.
      if (CudaFatBinary) {
        AddTopLevel(CudaFatBinary, CudaArch::UNKNOWN);
        CudaDeviceActions.clear();
        CudaFatBinary = nullptr;
        return;
      }

      if (CudaDeviceActions.empty())
        return;

      // If we have CUDA actions at this point, that's because we have a have
      // partial compilation, so we should have an action for each GPU
      // architecture.
      assert(CudaDeviceActions.size() == GpuArchList.size() &&
             "Expecting one action per GPU architecture.");
      assert(ToolChains.size() == 1 &&
             "Expecting to have a sing CUDA toolchain.");
      for (unsigned I = 0, E = GpuArchList.size(); I != E; ++I)
        AddTopLevel(CudaDeviceActions[I], GpuArchList[I]);

      CudaDeviceActions.clear();
    }

    bool initialize() override {
      assert(AssociatedOffloadKind == Action::OFK_Cuda ||
             AssociatedOffloadKind == Action::OFK_HIP);

      // We don't need to support CUDA.
      if (AssociatedOffloadKind == Action::OFK_Cuda &&
          !C.hasOffloadToolChain<Action::OFK_Cuda>())
        return false;

      // We don't need to support HIP.
      if (AssociatedOffloadKind == Action::OFK_HIP &&
          !C.hasOffloadToolChain<Action::OFK_HIP>())
        return false;

      Relocatable = Args.hasFlag(options::OPT_fgpu_rdc,
          options::OPT_fno_gpu_rdc, /*Default=*/false);

      const ToolChain *HostTC = C.getSingleOffloadToolChain<Action::OFK_Host>();
      assert(HostTC && "No toolchain for host compilation.");
      if (HostTC->getTriple().isNVPTX() ||
          HostTC->getTriple().getArch() == llvm::Triple::amdgcn) {
        // We do not support targeting NVPTX/AMDGCN for host compilation. Throw
        // an error and abort pipeline construction early so we don't trip
        // asserts that assume device-side compilation.
        C.getDriver().Diag(diag::err_drv_cuda_host_arch)
            << HostTC->getTriple().getArchName();
        return true;
      }

      ToolChains.push_back(
          AssociatedOffloadKind == Action::OFK_Cuda
              ? C.getSingleOffloadToolChain<Action::OFK_Cuda>()
              : C.getSingleOffloadToolChain<Action::OFK_HIP>());

      Arg *PartialCompilationArg = Args.getLastArg(
          options::OPT_cuda_host_only, options::OPT_cuda_device_only,
          options::OPT_cuda_compile_host_device);
      CompileHostOnly = PartialCompilationArg &&
                        PartialCompilationArg->getOption().matches(
                            options::OPT_cuda_host_only);
      CompileDeviceOnly = PartialCompilationArg &&
                          PartialCompilationArg->getOption().matches(
                              options::OPT_cuda_device_only);
      EmitLLVM = Args.getLastArg(options::OPT_emit_llvm);
      EmitAsm = Args.getLastArg(options::OPT_S);

      // Collect all cuda_gpu_arch parameters, removing duplicates.
      std::set<CudaArch> GpuArchs;
      bool Error = false;
      for (Arg *A : Args) {
        if (!(A->getOption().matches(options::OPT_offload_arch_EQ) ||
              A->getOption().matches(options::OPT_no_offload_arch_EQ)))
          continue;
        A->claim();

        const StringRef ArchStr = A->getValue();
        if (A->getOption().matches(options::OPT_no_offload_arch_EQ) &&
            ArchStr == "all") {
          GpuArchs.clear();
          continue;
        }
        CudaArch Arch = StringToCudaArch(ArchStr);
        if (Arch == CudaArch::UNKNOWN) {
          C.getDriver().Diag(clang::diag::err_drv_cuda_bad_gpu_arch) << ArchStr;
          Error = true;
        } else if (A->getOption().matches(options::OPT_offload_arch_EQ))
          GpuArchs.insert(Arch);
        else if (A->getOption().matches(options::OPT_no_offload_arch_EQ))
          GpuArchs.erase(Arch);
        else
          llvm_unreachable("Unexpected option.");
      }

      // Collect list of GPUs remaining in the set.
      for (CudaArch Arch : GpuArchs)
        GpuArchList.push_back(Arch);

      // Default to sm_20 which is the lowest common denominator for
      // supported GPUs.  sm_20 code should work correctly, if
      // suboptimally, on all newer GPUs.
      if (GpuArchList.empty())
        GpuArchList.push_back(DefaultCudaArch);

      return Error;
    }
  };

  /// \brief CUDA action builder. It injects device code in the host backend
  /// action.
  class CudaActionBuilder final : public CudaActionBuilderBase {
  public:
    CudaActionBuilder(Compilation &C, DerivedArgList &Args,
                      const Driver::InputList &Inputs)
        : CudaActionBuilderBase(C, Args, Inputs, Action::OFK_Cuda) {
      DefaultCudaArch = CudaArch::SM_20;
    }

    ActionBuilderReturnCode
    getDeviceDependences(OffloadAction::DeviceDependences &DA,
                         phases::ID CurPhase, phases::ID FinalPhase,
                         PhasesTy &Phases) override {
      if (!IsActive)
        return ABRT_Inactive;

      // If we don't have more CUDA actions, we don't have any dependences to
      // create for the host.
      if (CudaDeviceActions.empty())
        return ABRT_Success;

      assert(CudaDeviceActions.size() == GpuArchList.size() &&
             "Expecting one action per GPU architecture.");
      assert(!CompileHostOnly &&
             "Not expecting CUDA actions in host-only compilation.");

      // If we are generating code for the device or we are in a backend phase,
      // we attempt to generate the fat binary. We compile each arch to ptx and
      // assemble to cubin, then feed the cubin *and* the ptx into a device
      // "link" action, which uses fatbinary to combine these cubins into one
      // fatbin.  The fatbin is then an input to the host action if not in
      // device-only mode.
      if (CompileDeviceOnly || CurPhase == phases::Backend) {
        ActionList DeviceActions;
        for (unsigned I = 0, E = GpuArchList.size(); I != E; ++I) {
          // Produce the device action from the current phase up to the assemble
          // phase.
          for (auto Ph : Phases) {
            // Skip the phases that were already dealt with.
            if (Ph < CurPhase)
              continue;
            // We have to be consistent with the host final phase.
            if (Ph > FinalPhase)
              break;

            CudaDeviceActions[I] = C.getDriver().ConstructPhaseAction(
                C, Args, Ph, CudaDeviceActions[I], Action::OFK_Cuda);

            if (Ph == phases::Assemble)
              break;
          }

          // If we didn't reach the assemble phase, we can't generate the fat
          // binary. We don't need to generate the fat binary if we are not in
          // device-only mode.
          if (!isa<AssembleJobAction>(CudaDeviceActions[I]) ||
              CompileDeviceOnly)
            continue;

          Action *AssembleAction = CudaDeviceActions[I];
          assert(AssembleAction->getType() == types::TY_Object);
          assert(AssembleAction->getInputs().size() == 1);

          Action *BackendAction = AssembleAction->getInputs()[0];
          assert(BackendAction->getType() == types::TY_PP_Asm);

          for (auto &A : {AssembleAction, BackendAction}) {
            OffloadAction::DeviceDependences DDep;
            DDep.add(*A, *ToolChains.front(), CudaArchToString(GpuArchList[I]),
                     Action::OFK_Cuda);
            DeviceActions.push_back(
                C.MakeAction<OffloadAction>(DDep, A->getType()));
          }
        }

        // We generate the fat binary if we have device input actions.
        if (!DeviceActions.empty()) {
          CudaFatBinary =
              C.MakeAction<LinkJobAction>(DeviceActions, types::TY_CUDA_FATBIN);

          if (!CompileDeviceOnly) {
            DA.add(*CudaFatBinary, *ToolChains.front(), /*BoundArch=*/nullptr,
                   Action::OFK_Cuda);
            // Clear the fat binary, it is already a dependence to an host
            // action.
            CudaFatBinary = nullptr;
          }

          // Remove the CUDA actions as they are already connected to an host
          // action or fat binary.
          CudaDeviceActions.clear();
        }

        // We avoid creating host action in device-only mode.
        return CompileDeviceOnly ? ABRT_Ignore_Host : ABRT_Success;
      } else if (CurPhase > phases::Backend) {
        // If we are past the backend phase and still have a device action, we
        // don't have to do anything as this action is already a device
        // top-level action.
        return ABRT_Success;
      }

      assert(CurPhase < phases::Backend && "Generating single CUDA "
                                           "instructions should only occur "
                                           "before the backend phase!");

      // By default, we produce an action for each device arch.
      for (Action *&A : CudaDeviceActions)
        A = C.getDriver().ConstructPhaseAction(C, Args, CurPhase, A);

      return ABRT_Success;
    }
  };
  /// \brief HIP action builder. It injects device code in the host backend
  /// action.
  class HIPActionBuilder final : public CudaActionBuilderBase {
    /// The linker inputs obtained for each device arch.
    SmallVector<ActionList, 8> DeviceLinkerInputs;

  public:
    HIPActionBuilder(Compilation &C, DerivedArgList &Args,
                     const Driver::InputList &Inputs)
        : CudaActionBuilderBase(C, Args, Inputs, Action::OFK_HIP) {
      DefaultCudaArch = CudaArch::GFX803;
    }

    bool canUseBundlerUnbundler() const override { return true; }

    ActionBuilderReturnCode
    getDeviceDependences(OffloadAction::DeviceDependences &DA,
                         phases::ID CurPhase, phases::ID FinalPhase,
                         PhasesTy &Phases) override {
      // amdgcn does not support linking of object files, therefore we skip
      // backend and assemble phases to output LLVM IR. Except for generating
      // non-relocatable device coee, where we generate fat binary for device
      // code and pass to host in Backend phase.
      if (CudaDeviceActions.empty() ||
          (CurPhase == phases::Backend && Relocatable) ||
          CurPhase == phases::Assemble)
        return ABRT_Success;

      assert(((CurPhase == phases::Link && Relocatable) ||
              CudaDeviceActions.size() == GpuArchList.size()) &&
             "Expecting one action per GPU architecture.");
      assert(!CompileHostOnly &&
             "Not expecting CUDA actions in host-only compilation.");

      if (!Relocatable && CurPhase == phases::Backend && !EmitLLVM &&
          !EmitAsm) {
        // If we are in backend phase, we attempt to generate the fat binary.
        // We compile each arch to IR and use a link action to generate code
        // object containing ISA. Then we use a special "link" action to create
        // a fat binary containing all the code objects for different GPU's.
        // The fat binary is then an input to the host action.
        for (unsigned I = 0, E = GpuArchList.size(); I != E; ++I) {
          // Create a link action to link device IR with device library
          // and generate ISA.
          ActionList AL;
          AL.push_back(CudaDeviceActions[I]);
          CudaDeviceActions[I] =
              C.MakeAction<LinkJobAction>(AL, types::TY_Image);

          // OffloadingActionBuilder propagates device arch until an offload
          // action. Since the next action for creating fatbin does
          // not have device arch, whereas the above link action and its input
          // have device arch, an offload action is needed to stop the null
          // device arch of the next action being propagated to the above link
          // action.
          OffloadAction::DeviceDependences DDep;
          DDep.add(*CudaDeviceActions[I], *ToolChains.front(),
                   CudaArchToString(GpuArchList[I]), AssociatedOffloadKind);
          CudaDeviceActions[I] = C.MakeAction<OffloadAction>(
              DDep, CudaDeviceActions[I]->getType());
        }
        // Create HIP fat binary with a special "link" action.
        CudaFatBinary =
            C.MakeAction<LinkJobAction>(CudaDeviceActions,
                types::TY_HIP_FATBIN);

        if (!CompileDeviceOnly) {
          DA.add(*CudaFatBinary, *ToolChains.front(), /*BoundArch=*/nullptr,
                 AssociatedOffloadKind);
          // Clear the fat binary, it is already a dependence to an host
          // action.
          CudaFatBinary = nullptr;
        }

        // Remove the CUDA actions as they are already connected to an host
        // action or fat binary.
        CudaDeviceActions.clear();

        return CompileDeviceOnly ? ABRT_Ignore_Host : ABRT_Success;
      } else if (CurPhase == phases::Link) {
        // Save CudaDeviceActions to DeviceLinkerInputs for each GPU subarch.
        // This happens to each device action originated from each input file.
        // Later on, device actions in DeviceLinkerInputs are used to create
        // device link actions in appendLinkDependences and the created device
        // link actions are passed to the offload action as device dependence.
        DeviceLinkerInputs.resize(CudaDeviceActions.size());
        auto LI = DeviceLinkerInputs.begin();
        for (auto *A : CudaDeviceActions) {
          LI->push_back(A);
          ++LI;
        }

        // We will pass the device action as a host dependence, so we don't
        // need to do anything else with them.
        CudaDeviceActions.clear();
        return ABRT_Success;
      }

      // By default, we produce an action for each device arch.
      for (Action *&A : CudaDeviceActions)
        A = C.getDriver().ConstructPhaseAction(C, Args, CurPhase, A,
                                               AssociatedOffloadKind);

      return (CompileDeviceOnly && CurPhase == FinalPhase) ? ABRT_Ignore_Host
                                                           : ABRT_Success;
    }

    void appendLinkDependences(OffloadAction::DeviceDependences &DA) override {
      // Append a new link action for each device.
      unsigned I = 0;
      for (auto &LI : DeviceLinkerInputs) {
        auto *DeviceLinkAction =
            C.MakeAction<LinkJobAction>(LI, types::TY_Image);
        DA.add(*DeviceLinkAction, *ToolChains[0],
               CudaArchToString(GpuArchList[I]), AssociatedOffloadKind);
        ++I;
      }
    }
  };

  /// OpenMP action builder. The host bitcode is passed to the device frontend
  /// and all the device linked images are passed to the host link phase.
  class OpenMPActionBuilder final : public DeviceActionBuilder {
    /// The OpenMP actions for the current input.
    ActionList OpenMPDeviceActions;

    /// The linker inputs obtained for each toolchain.
    SmallVector<ActionList, 8> DeviceLinkerInputs;

  public:
    OpenMPActionBuilder(Compilation &C, DerivedArgList &Args,
                        const Driver::InputList &Inputs)
        : DeviceActionBuilder(C, Args, Inputs, Action::OFK_OpenMP) {}

    ActionBuilderReturnCode
    getDeviceDependences(OffloadAction::DeviceDependences &DA,
                         phases::ID CurPhase, phases::ID FinalPhase,
                         PhasesTy &Phases) override {
      if (OpenMPDeviceActions.empty())
        return ABRT_Inactive;

      // We should always have an action for each input.
      assert(OpenMPDeviceActions.size() == ToolChains.size() &&
             "Number of OpenMP actions and toolchains do not match.");

      // The host only depends on device action in the linking phase, when all
      // the device images have to be embedded in the host image.
      if (CurPhase == phases::Link) {
        assert(ToolChains.size() == DeviceLinkerInputs.size() &&
               "Toolchains and linker inputs sizes do not match.");
        auto LI = DeviceLinkerInputs.begin();
        for (auto *A : OpenMPDeviceActions) {
          LI->push_back(A);
          ++LI;
        }

        // We passed the device action as a host dependence, so we don't need to
        // do anything else with them.
        OpenMPDeviceActions.clear();
        return ABRT_Success;
      }

      // By default, we produce an action for each device arch.
      for (Action *&A : OpenMPDeviceActions)
        A = C.getDriver().ConstructPhaseAction(C, Args, CurPhase, A);

      return ABRT_Success;
    }

    ActionBuilderReturnCode addDeviceDepences(Action *HostAction) override {

      // If this is an input action replicate it for each OpenMP toolchain.
      if (auto *IA = dyn_cast<InputAction>(HostAction)) {
        OpenMPDeviceActions.clear();
        for (unsigned I = 0; I < ToolChains.size(); ++I)
          OpenMPDeviceActions.push_back(
              C.MakeAction<InputAction>(IA->getInputArg(), IA->getType()));
        return ABRT_Success;
      }

      // If this is an unbundling action use it as is for each OpenMP toolchain.
      if (auto *UA = dyn_cast<OffloadUnbundlingJobAction>(HostAction)) {
        OpenMPDeviceActions.clear();
        if (auto *IA = dyn_cast<InputAction>(UA->getInputs().back())) {
          std::string FileName = IA->getInputArg().getAsString(Args);
          // Check if the type of the file is the same as the action. Do not
          // unbundle it if it is not. Do not unbundle .so files, for example,
          // which are not object files.
          if (IA->getType() == types::TY_Object &&
              (!llvm::sys::path::has_extension(FileName) ||
               types::lookupTypeForExtension(
                   llvm::sys::path::extension(FileName).drop_front()) !=
                   types::TY_Object))
            return ABRT_Inactive;
        }
        for (unsigned I = 0; I < ToolChains.size(); ++I) {
          OpenMPDeviceActions.push_back(UA);
          UA->registerDependentActionInfo(
              ToolChains[I], /*BoundArch=*/StringRef(), Action::OFK_OpenMP);
        }
        return ABRT_Success;
      }

      // When generating code for OpenMP we use the host compile phase result as
      // a dependence to the device compile phase so that it can learn what
      // declarations should be emitted. However, this is not the only use for
      // the host action, so we prevent it from being collapsed.
      if (isa<CompileJobAction>(HostAction)) {
        HostAction->setCannotBeCollapsedWithNextDependentAction();
        assert(ToolChains.size() == OpenMPDeviceActions.size() &&
               "Toolchains and device action sizes do not match.");
        OffloadAction::HostDependence HDep(
            *HostAction, *C.getSingleOffloadToolChain<Action::OFK_Host>(),
            /*BoundArch=*/nullptr, Action::OFK_OpenMP);
        auto TC = ToolChains.begin();
        for (Action *&A : OpenMPDeviceActions) {
          assert(isa<CompileJobAction>(A));
          OffloadAction::DeviceDependences DDep;
          DDep.add(*A, **TC, /*BoundArch=*/nullptr, Action::OFK_OpenMP);
          A = C.MakeAction<OffloadAction>(HDep, DDep);
          ++TC;
        }
      }
      return ABRT_Success;
    }

    void appendTopLevelActions(ActionList &AL) override {
      if (OpenMPDeviceActions.empty())
        return;

      // We should always have an action for each input.
      assert(OpenMPDeviceActions.size() == ToolChains.size() &&
             "Number of OpenMP actions and toolchains do not match.");

      // Append all device actions followed by the proper offload action.
      auto TI = ToolChains.begin();
      for (auto *A : OpenMPDeviceActions) {
        OffloadAction::DeviceDependences Dep;
        Dep.add(*A, **TI, /*BoundArch=*/nullptr, Action::OFK_OpenMP);
        AL.push_back(C.MakeAction<OffloadAction>(Dep, A->getType()));
        ++TI;
      }
      // We no longer need the action stored in this builder.
      OpenMPDeviceActions.clear();
    }

    void appendLinkActions(ActionList &AL) override {
      assert(ToolChains.size() == DeviceLinkerInputs.size() &&
             "Toolchains and linker inputs sizes do not match.");

      // Append a new link action for each device.
      auto TC = ToolChains.begin();
      for (auto &LI : DeviceLinkerInputs) {
        auto *DeviceLinkAction =
            C.MakeAction<LinkJobAction>(LI, types::TY_Image);
        OffloadAction::DeviceDependences DeviceLinkDeps;
        DeviceLinkDeps.add(*DeviceLinkAction, **TC, /*BoundArch=*/nullptr,
		        Action::OFK_OpenMP);
        AL.push_back(C.MakeAction<OffloadAction>(DeviceLinkDeps,
            DeviceLinkAction->getType()));
        ++TC;
      }
      DeviceLinkerInputs.clear();
    }

    void appendLinkDependences(OffloadAction::DeviceDependences &DA) override {}

    bool initialize() override {
      // Get the OpenMP toolchains. If we don't get any, the action builder will
      // know there is nothing to do related to OpenMP offloading.
      auto OpenMPTCRange = C.getOffloadToolChains<Action::OFK_OpenMP>();
      for (auto TI = OpenMPTCRange.first, TE = OpenMPTCRange.second; TI != TE;
           ++TI)
        ToolChains.push_back(TI->second);

      DeviceLinkerInputs.resize(ToolChains.size());
      return false;
    }

    bool canUseBundlerUnbundler() const override {
      // OpenMP should use bundled files whenever possible.
      return true;
    }
  };

  /// SYCL action builder. The host bitcode is passed to the device frontend
  /// and all the device linked images are passed to the host link phase.
  /// SPIR related are wrapped before added to the fat binary
  class SYCLActionBuilder final : public DeviceActionBuilder {
    /// Flag to signal if the user requested device-only compilation.
    bool CompileDeviceOnly = false;

    /// Flag to signal if the user requested the device object to be wrapped.
    bool WrapDeviceOnlyBinary = false;

    /// Flag to signal if the user requested device code split.
    bool DeviceCodeSplit = false;

    /// The SYCL actions for the current input.
    ActionList SYCLDeviceActions;

    /// The SYCL link binary if it was generated for the current input.
    Action *SYCLLinkBinary = nullptr;

    /// Running list of SYCL actions specific for device linking.
    ActionList SYCLLinkBinaryList;

    /// SYCL ahead of time compilation inputs
    SmallVector<std::pair<llvm::Triple, const char *>, 8> SYCLAOTInputs;

    /// The linker inputs obtained for each toolchain.
    SmallVector<ActionList, 8> DeviceLinkerInputs;

    /// The compiler inputs obtained for each toolchain
    Action * DeviceCompilerInput = nullptr;

    /// List of offload device triples needed to track for different toolchain
    /// construction. Does not track AOT binary inputs triples.
    SmallVector<llvm::Triple, 4> SYCLTripleList;

    /// Running count of FPGA device binaries.
    unsigned FPGAxCount = 0;
    unsigned FPGArCount = 0;

    /// Type of output file for FPGA device compilation.
    types::ID FPGAOutType = types::TY_FPGA_AOCX;

    /// List of objects to extract FPGA dependency info from
    ActionList FPGAObjectInputs;

    /// List of CUDA architectures to use in this compilation with NVPTX targets.
    SmallVector<CudaArch, 8> GpuArchList;

    /// Build the last steps for CUDA after all BC files have been linked.
    Action *finalizeNVPTXDependences(Action *Input, const llvm::Triple &TT) {
      auto *BA = C.getDriver().ConstructPhaseAction(
          C, Args, phases::Backend, Input, AssociatedOffloadKind);
      if (TT.getOS() != llvm::Triple::NVCL) {
        auto *AA = C.getDriver().ConstructPhaseAction(
            C, Args, phases::Assemble, BA, AssociatedOffloadKind);
        ActionList DeviceActions = {BA, AA};
        return C.MakeAction<LinkJobAction>(DeviceActions,
                                           types::TY_CUDA_FATBIN);
      }
      return BA;
    }

  public:
    SYCLActionBuilder(Compilation &C, DerivedArgList &Args,
                      const Driver::InputList &Inputs)
        : DeviceActionBuilder(C, Args, Inputs, Action::OFK_SYCL) {}

    void withBoundArchForToolChain(const ToolChain* TC,
                                   llvm::function_ref<void(const char *)> Op) {
      if (TC->getTriple().isNVPTX())
        for (CudaArch A : GpuArchList)
          Op(CudaArchToString(A));
      else
        Op(nullptr);
    }

    ActionBuilderReturnCode
    getDeviceDependences(OffloadAction::DeviceDependences &DA,
                         phases::ID CurPhase, phases::ID FinalPhase,
                         PhasesTy &Phases) override {

      // FIXME: This adds the integration header generation pass before the
      // Host compilation pass so the Host can use the header generated.  This
      // can be improved upon to where the header generation and spv generation
      // is done in the same step.  Currently, its not too efficient.
      // The host depends on the generated integrated header from the device
      // compilation.
      if (CurPhase == phases::Compile) {
        for (Action *&A : SYCLDeviceActions) {
          DeviceCompilerInput =
              C.MakeAction<CompileJobAction>(A, types::TY_SYCL_Header);
          A = C.MakeAction<CompileJobAction>(A, types::TY_LLVM_BC);
        }
        const auto *TC = ToolChains.front();
        const char *BoundArch = nullptr;
        if (TC->getTriple().isNVPTX())
          BoundArch = CudaArchToString(GpuArchList.front());
        DA.add(*DeviceCompilerInput, *TC, BoundArch, Action::OFK_SYCL);
        // Clear the input file, it is already a dependence to a host
        // action.
        DeviceCompilerInput = nullptr;
        return ABRT_Success;
      }

      // Backend/Assemble actions are obsolete for the SYCL device side
      if (CurPhase == phases::Backend || CurPhase == phases::Assemble)
        return ABRT_Inactive;

      // The host only depends on device action in the linking phase, when all
      // the device images have to be embedded in the host image.
      if (CurPhase == phases::Link) {
        assert(ToolChains.size() == DeviceLinkerInputs.size() &&
               "Toolchains and linker inputs sizes do not match.");
        auto LI = DeviceLinkerInputs.begin();
        for (auto *A : SYCLDeviceActions) {
          LI->push_back(A);
          ++LI;
        }

        // With -fsycl-link-targets, we will take the unbundled binaries
        // for each device and link them together to a single binary that will
        // be used in a split compilation step.
        if (CompileDeviceOnly && !SYCLDeviceActions.empty()) {
          for (auto SDA : SYCLDeviceActions)
            SYCLLinkBinaryList.push_back(SDA);
          if (WrapDeviceOnlyBinary) {
            // -fsycl-link behavior does the following to the unbundled device
            // binaries:
            //   1) Link them together using llvm-link
            //   2) Pass the linked binary through sycl-post-link
            //   3) Translate final .bc file to .spv
            //   4) Wrap the binary with the offload wrapper which can be used
            //      by any compilation link step.
            auto *DeviceLinkAction = C.MakeAction<LinkJobAction>(
                SYCLLinkBinaryList, types::TY_Image);
            auto *PostLinkAction = C.MakeAction<SYCLPostLinkJobAction>(
                DeviceLinkAction, types::TY_LLVM_BC);
            auto *TranslateAction = C.MakeAction<SPIRVTranslatorJobAction>(
                PostLinkAction, types::TY_Image);
            SYCLLinkBinary = C.MakeAction<OffloadWrapperJobAction>(
                TranslateAction, types::TY_Object);
          } else {
            auto *Link = C.MakeAction<LinkJobAction>(SYCLLinkBinaryList,
                                                         types::TY_Image);
            SYCLLinkBinary = C.MakeAction<SPIRVTranslatorJobAction>(
                Link, types::TY_Image);
          }

          // Remove the SYCL actions as they are already connected to an host
          // action or fat binary.
          SYCLDeviceActions.clear();
          // We avoid creating host action in device-only mode.
          return ABRT_Ignore_Host;
        }

        // We passed the device action as a host dependence, so we don't need to
        // do anything else with them.
        SYCLDeviceActions.clear();
        return ABRT_Success;
      }

      // By default, we produce an action for each device arch.
      auto TC = ToolChains.begin();
      for (Action *&A : SYCLDeviceActions) {
        if ((*TC)->getTriple().isNVPTX() && CurPhase >= phases::Backend) {
          // For CUDA, stop to emit LLVM IR so it can be linked later on.
          ++TC;
          continue;
        }

        A = C.getDriver().ConstructPhaseAction(C, Args, CurPhase, A,
                                               AssociatedOffloadKind);
        ++TC;
      }

      return ABRT_Success;
    }

    ActionBuilderReturnCode addDeviceDepences(Action *HostAction) override {

      // If this is an input action replicate it for each SYCL toolchain.
      if (auto *IA = dyn_cast<InputAction>(HostAction)) {
        SYCLDeviceActions.clear();

        // Options that are considered LinkerInput are not valid input actions
        // to the device tool chain.
        if (IA->getInputArg().getOption().hasFlag(options::LinkerInput))
          return ABRT_Inactive;

        std::string InputName = IA->getInputArg().getAsString(Args);
        // Objects will be consumed as part of the partial link step when
        // dealing with offload static libraries
        if (C.getDriver().getOffloadStaticLibSeen() &&
            IA->getType() == types::TY_Object && isObjectFile(InputName))
          return ABRT_Inactive;

        // Libraries are not processed in the SYCL toolchain
        if (IA->getType() == types::TY_Object && !isObjectFile(InputName))
          return ABRT_Inactive;

        for (unsigned I = 0; I < ToolChains.size(); ++I)
          SYCLDeviceActions.push_back(
              C.MakeAction<InputAction>(IA->getInputArg(), IA->getType()));
        return ABRT_Success;
      }

      // If this is an unbundling action use it as is for each SYCL toolchain.
      if (auto *UA = dyn_cast<OffloadUnbundlingJobAction>(HostAction)) {
        SYCLDeviceActions.clear();
        if (auto *IA = dyn_cast<InputAction>(UA->getInputs().back())) {
          // Options that are considered LinkerInput are not valid input actions
          // to the device tool chain.
          if (IA->getInputArg().getOption().hasFlag(options::LinkerInput))
            return ABRT_Inactive;

          std::string FileName = IA->getInputArg().getAsString(Args);
          // Check if the type of the file is the same as the action. Do not
          // unbundle it if it is not. Do not unbundle .so files, for example,
          // which are not object files.
          if (IA->getType() == types::TY_Object) {
            if (!isObjectFile(FileName))
              return ABRT_Inactive;
            if (Args.hasArg(options::OPT_fintelfpga))
              FPGAObjectInputs.push_back(IA);
          }
          // When creating FPGA device fat objects, all host objects are
          // partially linked.  Gather that list here.
          if (IA->getType() == types::TY_Object ||
              IA->getType() == types::TY_FPGA_AOCX ||
              IA->getType() == types::TY_FPGA_AOCR) {
            // Keep track of the number of FPGA devices encountered
            // Only one of these is allowed at a single time.
            if (IA->getType() == types::TY_FPGA_AOCX)
              FPGAxCount++;
            if (IA->getType() == types::TY_FPGA_AOCR)
              FPGArCount++;
            if ((FPGAxCount && FPGArCount) || FPGAxCount > 1 || FPGArCount > 1)
              C.getDriver().Diag(clang::diag::err_drv_bad_fpga_device_count);
          }
        }
        for (unsigned I = 0; I < ToolChains.size(); ++I) {
          SYCLDeviceActions.push_back(UA);
          UA->registerDependentActionInfo(
            ToolChains[I], /*BoundArch=*/StringRef(), Action::OFK_SYCL);
        }
        return ABRT_Success;
      }
      return ABRT_Success;
    }

    // Actions that can only be appended after all Inputs have been processed
    // occur here.  Not all offload actions are against single files.
    void appendTopLevelLinkAction(ActionList &AL) override {
      if (!SYCLLinkBinary)
        return;

      OffloadAction::DeviceDependences Dep;
      Dep.add(*SYCLLinkBinary, *ToolChains.front(), /*BoundArch=*/nullptr,
              Action::OFK_SYCL);
      AL.push_back(C.MakeAction<OffloadAction>(Dep,
                                               SYCLLinkBinary->getType()));
      SYCLLinkBinary = nullptr;
    }

    void appendTopLevelActions(ActionList &AL) override {
      if (SYCLDeviceActions.empty())
        return;

      // We should always have an action for each input.
      assert(SYCLDeviceActions.size() == ToolChains.size() &&
             "Number of SYCL actions and toolchains do not match.");

      // Append all device actions followed by the proper offload action.
      auto TI = ToolChains.begin();
      for (auto *A : SYCLDeviceActions) {
        OffloadAction::DeviceDependences Dep;
        withBoundArchForToolChain(*TI, [&](const char *BoundArch) {
          Dep.add(*A, **TI, BoundArch, Action::OFK_SYCL);
        });
        AL.push_back(C.MakeAction<OffloadAction>(Dep, A->getType()));
        ++TI;
      }
      // We no longer need the action stored in this builder.
      SYCLDeviceActions.clear();
    }

    void appendLinkDependences(OffloadAction::DeviceDependences &DA) override {
      assert(ToolChains.size() == DeviceLinkerInputs.size() &&
             "Toolchains and linker inputs sizes do not match.");

      // Append a new link action for each device.
      auto TC = ToolChains.begin();

      unsigned I = 0;
      for (auto &LI : DeviceLinkerInputs) {

        auto TripleIt = llvm::find_if(SYCLTripleList, [&](auto &SYCLTriple) {
          return SYCLTriple == (*TC)->getTriple();
        });
        if (TripleIt == SYCLTripleList.end()) {
          // If the toolchain's triple is absent in this "main" triple
          // collection, this means it was created specifically for one of
          // the SYCL AOT inputs. Those will be handled separately.
          ++TC;
          continue;
        }
        if (LI.empty())
          // Current list is empty, nothing to process.
          continue;

        // Perform a check for device kernels.  This is done for FPGA when an
        // aocx or aocr based file is found.
        if (FPGAxCount || FPGArCount) {
          ActionList DeviceObjects;
          for (const auto &I : LI) {
            if (I->getType() == types::TY_Object) {
              // Perform a check for SPIR kernel.
              auto *DeviceCheckAction =
                  C.MakeAction<SPIRCheckJobAction>(I, types::TY_Object);
              DeviceObjects.push_back(DeviceCheckAction);
              continue;
            }
            // We want to move the AOCX/AOCR binary to the front of the objects
            // allowing it to be picked up instead of the other device objects
            // at runtime.
            // TODO: In the presense of existing FPGA Device binaries (AOCX)
            // we do not need to perform/add the SPIR-V generated device
            // binaries from sources or objects.
            if (types::isFPGA(I->getType())) {
              // Do not perform a device link and only pass the aocr
              // file to the offline compilation before wrapping.  Just
              // wrap an aocx file.
              Action *DeviceWrappingAction;
              if (I->getType() == types::TY_FPGA_AOCR) {
                auto *DeviceBECompileAction =
                    C.MakeAction<BackendCompileJobAction>(I, FPGAOutType);
                DeviceWrappingAction = C.MakeAction<OffloadWrapperJobAction>(
                    DeviceBECompileAction, types::TY_Object);
              } else
                DeviceWrappingAction =
                    C.MakeAction<OffloadWrapperJobAction>(I, types::TY_Object);
              DA.add(*DeviceWrappingAction, **TC, /*BoundArch=*/nullptr,
                     Action::OFK_SYCL);
              continue;
            }
            DeviceObjects.push_back(I);
          }
          if (!DeviceObjects.empty()) {
            // When aocx or aocr is found, there is an expectation that none of
            // the other objects processed have any kernel. So, there
            // is no need in device code split and backend compile here. Just
            // link and wrap the device binary.
            auto *DeviceLinkAction =
                C.MakeAction<LinkJobAction>(DeviceObjects, types::TY_LLVM_BC);
            auto *SPIRVTranslateAction = C.MakeAction<SPIRVTranslatorJobAction>(
                DeviceLinkAction, types::TY_SPIRV);
            auto *DeviceWrappingAction = C.MakeAction<OffloadWrapperJobAction>(
                SPIRVTranslateAction, types::TY_Object);
            DA.add(*DeviceWrappingAction, **TC, /*BoundArch=*/nullptr,
                   Action::OFK_SYCL);
          }
          continue;
        }
        ActionList DeviceLibObjects;
        ActionList LinkObjects;
        for (const auto &Input : LI) {
          // FPGA aoco does not go through the link, everything else does.
          if (Input->getType() == types::TY_FPGA_AOCO)
            DeviceLibObjects.push_back(Input);
          else
            LinkObjects.push_back(Input);
        }
        // The linkage actions subgraph leading to the offload wrapper.
        // [cond] Means incoming/outgoing dependence is created only when cond
        //        is true. A function of:
        //   n - target is NVPTX
        //   a - SPIRV AOT compilation is requested
        //   s - device code split requested
        //   * - "all other cases"
        //     - no condition means output/input is "always" present
        // First symbol indicates output/input type
        //   . - single file output (TY_SPIRV, TY_LLVM_BC,...)
        //   - - TY_Tempfilelist
        //   + - TY_Tempfiletable
        //
        //                   .-----------------.
        //                   |Link(LinkObjects)|
        //                   .-----------------.
        //                            |
        //         .--------------------------------------.
        //         |               PostLink               |
        //         .--------------------------------------.
        //         [.n]       [.!na!s]    [+*]         [+*]
        //           |           |          |            |
        //           |           |  .----------------.   |
        //           |           |  |FileTableTform  |   |
        //           |           |  |(extract "Code")|   |
        //           |           |  .----------------.   |
        //           |           |         [-]           |
        //           |           |          |            |
        //           |         [.a!s]     [-*]           |
        //    .-------------.  .---------------------.   |
        //    |finalizeNVPTX|  |   SPIRVTranslator   |   |
        //    .-------------.  .---------------------.   |
        //           |         [.a!s]     [-as]  [-!a]   |
        //           |           |          |      |     |
        //           |         [.!s]      [-s]     |     |
        //           |       .----------------.    |     |
        //           |       | BackendCompile |    |     |
        //           |       .----------------.    |     |
        //           |         [.!s]      [-s]     |     |
        //           |           |          |      |     |
        //           |           |        [-a]   [-!a]  [+]
        //           |           |        .----------------.
        //           |           |        |FileTableTform  |
        //           |           |        |(replace "Code")|
        //           |           |        .----------------.
        //           |           |                |
        //         [.n]      [.!na!s]           [+*]
        //         .--------------------------------------.
        //         |            OffloadWrapper            |
        //         .--------------------------------------.
        //
        Action *DeviceLinkAction =
            C.MakeAction<LinkJobAction>(LinkObjects, types::TY_LLVM_BC);
        // setup some flags upfront
        auto isNVPTX = (*TC)->getTriple().isNVPTX();

        if (isNVPTX && DeviceCodeSplit) {
          // TODO Temporary limitation, need to support code splitting for PTX
          const Driver &D = C.getDriver();
          const std::string &OptName =
              D.getOpts()
                  .getOption(options::OPT_fsycl_device_code_split)
                  .getPrefixedName();
          D.Diag(diag::err_drv_unsupported_opt_for_target)
              << OptName << (*TC)->getTriple().str();
        }
        auto TT = SYCLTripleList[I];
        bool isSpirvAOT = TT.getSubArch() == llvm::Triple::SPIRSubArch_fpga ||
                          TT.getSubArch() == llvm::Triple::SPIRSubArch_gen ||
                          TT.getSubArch() == llvm::Triple::SPIRSubArch_x86_64;
        // reflects whether current target is ahead-of-time and can't support
        // runtime setting of specialization constants
        bool isAOT = isNVPTX || isSpirvAOT;
        // TODO support device code split for NVPTX target

        ActionList WrapperInputs;
        // post link is not optional - even if not splitting, always need to
        // process specialization constants
        bool MultiFileActionDeps = !isSpirvAOT || DeviceCodeSplit;
        types::ID PostLinkOutType = isNVPTX || !MultiFileActionDeps
                                        ? types::TY_LLVM_BC
                                        : types::TY_Tempfiletable;
        auto *PostLinkAction = C.MakeAction<SYCLPostLinkJobAction>(
            DeviceLinkAction, PostLinkOutType);
        PostLinkAction->setRTSetsSpecConstants(!isAOT);

        if (isNVPTX) {
          Action *FinAction =
              finalizeNVPTXDependences(PostLinkAction, (*TC)->getTriple());
          WrapperInputs.push_back(FinAction);
        } else {
          // For SPIRV-based targets - translate to SPIRV then optionally
          // compile ahead-of-time to native architecture
          Action *SPIRVInput = PostLinkAction;
          constexpr char COL_CODE[] = "Code";

          if (MultiFileActionDeps) {
            auto *ExtractIRFilesAction = C.MakeAction<FileTableTformJobAction>(
                PostLinkAction, types::TY_Tempfilelist);
            // single column w/o title fits TY_Tempfilelist format
            ExtractIRFilesAction->addExtractColumnTform(COL_CODE,
                                                        false /*drop titles*/);
            SPIRVInput = ExtractIRFilesAction;
          }
          types::ID SPIRVOutType =
              MultiFileActionDeps ? types::TY_Tempfilelist : types::TY_SPIRV;
          Action *BuildCodeAction =
              C.MakeAction<SPIRVTranslatorJobAction>(SPIRVInput, SPIRVOutType);

          // After the Link, wrap the files before the final host link
          if (isSpirvAOT) {
            types::ID OutType = types::TY_Tempfilelist;
            if (!DeviceCodeSplit) {
              OutType = (TT.getSubArch() == llvm::Triple::SPIRSubArch_fpga)
                            ? FPGAOutType
                            : types::TY_Image;
            }
            // Do the additional Ahead of Time compilation when the specific
            // triple calls for it (provided a valid subarch).
            ActionList BEInputs;
            BEInputs.push_back(BuildCodeAction);
            for (Action *A : FPGAObjectInputs) {
              // Send any known objects through the unbundler to grab the
              // dependency file associated.
              ActionList AL;
              AL.push_back(A);
              Action *UnbundleAction = C.MakeAction<OffloadUnbundlingJobAction>(
                  AL, types::TY_FPGA_Dependencies);
              BEInputs.push_back(UnbundleAction);
            }
            for (const auto &A : DeviceLibObjects)
              BEInputs.push_back(A);
            BuildCodeAction =
                C.MakeAction<BackendCompileJobAction>(BEInputs, OutType);
          }
          if (MultiFileActionDeps) {
            ActionList TformInputs{PostLinkAction, BuildCodeAction};
            auto *ReplaceFilesAction = C.MakeAction<FileTableTformJobAction>(
                TformInputs, types::TY_Tempfiletable);
            ReplaceFilesAction->addReplaceColumnTform(COL_CODE, COL_CODE);
            BuildCodeAction = ReplaceFilesAction;
          }
          WrapperInputs.push_back(BuildCodeAction);
        }
        // After the Link, wrap the files before the final host link
        auto *DeviceWrappingAction = C.MakeAction<OffloadWrapperJobAction>(
            WrapperInputs, types::TY_Object);

        if (isSpirvAOT)
          DA.add(*DeviceWrappingAction, **TC, /*BoundArch=*/nullptr,
                 Action::OFK_SYCL);
        else
          withBoundArchForToolChain(*TC, [&](const char *BoundArch) {
            DA.add(*DeviceWrappingAction, **TC, BoundArch, Action::OFK_SYCL);
          });
        ++TC;
        ++I;
      }

      for (auto &SAI : SYCLAOTInputs) {
        // Extract binary file name
        std::string FN(SAI.second);
        const char *FNStr = Args.MakeArgString(FN);
        Arg *myArg = Args.MakeSeparateArg(
            nullptr, C.getDriver().getOpts().getOption(options::OPT_INPUT),
            FNStr);
        auto *SYCLAdd =
            C.MakeAction<InputAction>(*myArg, types::TY_SYCL_FATBIN);
        auto *DeviceWrappingAction =
            C.MakeAction<OffloadWrapperJobAction>(SYCLAdd, types::TY_Object);

        // Extract the target triple for this binary
        llvm::Triple TT(SAI.first);
        // Extract the toolchain for this target triple
        auto SYCLDeviceTC = llvm::find_if(
            ToolChains, [&](auto &TC) { return TC->getTriple() == TT; });
        assert(SYCLDeviceTC != ToolChains.end() &&
               "No toolchain found for this AOT input");

        DA.add(*DeviceWrappingAction, **SYCLDeviceTC,
               /*BoundArch=*/nullptr, Action::OFK_SYCL);
      }
    }

    /// Initialize the GPU architecture list from arguments - this populates `GpuArchList` from
    /// `--cuda-gpu-arch` flags. Only relevant if compiling to CUDA. Return true if any
    /// initialization errors are found.
    bool initializeGpuArchMap() {
      const OptTable &Opts = C.getDriver().getOpts();
      for (auto *A : Args) {
        unsigned Index;

        if (A->getOption().matches(options::OPT_Xsycl_backend_EQ))
          // Passing device args: -Xsycl-target-backend=<triple> -opt=val.
          if (llvm::Triple(A->getValue(0)).isNVPTX())
            Index = Args.getBaseArgs().MakeIndex(A->getValue(1));
          else
            continue;
        else if (A->getOption().matches(options::OPT_Xsycl_backend))
          // Passing device args: -Xsycl-target-backend -opt=val.
          Index = Args.getBaseArgs().MakeIndex(A->getValue(0));
        else
          continue;

        A->claim();
        auto ParsedArg = Opts.ParseOneArg(Args, Index);
        // TODO: Support --no-cuda-gpu-arch, --{,no-}cuda-gpu-arch=all.
        if (ParsedArg->getOption().matches(options::OPT_offload_arch_EQ)) {
          ParsedArg->claim();
          GpuArchList.push_back(StringToCudaArch(ParsedArg->getValue(0)));
        }
      }

      // If there are no CUDA architectures provided then default to SM_30.
      if (GpuArchList.empty()) {
        GpuArchList.push_back(CudaArch::SM_30);
      }

      return false;
    }

    bool initialize() override {
      // Get the SYCL toolchains. If we don't get any, the action builder will
      // know there is nothing to do related to SYCL offloading.
      auto SYCLTCRange = C.getOffloadToolChains<Action::OFK_SYCL>();
      for (auto TI = SYCLTCRange.first, TE = SYCLTCRange.second; TI != TE;
           ++TI)
        ToolChains.push_back(TI->second);

      Arg *SYCLLinkTargets = Args.getLastArg(
                                  options::OPT_fsycl_link_targets_EQ);
      WrapDeviceOnlyBinary = Args.hasArg(options::OPT_fsycl_link_EQ);
      auto *DeviceCodeSplitArg =
          Args.getLastArg(options::OPT_fsycl_device_code_split_EQ);
      // -fsycl-device-code-split is an alias to
      // -fsycl-device-code-split=per_source
      DeviceCodeSplit = DeviceCodeSplitArg &&
                        DeviceCodeSplitArg->getValue() != StringRef("off");
      // Device only compilation for -fsycl-link (no FPGA) and
      // -fsycl-link-targets
      CompileDeviceOnly =
          (SYCLLinkTargets ||
           (WrapDeviceOnlyBinary && !Args.hasArg(options::OPT_fintelfpga)));
      // Gather information about the SYCL Ahead of Time targets.  The targets
      // are determined on the SubArch values passed along in the triple.
      Arg *SYCLTargets =
              C.getInputArgs().getLastArg(options::OPT_fsycl_targets_EQ);
      Arg *SYCLAddTargets = Args.getLastArg(options::OPT_fsycl_add_targets_EQ);
      bool HasValidSYCLRuntime = C.getInputArgs().hasFlag(options::OPT_fsycl,
                                              options::OPT_fno_sycl, false);
      if (SYCLTargets || SYCLAddTargets) {
        if (SYCLTargets) {
          llvm::StringMap<StringRef> FoundNormalizedTriples;
          for (const char *Val : SYCLTargets->getValues()) {
            llvm::Triple TT(Val);
            std::string NormalizedName = TT.normalize();

            // Make sure we don't have a duplicate triple.
            auto Duplicate = FoundNormalizedTriples.find(NormalizedName);
            if (Duplicate != FoundNormalizedTriples.end())
              continue;

            // Store the current triple so that we can check for duplicates in
            // the following iterations.
            FoundNormalizedTriples[NormalizedName] = Val;

            SYCLTripleList.push_back(TT);
          }
        }
        if (SYCLAddTargets) {
          for (StringRef Val : SYCLAddTargets->getValues()) {
            // Parse out the Triple and Input (triple:binary). At this point,
            // the format has already been validated at the Driver level.
            // Populate the pairs. Each of these will be wrapped and fed
            // into the final binary.
            std::pair<StringRef, StringRef> I = Val.split(':');
            llvm::Triple TT(I.first);
            const char *TF = C.getArgs().MakeArgString(I.second);

            // populate the AOT binary inputs vector.
            SYCLAOTInputs.push_back(std::make_pair(TT, TF));
          }
        }
      } else if (HasValidSYCLRuntime) {
        // -fsycl is provided without -fsycl-*targets.
        bool SYCLfpga = C.getInputArgs().hasArg(options::OPT_fintelfpga);
        // -fsycl -fintelfpga implies spir64_fpga
        const char *SYCLTargetArch = SYCLfpga ? "spir64_fpga" : "spir64";
        SYCLTripleList.push_back(
            C.getDriver().MakeSYCLDeviceTriple(SYCLTargetArch));
      }

      // Set the FPGA output type based on command line (-fsycl-link).
      if (auto * A = C.getInputArgs().getLastArg(options::OPT_fsycl_link_EQ))
        FPGAOutType = (A->getValue() == StringRef("early"))
                         ? types::TY_FPGA_AOCR : types::TY_FPGA_AOCX;

      DeviceLinkerInputs.resize(ToolChains.size());
      return initializeGpuArchMap();
    }

    bool canUseBundlerUnbundler() const override {
      // SYCL should use bundled files whenever possible.
      return true;
    }
  };

  ///
  /// TODO: Add the implementation for other specialized builders here.
  ///

  /// Specialized builders being used by this offloading action builder.
  SmallVector<DeviceActionBuilder *, 4> SpecializedBuilders;

  /// Flag set to true if all valid builders allow file bundling/unbundling.
  bool CanUseBundler;

public:
  OffloadingActionBuilder(Compilation &C, DerivedArgList &Args,
                          const Driver::InputList &Inputs)
      : C(C) {
    // Create a specialized builder for each device toolchain.

    IsValid = true;

    // Create a specialized builder for CUDA.
    SpecializedBuilders.push_back(new CudaActionBuilder(C, Args, Inputs));

    // Create a specialized builder for HIP.
    SpecializedBuilders.push_back(new HIPActionBuilder(C, Args, Inputs));

    // Create a specialized builder for OpenMP.
    SpecializedBuilders.push_back(new OpenMPActionBuilder(C, Args, Inputs));

    // Create a specialized builder for SYCL.
    SpecializedBuilders.push_back(new SYCLActionBuilder(C, Args, Inputs));

    //
    // TODO: Build other specialized builders here.
    //

    // Initialize all the builders, keeping track of errors. If all valid
    // builders agree that we can use bundling, set the flag to true.
    unsigned ValidBuilders = 0u;
    unsigned ValidBuildersSupportingBundling = 0u;
    for (auto *SB : SpecializedBuilders) {
      IsValid = IsValid && !SB->initialize();

      // Update the counters if the builder is valid.
      if (SB->isValid()) {
        ++ValidBuilders;
        if (SB->canUseBundlerUnbundler())
          ++ValidBuildersSupportingBundling;
      }
    }
    CanUseBundler =
        ValidBuilders && ValidBuilders == ValidBuildersSupportingBundling;
  }

  ~OffloadingActionBuilder() {
    for (auto *SB : SpecializedBuilders)
      delete SB;
  }

  /// Generate an action that adds device dependences (if any) to a host action.
  /// If no device dependence actions exist, just return the host action \a
  /// HostAction. If an error is found or if no builder requires the host action
  /// to be generated, return nullptr.
  Action *
  addDeviceDependencesToHostAction(Action *HostAction, const Arg *InputArg,
                                   phases::ID CurPhase, phases::ID FinalPhase,
                                   DeviceActionBuilder::PhasesTy &Phases) {
    if (!IsValid)
      return nullptr;

    if (SpecializedBuilders.empty())
      return HostAction;

    assert(HostAction && "Invalid host action!");

    OffloadAction::DeviceDependences DDeps;
    // Check if all the programming models agree we should not emit the host
    // action. Also, keep track of the offloading kinds employed.
    auto &OffloadKind = InputArgToOffloadKindMap[InputArg];
    unsigned InactiveBuilders = 0u;
    unsigned IgnoringBuilders = 0u;
    for (auto *SB : SpecializedBuilders) {
      if (!SB->isValid()) {
        ++InactiveBuilders;
        continue;
      }

      auto RetCode =
          SB->getDeviceDependences(DDeps, CurPhase, FinalPhase, Phases);

      // If the builder explicitly says the host action should be ignored,
      // we need to increment the variable that tracks the builders that request
      // the host object to be ignored.
      if (RetCode == DeviceActionBuilder::ABRT_Ignore_Host)
        ++IgnoringBuilders;

      // Unless the builder was inactive for this action, we have to record the
      // offload kind because the host will have to use it.
      if (RetCode != DeviceActionBuilder::ABRT_Inactive)
        OffloadKind |= SB->getAssociatedOffloadKind();
    }

    // If all builders agree that the host object should be ignored, just return
    // nullptr.
    if (IgnoringBuilders &&
        SpecializedBuilders.size() == (InactiveBuilders + IgnoringBuilders))
      return nullptr;

    if (DDeps.getActions().empty())
      return HostAction;

    // We have dependences we need to bundle together. We use an offload action
    // for that.
    OffloadAction::HostDependence HDep(
        *HostAction, *C.getSingleOffloadToolChain<Action::OFK_Host>(),
        /*BoundArch=*/nullptr, DDeps);
    return C.MakeAction<OffloadAction>(HDep, DDeps);
  }

  /// Generate an action that adds a host dependence to a device action. The
  /// results will be kept in this action builder. Return true if an error was
  /// found.
  bool addHostDependenceToDeviceActions(Action *&HostAction,
                                        const Arg *InputArg,
                                        DerivedArgList &Args) {
    if (!IsValid)
      return true;

    // An FPGA AOCX input does not have a host dependence to the unbundler
    if (HostAction->getType() == types::TY_FPGA_AOCX)
      return false;

    // If we are supporting bundling/unbundling and the current action is an
    // input action of non-source file, we replace the host action by the
    // unbundling action. The bundler tool has the logic to detect if an input
    // is a bundle or not and if the input is not a bundle it assumes it is a
    // host file. Therefore it is safe to create an unbundling action even if
    // the input is not a bundle.
    if (CanUseBundler && isa<InputAction>(HostAction) &&
        InputArg->getOption().getKind() == llvm::opt::Option::InputClass &&
        !InputArg->getOption().hasFlag(options::LinkerInput) &&
        !types::isSrcFile(HostAction->getType())) {
      std::string InputName = InputArg->getAsString(Args);
      // Do not create an unbundling action for an object when we know a fat
      // static library is being used.  A separate unbundling action is created
      // for all objects and the fat static library.
      // But in MSVC environment static offload archives are handled differently
      // due to absence of partial linking support in the linker. Instead of
      // partially linking input objects and static archives and then unbundling
      // result we are unbundling all objects and offload archives to extract
      // device parts. Therefore, in case on MSVC environment unbundling action
      // for objects is still needed.
      if (C.getDefaultToolChain().getTriple().isWindowsMSVCEnvironment() ||
          !(HostAction->getType() == types::TY_Object &&
            isObjectFile(InputName) &&
            C.getDriver().getOffloadStaticLibSeen())) {
        ActionList HostActionList;
        Action *A(HostAction);
        // Only check for FPGA device information when using fpga SubArch.
        if (Args.hasArg(options::OPT_fintelfpga) &&
            !(HostAction->getType() == types::TY_Object &&
              isObjectFile(InputName))) {
          // Type FPGA aoco is a special case for -foffload-static-lib.
          if (HostAction->getType() == types::TY_FPGA_AOCO) {
            if (!hasFPGABinary(C, InputName, types::TY_FPGA_AOCO))
              return false;
            A = C.MakeAction<InputAction>(*InputArg, types::TY_FPGA_AOCO);
          } else if (hasFPGABinary(C, InputName, types::TY_FPGA_AOCX))
            A = C.MakeAction<InputAction>(*InputArg, types::TY_FPGA_AOCX);
          else if (hasFPGABinary(C, InputName, types::TY_FPGA_AOCR))
            A = C.MakeAction<InputAction>(*InputArg, types::TY_FPGA_AOCR);
        }
        auto UnbundlingHostAction = C.MakeAction<OffloadUnbundlingJobAction>(A);
        UnbundlingHostAction->registerDependentActionInfo(
            C.getSingleOffloadToolChain<Action::OFK_Host>(),
            /*BoundArch=*/StringRef(), Action::OFK_Host);
        HostAction = UnbundlingHostAction;
      }
    }

    assert(HostAction && "Invalid host action!");

    // Register the offload kinds that are used.
    auto &OffloadKind = InputArgToOffloadKindMap[InputArg];
    for (auto *SB : SpecializedBuilders) {
      if (!SB->isValid())
        continue;

      auto RetCode = SB->addDeviceDepences(HostAction);

      // Host dependences for device actions are not compatible with that same
      // action being ignored.
      assert(RetCode != DeviceActionBuilder::ABRT_Ignore_Host &&
             "Host dependence not expected to be ignored.!");

      // Unless the builder was inactive for this action, we have to record the
      // offload kind because the host will have to use it.
      if (RetCode != DeviceActionBuilder::ABRT_Inactive)
        OffloadKind |= SB->getAssociatedOffloadKind();
    }

    // Do not use unbundler if the Host does not depend on device action.
    // Now that we have unbundled the object, when doing -fsycl-link we
    // want to continue the host link with the input object.
    // For unbundling of an FPGA AOCX binary, we want to link with the original
    // FPGA device archive.
    if ((OffloadKind == Action::OFK_None && CanUseBundler) ||
        (Args.hasArg(options::OPT_fintelfpga) &&
         ((Args.hasArg(options::OPT_fsycl_link_EQ) &&
          HostAction->getType() == types::TY_Object) ||
          HostAction->getType() == types::TY_FPGA_AOCX)))
      if (auto *UA = dyn_cast<OffloadUnbundlingJobAction>(HostAction))
        HostAction = UA->getInputs().back();

    return false;
  }

  /// Generate an action that adds a host dependence to an unbundling action.
  /// The results will be kept in this action builder. Return true if an error
  /// was found.
  bool addHostDependenceToUnbundlingAction(Action *&HostAction,
                                           ActionList &InputActionList,
                                           const Arg *InputArg) {
    if (!IsValid || InputActionList.empty())
      return true;

    auto *DeviceUnbundlingAction = C.MakeAction<OffloadUnbundlingJobAction>(
        InputActionList, types::TY_Object);
    DeviceUnbundlingAction->registerDependentActionInfo(
        C.getSingleOffloadToolChain<Action::OFK_Host>(),
        /*BoundArch=*/StringRef(), Action::OFK_Host);
    HostAction = DeviceUnbundlingAction;

    // Register the offload kinds that are used.
    auto &OffloadKind = InputArgToOffloadKindMap[InputArg];
    for (auto *SB : SpecializedBuilders) {
      if (!SB->isValid())
        continue;

      auto RetCode = SB->addDeviceDepences(HostAction);

      // Host dependences for device actions are not compatible with that same
      // action being ignored.
      assert(RetCode != DeviceActionBuilder::ABRT_Ignore_Host &&
             "Host dependence not expected to be ignored.!");

      // Unless the builder was inactive for this action, we have to record the
      // offload kind because the host will have to use it.
      if (RetCode != DeviceActionBuilder::ABRT_Inactive)
        OffloadKind |= SB->getAssociatedOffloadKind();
    }
    return false;
  }

  /// Add the offloading top level actions that are specific for unique
  /// linking situations where objects are used at only the device link
  /// with no intermedate steps.
  bool appendTopLevelLinkAction(ActionList &AL) {
    // Get the device actions to be appended.
    ActionList OffloadAL;
    for (auto *SB : SpecializedBuilders) {
      if (!SB->isValid())
        continue;
      SB->appendTopLevelLinkAction(OffloadAL);
    }
    // Append the device actions.
    AL.append(OffloadAL.begin(), OffloadAL.end());
    return false;
  }

  /// Add the offloading top level actions to the provided action list. This
  /// function can replace the host action by a bundling action if the
  /// programming models allow it.
  bool appendTopLevelActions(ActionList &AL, Action *HostAction,
                             const Arg *InputArg) {
    // Get the device actions to be appended.
    ActionList OffloadAL;
    for (auto *SB : SpecializedBuilders) {
      if (!SB->isValid())
        continue;
      SB->appendTopLevelActions(OffloadAL);
    }

    // If we can use the bundler, replace the host action by the bundling one in
    // the resulting list. Otherwise, just append the device actions. For
    // device only compilation, HostAction is a null pointer, therefore only do
    // this when HostAction is not a null pointer.
    if (CanUseBundler && HostAction &&
        HostAction->getType() != types::TY_Nothing && !OffloadAL.empty()) {
      // Add the host action to the list in order to create the bundling action.
      OffloadAL.push_back(HostAction);

      // We expect that the host action was just appended to the action list
      // before this method was called.
      assert(HostAction == AL.back() && "Host action not in the list??");
      HostAction = C.MakeAction<OffloadBundlingJobAction>(OffloadAL);
      AL.back() = HostAction;
    } else
      AL.append(OffloadAL.begin(), OffloadAL.end());

    // Propagate to the current host action (if any) the offload information
    // associated with the current input.
    if (HostAction)
      HostAction->propagateHostOffloadInfo(InputArgToOffloadKindMap[InputArg],
                                           /*BoundArch=*/nullptr);
    return false;
  }

  Action* makeHostLinkAction() {
    // Build a list of device linking actions.
    ActionList DeviceAL;
    for (DeviceActionBuilder *SB : SpecializedBuilders) {
      if (!SB->isValid())
        continue;
      SB->appendLinkActions(DeviceAL);
    }

    if (DeviceAL.empty())
      return nullptr;

    // Create wrapper bitcode from the result of device link actions and compile
    // it to an object which will be added to the host link command.
    auto *BC = C.MakeAction<OffloadWrapperJobAction>(DeviceAL, types::TY_LLVM_BC);
    auto *ASM = C.MakeAction<BackendJobAction>(BC, types::TY_PP_Asm);
    return C.MakeAction<AssembleJobAction>(ASM, types::TY_Object);
  }

  /// Processes the host linker action. This currently consists of replacing it
  /// with an offload action if there are device link objects and propagate to
  /// the host action all the offload kinds used in the current compilation. The
  /// resulting action is returned.
  Action *processHostLinkAction(Action *HostAction) {
    // Add all the dependences from the device linking actions.
    OffloadAction::DeviceDependences DDeps;
    for (auto *SB : SpecializedBuilders) {
      if (!SB->isValid())
        continue;

      SB->appendLinkDependences(DDeps);
    }

    // Calculate all the offload kinds used in the current compilation.
    unsigned ActiveOffloadKinds = 0u;
    for (auto &I : InputArgToOffloadKindMap)
      ActiveOffloadKinds |= I.second;

    // If we don't have device dependencies, we don't have to create an offload
    // action.
    if (DDeps.getActions().empty()) {
      // Propagate all the active kinds to host action. Given that it is a link
      // action it is assumed to depend on all actions generated so far.
      HostAction->propagateHostOffloadInfo(ActiveOffloadKinds,
                                           /*BoundArch=*/nullptr);
      return HostAction;
    }

    // Create the offload action with all dependences. When an offload action
    // is created the kinds are propagated to the host action, so we don't have
    // to do that explicitly here.
    OffloadAction::HostDependence HDep(
        *HostAction, *C.getSingleOffloadToolChain<Action::OFK_Host>(),
        /*BoundArch*/ nullptr, ActiveOffloadKinds);
    return C.MakeAction<OffloadAction>(HDep, DDeps);
  }
};
} // anonymous namespace.

void Driver::handleArguments(Compilation &C, DerivedArgList &Args,
                             const InputList &Inputs,
                             ActionList &Actions) const {

  // Ignore /Yc/Yu if both /Yc and /Yu passed but with different filenames.
  Arg *YcArg = Args.getLastArg(options::OPT__SLASH_Yc);
  Arg *YuArg = Args.getLastArg(options::OPT__SLASH_Yu);
  if (YcArg && YuArg && strcmp(YcArg->getValue(), YuArg->getValue()) != 0) {
    Diag(clang::diag::warn_drv_ycyu_different_arg_clang_cl);
    Args.eraseArg(options::OPT__SLASH_Yc);
    Args.eraseArg(options::OPT__SLASH_Yu);
    YcArg = YuArg = nullptr;
  }
  if (YcArg && Inputs.size() > 1) {
    Diag(clang::diag::warn_drv_yc_multiple_inputs_clang_cl);
    Args.eraseArg(options::OPT__SLASH_Yc);
    YcArg = nullptr;
  }

  Arg *FinalPhaseArg;
  phases::ID FinalPhase = getFinalPhase(Args, &FinalPhaseArg);

  if (FinalPhase == phases::Link) {
    if (Args.hasArg(options::OPT_emit_llvm))
      Diag(clang::diag::err_drv_emit_llvm_link);
    if (IsCLMode() && LTOMode != LTOK_None &&
        !Args.getLastArgValue(options::OPT_fuse_ld_EQ).equals_lower("lld"))
      Diag(clang::diag::err_drv_lto_without_lld);
  }

  if (FinalPhase == phases::Preprocess || Args.hasArg(options::OPT__SLASH_Y_)) {
    // If only preprocessing or /Y- is used, all pch handling is disabled.
    // Rather than check for it everywhere, just remove clang-cl pch-related
    // flags here.
    Args.eraseArg(options::OPT__SLASH_Fp);
    Args.eraseArg(options::OPT__SLASH_Yc);
    Args.eraseArg(options::OPT__SLASH_Yu);
    YcArg = YuArg = nullptr;
  }

  unsigned LastPLSize = 0;
  for (auto &I : Inputs) {
    types::ID InputType = I.first;
    const Arg *InputArg = I.second;

    auto PL = types::getCompilationPhases(InputType);
    LastPLSize = PL.size();

    // If the first step comes after the final phase we are doing as part of
    // this compilation, warn the user about it.
    phases::ID InitialPhase = PL[0];
    if (InitialPhase > FinalPhase) {
      if (InputArg->isClaimed())
        continue;

      // Claim here to avoid the more general unused warning.
      InputArg->claim();

      // Suppress all unused style warnings with -Qunused-arguments
      if (Args.hasArg(options::OPT_Qunused_arguments))
        continue;

      // Special case when final phase determined by binary name, rather than
      // by a command-line argument with a corresponding Arg.
      if (CCCIsCPP())
        Diag(clang::diag::warn_drv_input_file_unused_by_cpp)
            << InputArg->getAsString(Args) << getPhaseName(InitialPhase);
      // Special case '-E' warning on a previously preprocessed file to make
      // more sense.
      else if (InitialPhase == phases::Compile &&
               (Args.getLastArg(options::OPT__SLASH_EP,
                                options::OPT__SLASH_P) ||
                Args.getLastArg(options::OPT_E) ||
                Args.getLastArg(options::OPT_M, options::OPT_MM)) &&
               getPreprocessedType(InputType) == types::TY_INVALID)
        Diag(clang::diag::warn_drv_preprocessed_input_file_unused)
            << InputArg->getAsString(Args) << !!FinalPhaseArg
            << (FinalPhaseArg ? FinalPhaseArg->getOption().getName() : "");
      else
        Diag(clang::diag::warn_drv_input_file_unused)
            << InputArg->getAsString(Args) << getPhaseName(InitialPhase)
            << !!FinalPhaseArg
            << (FinalPhaseArg ? FinalPhaseArg->getOption().getName() : "");
      continue;
    }

    if (YcArg) {
      // Add a separate precompile phase for the compile phase.
      if (FinalPhase >= phases::Compile) {
        const types::ID HeaderType = lookupHeaderTypeForSourceType(InputType);
        // Build the pipeline for the pch file.
        Action *ClangClPch = C.MakeAction<InputAction>(*InputArg, HeaderType);
        for (phases::ID Phase : types::getCompilationPhases(HeaderType))
          ClangClPch = ConstructPhaseAction(C, Args, Phase, ClangClPch);
        assert(ClangClPch);
        Actions.push_back(ClangClPch);
        // The driver currently exits after the first failed command.  This
        // relies on that behavior, to make sure if the pch generation fails,
        // the main compilation won't run.
        // FIXME: If the main compilation fails, the PCH generation should
        // probably not be considered successful either.
      }
    }
  }

  // If we are linking, claim any options which are obviously only used for
  // compilation.
  // FIXME: Understand why the last Phase List length is used here.
  if (FinalPhase == phases::Link && LastPLSize == 1) {
    Args.ClaimAllArgs(options::OPT_CompileOnly_Group);
    Args.ClaimAllArgs(options::OPT_cl_compile_Group);
  }
}

void Driver::BuildActions(Compilation &C, DerivedArgList &Args,
                          const InputList &Inputs, ActionList &Actions) const {
  llvm::PrettyStackTraceString CrashInfo("Building compilation actions");

  if (!SuppressMissingInputWarning && Inputs.empty()) {
    Diag(clang::diag::err_drv_no_input_files);
    return;
  }

  // Reject -Z* at the top level, these options should never have been exposed
  // by gcc.
  if (Arg *A = Args.getLastArg(options::OPT_Z_Joined))
    Diag(clang::diag::err_drv_use_of_Z_option) << A->getAsString(Args);

  // Diagnose misuse of /Fo.
  if (Arg *A = Args.getLastArg(options::OPT__SLASH_Fo)) {
    StringRef V = A->getValue();
    if (Inputs.size() > 1 && !V.empty() &&
        !llvm::sys::path::is_separator(V.back())) {
      // Check whether /Fo tries to name an output file for multiple inputs.
      Diag(clang::diag::err_drv_out_file_argument_with_multiple_sources)
          << A->getSpelling() << V;
      Args.eraseArg(options::OPT__SLASH_Fo);
    }
  }

  // Diagnose misuse of /Fa.
  if (Arg *A = Args.getLastArg(options::OPT__SLASH_Fa)) {
    StringRef V = A->getValue();
    if (Inputs.size() > 1 && !V.empty() &&
        !llvm::sys::path::is_separator(V.back())) {
      // Check whether /Fa tries to name an asm file for multiple inputs.
      Diag(clang::diag::err_drv_out_file_argument_with_multiple_sources)
          << A->getSpelling() << V;
      Args.eraseArg(options::OPT__SLASH_Fa);
    }
  }

  // Diagnose misuse of /o.
  if (Arg *A = Args.getLastArg(options::OPT__SLASH_o)) {
    if (A->getValue()[0] == '\0') {
      // It has to have a value.
      Diag(clang::diag::err_drv_missing_argument) << A->getSpelling() << 1;
      Args.eraseArg(options::OPT__SLASH_o);
    }
  }

  handleArguments(C, Args, Inputs, Actions);

  // Builder to be used to build offloading actions.
  OffloadingActionBuilder OffloadBuilder(C, Args, Inputs);

  // Construct the actions to perform.
  HeaderModulePrecompileJobAction *HeaderModuleAction = nullptr;
  ActionList LinkerInputs;
  ActionList MergerInputs;

  llvm::SmallVector<phases::ID, phases::MaxNumberOfPhases> PL;
  for (auto &I : Inputs) {
    types::ID InputType = I.first;
    const Arg *InputArg = I.second;

<<<<<<< HEAD
    PL.clear();
    types::getCompilationPhases(*this, Args, InputType, PL);
=======
    auto PL = types::getCompilationPhases(*this, Args, InputType);
>>>>>>> 02e35832
    if (PL.empty())
      continue;

    auto FullPL = types::getCompilationPhases(InputType);

    // Build the pipeline for this file.
    Action *Current = C.MakeAction<InputAction>(*InputArg, InputType);

    // Use the current host action in any of the offloading actions, if
    // required.
    if (OffloadBuilder.addHostDependenceToDeviceActions(Current, InputArg,
                                                        Args))
      break;

    for (phases::ID Phase : PL) {

      // Add any offload action the host action depends on.
      Current = OffloadBuilder.addDeviceDependencesToHostAction(
          Current, InputArg, Phase, PL.back(), FullPL);
      if (!Current)
        break;

      // Queue linker inputs.
      if (Phase == phases::Link) {
        assert(Phase == PL.back() && "linking must be final compilation step.");
        LinkerInputs.push_back(Current);
        Current = nullptr;
        break;
      }

      // TODO: Consider removing this because the merged may not end up being
      // the final Phase in the pipeline. Perhaps the merged could just merge
      // and then pass an artifact of some sort to the Link Phase.
      // Queue merger inputs.
      if (Phase == phases::IfsMerge) {
        assert(Phase == PL.back() && "merging must be final compilation step.");
        MergerInputs.push_back(Current);
        Current = nullptr;
        break;
      }

      // Each precompiled header file after a module file action is a module
      // header of that same module file, rather than being compiled to a
      // separate PCH.
      if (Phase == phases::Precompile && HeaderModuleAction &&
          getPrecompiledType(InputType) == types::TY_PCH) {
        HeaderModuleAction->addModuleHeaderInput(Current);
        Current = nullptr;
        break;
      }

      // FIXME: Should we include any prior module file outputs as inputs of
      // later actions in the same command line?

      // Otherwise construct the appropriate action.
      Action *NewCurrent = ConstructPhaseAction(C, Args, Phase, Current);

      // We didn't create a new action, so we will just move to the next phase.
      if (NewCurrent == Current)
        continue;

      if (auto *HMA = dyn_cast<HeaderModulePrecompileJobAction>(NewCurrent))
        HeaderModuleAction = HMA;

      Current = NewCurrent;

      // Use the current host action in any of the offloading actions, if
      // required.
      if (OffloadBuilder.addHostDependenceToDeviceActions(Current, InputArg,
                                                          Args))
        break;

      if (Current->getType() == types::TY_Nothing)
        break;
    }

    // If we ended with something, add to the output list.
    if (Current)
      Actions.push_back(Current);

    // Add any top level actions generated for offloading.
    OffloadBuilder.appendTopLevelActions(Actions, Current, InputArg);
  }

  OffloadBuilder.appendTopLevelLinkAction(Actions);

  // Go through all of the args, and create a Linker specific argument list.
  // When dealing with fat static archives, this is fed into the partial link
  // step on Linux or each archive is individually addressed on Windows.
  SmallVector<const char *, 16> LinkArgs(getLinkerArgs(C, Args));
  // When a static fat archive is provided, create a new unbundling step
  // for all of the objects.
  if (!C.getDefaultToolChain().getTriple().isWindowsMSVCEnvironment() &&
      C.getDriver().getOffloadStaticLibSeen()) {
    ActionList UnbundlerInputs;
    for (const auto &LI : LinkerInputs) {
      // Unbundler only handles objects.
      if (auto *IA = dyn_cast<InputAction>(LI)) {
        std::string FileName = IA->getInputArg().getAsString(Args);
        if ((IA->getType() == types::TY_Object && !isObjectFile(FileName)) ||
            IA->getInputArg().getOption().hasFlag(options::LinkerInput))
          // Pass the Input along to linker only.
          continue;
      }
      UnbundlerInputs.push_back(LI);
    }
    const Arg *LastArg = nullptr;
    auto addUnbundlerInput = [&](types::ID T, const StringRef &A) {
      const llvm::opt::OptTable &Opts = getOpts();
      Arg *InputArg = MakeInputArg(Args, Opts, C.getArgs().MakeArgString(A));
      LastArg = InputArg;
      Action *Current = C.MakeAction<InputAction>(*InputArg, T);
      UnbundlerInputs.push_back(Current);
    };
    bool IsWholeArchive = false;
    for (const StringRef &LA : LinkArgs) {
      if (isStaticArchiveFile(LA)) {
        addUnbundlerInput(
            IsWholeArchive ? types::TY_WholeArchive : types::TY_Archive, LA);
        continue;
      }
      if (optionMatches("-no-whole-archive", LA.str())) {
        IsWholeArchive = false;
        continue;
      }
      if (optionMatches("-whole-archive", LA.str())) {
        IsWholeArchive = true;
        continue;
      }
      if (isObjectFile(LA.str())) {
        // Add any objects to the unbundler step.  These objects are passed
        // directly to the linker, so the driver does not know about them.
        // FIXME - Better process objects passed to the linker.  We are only
        // adding these objects to the unbundler step, but these objects can
        // potentially be fat objects that should be processed by the driver.
        addUnbundlerInput(types::TY_Object, LA);
        continue;
      }
    }

    if (!UnbundlerInputs.empty()) {
      Action *PartialLink =
          C.MakeAction<PartialLinkJobAction>(UnbundlerInputs, types::TY_Object);
      Action *Current = C.MakeAction<InputAction>(*LastArg, types::TY_Object);
      ActionList AL;
      AL.push_back(PartialLink);
      OffloadBuilder.addHostDependenceToUnbundlingAction(Current, AL, LastArg);
      Current = OffloadBuilder.addDeviceDependencesToHostAction(Current,
          LastArg, phases::Link, PL.back(), PL);
    }
  }
  const llvm::opt::OptTable &Opts = getOpts();
  auto unbundleStaticLib = [&](types::ID T, const StringRef &A) {
    Arg *InputArg = MakeInputArg(Args, Opts, Args.MakeArgString(A));
    Action *Current = C.MakeAction<InputAction>(*InputArg, T);
    OffloadBuilder.addHostDependenceToDeviceActions(Current, InputArg, Args);
    OffloadBuilder.addDeviceDependencesToHostAction(
        Current, InputArg, phases::Link, PL.back(), PL);
  };
  for (const StringRef &LA : LinkArgs) {
    // At this point, we will process the archives for FPGA AOCO and individual
    // archive unbundling for Windows.
    if (!isStaticArchiveFile(LA))
      continue;
    // FPGA AOCX files are archives, but we do not want to unbundle them here
    // as they have already been unbundled and processed for linking.
    if (hasFPGABinary(C, LA.str(), types::TY_FPGA_AOCX))
      continue;
    // In MSVC environment offload-static-libs are handled slightly different
    // because of missing support for partial linking in the linker. We add an
    // unbundling action for each static archive which produces list files with
    // extracted objects. Device lists are then added to the appropriate device
    // link actions and host list is ignored since we are adding
    // offload-static-libs as normal libraries to the host link command.
    if (C.getDefaultToolChain().getTriple().isWindowsMSVCEnvironment() &&
        hasOffloadSections(C, LA, Args))
      unbundleStaticLib(types::TY_Archive, LA);
    // Pass along the static libraries to check if we need to add them for
    // unbundling for FPGA AOT static lib usage.  Uses FPGA aoco type to
    // differentiate if aoco unbundling is needed.
    if (Args.hasArg(options::OPT_fintelfpga))
      unbundleStaticLib(types::TY_FPGA_AOCO, LA);
  }

  // For an FPGA archive, we add the unbundling step above to take care of
  // the device side, but also unbundle here to extract the host side
  for (const auto &LI : LinkerInputs) {
    Action *UnbundlerInput = nullptr;
    if (auto *IA = dyn_cast<InputAction>(LI)) {
      if (IA->getType() == types::TY_FPGA_AOCR ||
          IA->getType() == types::TY_FPGA_AOCX) {
        // Add to unbundler.
        UnbundlerInput = LI;
      }
    }
    if (UnbundlerInput) {
      if (auto *IA = dyn_cast<InputAction>(UnbundlerInput)) {
        std::string FileName = IA->getInputArg().getAsString(Args);
        Arg *InputArg = MakeInputArg(Args, Opts, FileName);
        OffloadBuilder.addHostDependenceToDeviceActions(UnbundlerInput,
                                                        InputArg, Args);
        OffloadBuilder.addDeviceDependencesToHostAction(
            UnbundlerInput, InputArg, phases::Link, PL.back(), PL);
      }
    }
  }

  // Add a link action if necessary.
  if (!LinkerInputs.empty()) {
    if (Action *Wrapper = OffloadBuilder.makeHostLinkAction())
      LinkerInputs.push_back(Wrapper);
    types::ID LinkType(types::TY_Image);
    if (Args.hasArg(options::OPT_fsycl_link_EQ))
      LinkType = types::TY_Archive;
    Action *LA = C.MakeAction<LinkJobAction>(LinkerInputs, LinkType);
    LA = OffloadBuilder.processHostLinkAction(LA);
    Actions.push_back(LA);
  }

  // Add an interface stubs merge action if necessary.
  if (!MergerInputs.empty())
    Actions.push_back(
        C.MakeAction<IfsMergeJobAction>(MergerInputs, types::TY_Image));

  if (Args.hasArg(options::OPT_emit_interface_stubs)) {
    auto PhaseList = types::getCompilationPhases(
        types::TY_IFS_CPP,
        Args.hasArg(options::OPT_c) ? phases::Compile : phases::LastPhase);

    ActionList MergerInputs;

    for (auto &I : Inputs) {
      types::ID InputType = I.first;
      const Arg *InputArg = I.second;

      // Currently clang and the llvm assembler do not support generating symbol
      // stubs from assembly, so we skip the input on asm files. For ifs files
      // we rely on the normal pipeline setup in the pipeline setup code above.
      if (InputType == types::TY_IFS || InputType == types::TY_PP_Asm ||
          InputType == types::TY_Asm)
        continue;

      Action *Current = C.MakeAction<InputAction>(*InputArg, InputType);

      for (auto Phase : PhaseList) {
        switch (Phase) {
        default:
          llvm_unreachable(
              "IFS Pipeline can only consist of Compile followed by IfsMerge.");
        case phases::Compile: {
          // Only IfsMerge (llvm-ifs) can handle .o files by looking for ifs
          // files where the .o file is located. The compile action can not
          // handle this.
          if (InputType == types::TY_Object)
            break;

          Current = C.MakeAction<CompileJobAction>(Current, types::TY_IFS_CPP);
          break;
        }
        case phases::IfsMerge: {
          assert(Phase == PhaseList.back() &&
                 "merging must be final compilation step.");
          MergerInputs.push_back(Current);
          Current = nullptr;
          break;
        }
        }
      }

      // If we ended with something, add to the output list.
      if (Current)
        Actions.push_back(Current);
    }

    // Add an interface stubs merge action if necessary.
    if (!MergerInputs.empty())
      Actions.push_back(
          C.MakeAction<IfsMergeJobAction>(MergerInputs, types::TY_Image));
  }

  // If --print-supported-cpus, -mcpu=? or -mtune=? is specified, build a custom
  // Compile phase that prints out supported cpu models and quits.
  if (Arg *A = Args.getLastArg(options::OPT_print_supported_cpus)) {
    // Use the -mcpu=? flag as the dummy input to cc1.
    Actions.clear();
    Action *InputAc = C.MakeAction<InputAction>(*A, types::TY_C);
    Actions.push_back(
        C.MakeAction<PrecompileJobAction>(InputAc, types::TY_Nothing));
    for (auto &I : Inputs)
      I.second->claim();
  }

  // Claim ignored clang-cl options.
  Args.ClaimAllArgs(options::OPT_cl_ignored_Group);

  // Claim --cuda-host-only and --cuda-compile-host-device, which may be passed
  // to non-CUDA compilations and should not trigger warnings there.
  Args.ClaimAllArgs(options::OPT_cuda_host_only);
  Args.ClaimAllArgs(options::OPT_cuda_compile_host_device);
}

Action *Driver::ConstructPhaseAction(
    Compilation &C, const ArgList &Args, phases::ID Phase, Action *Input,
    Action::OffloadKind TargetDeviceOffloadKind) const {
  llvm::PrettyStackTraceString CrashInfo("Constructing phase actions");

  // Some types skip the assembler phase (e.g., llvm-bc), but we can't
  // encode this in the steps because the intermediate type depends on
  // arguments. Just special case here.
  if (Phase == phases::Assemble && Input->getType() != types::TY_PP_Asm)
    return Input;

  // Build the appropriate action.
  switch (Phase) {
  case phases::Link:
    llvm_unreachable("link action invalid here.");
  case phases::IfsMerge:
    llvm_unreachable("ifsmerge action invalid here.");
  case phases::Preprocess: {
    types::ID OutputTy;
    // -M and -MM specify the dependency file name by altering the output type,
    // -if -MD and -MMD are not specified.
    if (Args.hasArg(options::OPT_M, options::OPT_MM) &&
        !Args.hasArg(options::OPT_MD, options::OPT_MMD)) {
      OutputTy = types::TY_Dependencies;
    } else {
      OutputTy = Input->getType();
      if (!Args.hasFlag(options::OPT_frewrite_includes,
                        options::OPT_fno_rewrite_includes, false) &&
          !Args.hasFlag(options::OPT_frewrite_imports,
                        options::OPT_fno_rewrite_imports, false) &&
          !CCGenDiagnostics)
        OutputTy = types::getPreprocessedType(OutputTy);
      assert(OutputTy != types::TY_INVALID &&
             "Cannot preprocess this input type!");
    }
    return C.MakeAction<PreprocessJobAction>(Input, OutputTy);
  }
  case phases::Precompile: {
    types::ID OutputTy = getPrecompiledType(Input->getType());
    assert(OutputTy != types::TY_INVALID &&
           "Cannot precompile this input type!");

    // If we're given a module name, precompile header file inputs as a
    // module, not as a precompiled header.
    const char *ModName = nullptr;
    if (OutputTy == types::TY_PCH) {
      if (Arg *A = Args.getLastArg(options::OPT_fmodule_name_EQ))
        ModName = A->getValue();
      if (ModName)
        OutputTy = types::TY_ModuleFile;
    }

    if (Args.hasArg(options::OPT_fsyntax_only)) {
      // Syntax checks should not emit a PCH file
      OutputTy = types::TY_Nothing;
    }

    if (ModName)
      return C.MakeAction<HeaderModulePrecompileJobAction>(Input, OutputTy,
                                                           ModName);
    return C.MakeAction<PrecompileJobAction>(Input, OutputTy);
  }
  case phases::Compile: {
    if (Args.hasArg(options::OPT_fsyntax_only))
      return C.MakeAction<CompileJobAction>(Input, types::TY_Nothing);
    if (Args.hasArg(options::OPT_rewrite_objc))
      return C.MakeAction<CompileJobAction>(Input, types::TY_RewrittenObjC);
    if (Args.hasArg(options::OPT_rewrite_legacy_objc))
      return C.MakeAction<CompileJobAction>(Input,
                                            types::TY_RewrittenLegacyObjC);
    if (Args.hasArg(options::OPT__analyze))
      return C.MakeAction<AnalyzeJobAction>(Input, types::TY_Plist);
    if (Args.hasArg(options::OPT__migrate))
      return C.MakeAction<MigrateJobAction>(Input, types::TY_Remap);
    if (Args.hasArg(options::OPT_emit_ast))
      return C.MakeAction<CompileJobAction>(Input, types::TY_AST);
    if (Args.hasArg(options::OPT_module_file_info))
      return C.MakeAction<CompileJobAction>(Input, types::TY_ModuleFile);
    if (Args.hasArg(options::OPT_verify_pch))
      return C.MakeAction<VerifyPCHJobAction>(Input, types::TY_Nothing);
    return C.MakeAction<CompileJobAction>(Input, types::TY_LLVM_BC);
  }
  case phases::Backend: {
    if (isUsingLTO() && TargetDeviceOffloadKind == Action::OFK_None) {
      types::ID Output =
          Args.hasArg(options::OPT_S) ? types::TY_LTO_IR : types::TY_LTO_BC;
      return C.MakeAction<BackendJobAction>(Input, Output);
    }
    if (Args.hasArg(options::OPT_emit_llvm)) {
      types::ID Output =
          Args.hasArg(options::OPT_S) ? types::TY_LLVM_IR : types::TY_LLVM_BC;
      return C.MakeAction<BackendJobAction>(Input, Output);
    }
    if (Args.hasArg(options::OPT_fsycl_device_only)) {
      types::ID OutputType =
          Args.hasArg(options::OPT_S) ? types::TY_LLVM_IR : types::TY_LLVM_BC;
      if (Args.hasFlag(options::OPT_fsycl_use_bitcode,
                       options::OPT_fno_sycl_use_bitcode, true))
        return C.MakeAction<BackendJobAction>(Input, OutputType);
      // Use of -fsycl-device-only creates a bitcode file, we need to translate
      // that to a SPIR-V file with -fno-sycl-use-bitcode
      auto *BackendAction =
          C.MakeAction<BackendJobAction>(Input, types::TY_LLVM_BC);
      return C.MakeAction<SPIRVTranslatorJobAction>(BackendAction,
                                                    types::TY_SPIRV);
    }
    return C.MakeAction<BackendJobAction>(Input, types::TY_PP_Asm);
  }
  case phases::Assemble:
    return C.MakeAction<AssembleJobAction>(std::move(Input), types::TY_Object);
  }

  llvm_unreachable("invalid phase in ConstructPhaseAction");
}

void Driver::BuildJobs(Compilation &C) const {
  llvm::PrettyStackTraceString CrashInfo("Building compilation jobs");

  Arg *FinalOutput = C.getArgs().getLastArg(options::OPT_o);

  // It is an error to provide a -o option if we are making multiple output
  // files. There are exceptions:
  //
  // IfsMergeJob: when generating interface stubs enabled we want to be able to
  // generate the stub file at the same time that we generate the real
  // library/a.out. So when a .o, .so, etc are the output, with clang interface
  // stubs there will also be a .ifs and .ifso at the same location.
  //
  // CompileJob of type TY_IFS_CPP: when generating interface stubs is enabled
  // and -c is passed, we still want to be able to generate a .ifs file while
  // we are also generating .o files. So we allow more than one output file in
  // this case as well.
  //
  if (FinalOutput) {
    unsigned NumOutputs = 0;
    unsigned NumIfsOutputs = 0;
    for (const Action *A : C.getActions())
      if (A->getType() != types::TY_Nothing &&
          !(A->getKind() == Action::IfsMergeJobClass ||
            (A->getType() == clang::driver::types::TY_IFS_CPP &&
             A->getKind() == clang::driver::Action::CompileJobClass &&
             0 == NumIfsOutputs++) ||
            (A->getKind() == Action::BindArchClass && A->getInputs().size() &&
             A->getInputs().front()->getKind() == Action::IfsMergeJobClass)))
        ++NumOutputs;

    if (NumOutputs > 1) {
      Diag(clang::diag::err_drv_output_argument_with_multiple_files);
      FinalOutput = nullptr;
    }
  }

  // Collect the list of architectures.
  llvm::StringSet<> ArchNames;
  if (C.getDefaultToolChain().getTriple().isOSBinFormatMachO())
    for (const Arg *A : C.getArgs())
      if (A->getOption().matches(options::OPT_arch))
        ArchNames.insert(A->getValue());

  // Set of (Action, canonical ToolChain triple) pairs we've built jobs for.
  std::map<std::pair<const Action *, std::string>, InputInfo> CachedResults;
  for (Action *A : C.getActions()) {
    // If we are linking an image for multiple archs then the linker wants
    // -arch_multiple and -final_output <final image name>. Unfortunately, this
    // doesn't fit in cleanly because we have to pass this information down.
    //
    // FIXME: This is a hack; find a cleaner way to integrate this into the
    // process.
    const char *LinkingOutput = nullptr;
    if (isa<LipoJobAction>(A)) {
      if (FinalOutput)
        LinkingOutput = FinalOutput->getValue();
      else
        LinkingOutput = getDefaultImageName();
    }

    BuildJobsForAction(C, A, &C.getDefaultToolChain(),
                       /*BoundArch*/ StringRef(),
                       /*AtTopLevel*/ true,
                       /*MultipleArchs*/ ArchNames.size() > 1,
                       /*LinkingOutput*/ LinkingOutput, CachedResults,
                       /*TargetDeviceOffloadKind*/ Action::OFK_None);
  }

  // If we have more than one job, then disable integrated-cc1 for now.
  if (C.getJobs().size() > 1)
    for (auto &J : C.getJobs())
      J.InProcess = false;

  // If the user passed -Qunused-arguments or there were errors, don't warn
  // about any unused arguments.
  if (Diags.hasErrorOccurred() ||
      C.getArgs().hasArg(options::OPT_Qunused_arguments))
    return;

  // Claim -### here.
  (void)C.getArgs().hasArg(options::OPT__HASH_HASH_HASH);

  // Claim --driver-mode, --rsp-quoting, it was handled earlier.
  (void)C.getArgs().hasArg(options::OPT_driver_mode);
  (void)C.getArgs().hasArg(options::OPT_rsp_quoting);

  for (Arg *A : C.getArgs()) {
    // FIXME: It would be nice to be able to send the argument to the
    // DiagnosticsEngine, so that extra values, position, and so on could be
    // printed.
    if (!A->isClaimed()) {
      if (A->getOption().hasFlag(options::NoArgumentUnused))
        continue;

      // Suppress the warning automatically if this is just a flag, and it is an
      // instance of an argument we already claimed.
      const Option &Opt = A->getOption();
      if (Opt.getKind() == Option::FlagClass) {
        bool DuplicateClaimed = false;

        for (const Arg *AA : C.getArgs().filtered(&Opt)) {
          if (AA->isClaimed()) {
            DuplicateClaimed = true;
            break;
          }
        }

        if (DuplicateClaimed)
          continue;
      }

      // In clang-cl, don't mention unknown arguments here since they have
      // already been warned about.
      if (!IsCLMode() || !A->getOption().matches(options::OPT_UNKNOWN))
        Diag(clang::diag::warn_drv_unused_argument)
            << A->getAsString(C.getArgs());
    }
  }
}

namespace {
/// Utility class to control the collapse of dependent actions and select the
/// tools accordingly.
class ToolSelector final {
  /// The tool chain this selector refers to.
  const ToolChain &TC;

  /// The compilation this selector refers to.
  const Compilation &C;

  /// The base action this selector refers to.
  const JobAction *BaseAction;

  /// Set to true if the current toolchain refers to host actions.
  bool IsHostSelector;

  /// Set to true if save-temps and embed-bitcode functionalities are active.
  bool SaveTemps;
  bool EmbedBitcode;

  /// Get previous dependent action or null if that does not exist. If
  /// \a CanBeCollapsed is false, that action must be legal to collapse or
  /// null will be returned.
  const JobAction *getPrevDependentAction(const ActionList &Inputs,
                                          ActionList &SavedOffloadAction,
                                          bool CanBeCollapsed = true) {
    // An option can be collapsed only if it has a single input.
    if (Inputs.size() != 1)
      return nullptr;

    Action *CurAction = *Inputs.begin();
    if (CanBeCollapsed &&
        !CurAction->isCollapsingWithNextDependentActionLegal())
      return nullptr;

    // If the input action is an offload action. Look through it and save any
    // offload action that can be dropped in the event of a collapse.
    if (auto *OA = dyn_cast<OffloadAction>(CurAction)) {
      // If the dependent action is a device action, we will attempt to collapse
      // only with other device actions. Otherwise, we would do the same but
      // with host actions only.
      if (!IsHostSelector) {
        if (OA->hasSingleDeviceDependence(/*DoNotConsiderHostActions=*/true)) {
          CurAction =
              OA->getSingleDeviceDependence(/*DoNotConsiderHostActions=*/true);
          if (CanBeCollapsed &&
              !CurAction->isCollapsingWithNextDependentActionLegal())
            return nullptr;
          SavedOffloadAction.push_back(OA);
          return dyn_cast<JobAction>(CurAction);
        }
      } else if (OA->hasHostDependence()) {
        CurAction = OA->getHostDependence();
        if (CanBeCollapsed &&
            !CurAction->isCollapsingWithNextDependentActionLegal())
          return nullptr;
        SavedOffloadAction.push_back(OA);
        return dyn_cast<JobAction>(CurAction);
      }
      return nullptr;
    }

    return dyn_cast<JobAction>(CurAction);
  }

  /// Return true if an assemble action can be collapsed.
  bool canCollapseAssembleAction() const {
    return TC.useIntegratedAs() && !SaveTemps &&
           !C.getArgs().hasArg(options::OPT_via_file_asm) &&
           !C.getArgs().hasArg(options::OPT__SLASH_FA) &&
           !C.getArgs().hasArg(options::OPT__SLASH_Fa);
  }

  /// Return true if a preprocessor action can be collapsed.
  bool canCollapsePreprocessorAction() const {
    return !C.getArgs().hasArg(options::OPT_no_integrated_cpp) &&
           !C.getArgs().hasArg(options::OPT_traditional_cpp) && !SaveTemps &&
           !C.getArgs().hasArg(options::OPT_rewrite_objc);
  }

  /// Struct that relates an action with the offload actions that would be
  /// collapsed with it.
  struct JobActionInfo final {
    /// The action this info refers to.
    const JobAction *JA = nullptr;
    /// The offload actions we need to take care off if this action is
    /// collapsed.
    ActionList SavedOffloadAction;
  };

  /// Append collapsed offload actions from the give nnumber of elements in the
  /// action info array.
  static void AppendCollapsedOffloadAction(ActionList &CollapsedOffloadAction,
                                           ArrayRef<JobActionInfo> &ActionInfo,
                                           unsigned ElementNum) {
    assert(ElementNum <= ActionInfo.size() && "Invalid number of elements.");
    for (unsigned I = 0; I < ElementNum; ++I)
      CollapsedOffloadAction.append(ActionInfo[I].SavedOffloadAction.begin(),
                                    ActionInfo[I].SavedOffloadAction.end());
  }

  /// Functions that attempt to perform the combining. They detect if that is
  /// legal, and if so they update the inputs \a Inputs and the offload action
  /// that were collapsed in \a CollapsedOffloadAction. A tool that deals with
  /// the combined action is returned. If the combining is not legal or if the
  /// tool does not exist, null is returned.
  /// Currently three kinds of collapsing are supported:
  ///  - Assemble + Backend + Compile;
  ///  - Assemble + Backend ;
  ///  - Backend + Compile.
  const Tool *
  combineAssembleBackendCompile(ArrayRef<JobActionInfo> ActionInfo,
                                ActionList &Inputs,
                                ActionList &CollapsedOffloadAction) {
    if (ActionInfo.size() < 3 || !canCollapseAssembleAction())
      return nullptr;
    auto *AJ = dyn_cast<AssembleJobAction>(ActionInfo[0].JA);
    auto *BJ = dyn_cast<BackendJobAction>(ActionInfo[1].JA);
    auto *CJ = dyn_cast<CompileJobAction>(ActionInfo[2].JA);
    if (!AJ || !BJ || !CJ)
      return nullptr;

    // Get compiler tool.
    const Tool *T = TC.SelectTool(*CJ);
    if (!T)
      return nullptr;

    // When using -fembed-bitcode, it is required to have the same tool (clang)
    // for both CompilerJA and BackendJA. Otherwise, combine two stages.
    if (EmbedBitcode) {
      const Tool *BT = TC.SelectTool(*BJ);
      if (BT == T)
        return nullptr;
    }

    if (!T->hasIntegratedAssembler())
      return nullptr;

    Inputs = CJ->getInputs();
    AppendCollapsedOffloadAction(CollapsedOffloadAction, ActionInfo,
                                 /*NumElements=*/3);
    return T;
  }
  const Tool *combineAssembleBackend(ArrayRef<JobActionInfo> ActionInfo,
                                     ActionList &Inputs,
                                     ActionList &CollapsedOffloadAction) {
    if (ActionInfo.size() < 2 || !canCollapseAssembleAction())
      return nullptr;
    auto *AJ = dyn_cast<AssembleJobAction>(ActionInfo[0].JA);
    auto *BJ = dyn_cast<BackendJobAction>(ActionInfo[1].JA);
    if (!AJ || !BJ)
      return nullptr;

    // Get backend tool.
    const Tool *T = TC.SelectTool(*BJ);
    if (!T)
      return nullptr;

    if (!T->hasIntegratedAssembler())
      return nullptr;

    Inputs = BJ->getInputs();
    AppendCollapsedOffloadAction(CollapsedOffloadAction, ActionInfo,
                                 /*NumElements=*/2);
    return T;
  }
  const Tool *combineBackendCompile(ArrayRef<JobActionInfo> ActionInfo,
                                    ActionList &Inputs,
                                    ActionList &CollapsedOffloadAction) {
    if (ActionInfo.size() < 2)
      return nullptr;
    auto *BJ = dyn_cast<BackendJobAction>(ActionInfo[0].JA);
    auto *CJ = dyn_cast<CompileJobAction>(ActionInfo[1].JA);
    if (!BJ || !CJ)
      return nullptr;

    // Check if the initial input (to the compile job or its predessor if one
    // exists) is LLVM bitcode. In that case, no preprocessor step is required
    // and we can still collapse the compile and backend jobs when we have
    // -save-temps. I.e. there is no need for a separate compile job just to
    // emit unoptimized bitcode.
    bool InputIsBitcode = true;
    for (size_t i = 1; i < ActionInfo.size(); i++)
      if (ActionInfo[i].JA->getType() != types::TY_LLVM_BC &&
          ActionInfo[i].JA->getType() != types::TY_LTO_BC) {
        InputIsBitcode = false;
        break;
      }
    if (!InputIsBitcode && !canCollapsePreprocessorAction())
      return nullptr;

    // Get compiler tool.
    const Tool *T = TC.SelectTool(*CJ);
    if (!T)
      return nullptr;

    if (T->canEmitIR() && ((SaveTemps && !InputIsBitcode) || EmbedBitcode))
      return nullptr;

    Inputs = CJ->getInputs();
    AppendCollapsedOffloadAction(CollapsedOffloadAction, ActionInfo,
                                 /*NumElements=*/2);
    return T;
  }

  /// Updates the inputs if the obtained tool supports combining with
  /// preprocessor action, and the current input is indeed a preprocessor
  /// action. If combining results in the collapse of offloading actions, those
  /// are appended to \a CollapsedOffloadAction.
  void combineWithPreprocessor(const Tool *T, ActionList &Inputs,
                               ActionList &CollapsedOffloadAction) {
    if (!T || !canCollapsePreprocessorAction() || !T->hasIntegratedCPP())
      return;

    // Attempt to get a preprocessor action dependence.
    ActionList PreprocessJobOffloadActions;
    ActionList NewInputs;
    for (Action *A : Inputs) {
      auto *PJ = getPrevDependentAction({A}, PreprocessJobOffloadActions);
      if (!PJ || !isa<PreprocessJobAction>(PJ)) {
        NewInputs.push_back(A);
        continue;
      }

      // This is legal to combine. Append any offload action we found and add the
      // current input to preprocessor inputs.
      CollapsedOffloadAction.append(PreprocessJobOffloadActions.begin(),
                                    PreprocessJobOffloadActions.end());
      NewInputs.append(PJ->input_begin(), PJ->input_end());
    }
    Inputs = NewInputs;
  }

public:
  ToolSelector(const JobAction *BaseAction, const ToolChain &TC,
               const Compilation &C, bool SaveTemps, bool EmbedBitcode)
      : TC(TC), C(C), BaseAction(BaseAction), SaveTemps(SaveTemps),
        EmbedBitcode(EmbedBitcode) {
    assert(BaseAction && "Invalid base action.");
    IsHostSelector = BaseAction->getOffloadingDeviceKind() == Action::OFK_None;
  }

  /// Check if a chain of actions can be combined and return the tool that can
  /// handle the combination of actions. The pointer to the current inputs \a
  /// Inputs and the list of offload actions \a CollapsedOffloadActions
  /// connected to collapsed actions are updated accordingly. The latter enables
  /// the caller of the selector to process them afterwards instead of just
  /// dropping them. If no suitable tool is found, null will be returned.
  const Tool *getTool(ActionList &Inputs,
                      ActionList &CollapsedOffloadAction) {
    //
    // Get the largest chain of actions that we could combine.
    //

    SmallVector<JobActionInfo, 5> ActionChain(1);
    ActionChain.back().JA = BaseAction;
    while (ActionChain.back().JA) {
      const Action *CurAction = ActionChain.back().JA;

      // Grow the chain by one element.
      ActionChain.resize(ActionChain.size() + 1);
      JobActionInfo &AI = ActionChain.back();

      // Attempt to fill it with the
      AI.JA =
          getPrevDependentAction(CurAction->getInputs(), AI.SavedOffloadAction);
    }

    // Pop the last action info as it could not be filled.
    ActionChain.pop_back();

    //
    // Attempt to combine actions. If all combining attempts failed, just return
    // the tool of the provided action. At the end we attempt to combine the
    // action with any preprocessor action it may depend on.
    //

    const Tool *T = combineAssembleBackendCompile(ActionChain, Inputs,
                                                  CollapsedOffloadAction);
    if (!T)
      T = combineAssembleBackend(ActionChain, Inputs, CollapsedOffloadAction);
    if (!T)
      T = combineBackendCompile(ActionChain, Inputs, CollapsedOffloadAction);
    if (!T) {
      Inputs = BaseAction->getInputs();
      T = TC.SelectTool(*BaseAction);
    }

    combineWithPreprocessor(T, Inputs, CollapsedOffloadAction);
    return T;
  }
};
}

/// Return a string that uniquely identifies the result of a job. The bound arch
/// is not necessarily represented in the toolchain's triple -- for example,
/// armv7 and armv7s both map to the same triple -- so we need both in our map.
/// Also, we need to add the offloading device kind, as the same tool chain can
/// be used for host and device for some programming models, e.g. OpenMP.
static std::string GetTriplePlusArchString(const ToolChain *TC,
                                           StringRef BoundArch,
                                           Action::OffloadKind OffloadKind) {
  std::string TriplePlusArch = TC->getTriple().normalize();
  if (!BoundArch.empty()) {
    TriplePlusArch += "-";
    TriplePlusArch += BoundArch;
  }
  TriplePlusArch += "-";
  TriplePlusArch += Action::GetOffloadKindName(OffloadKind);
  return TriplePlusArch;
}

InputInfo Driver::BuildJobsForAction(
    Compilation &C, const Action *A, const ToolChain *TC, StringRef BoundArch,
    bool AtTopLevel, bool MultipleArchs, const char *LinkingOutput,
    std::map<std::pair<const Action *, std::string>, InputInfo> &CachedResults,
    Action::OffloadKind TargetDeviceOffloadKind) const {
  std::pair<const Action *, std::string> ActionTC = {
      A, GetTriplePlusArchString(TC, BoundArch, TargetDeviceOffloadKind)};
  auto CachedResult = CachedResults.find(ActionTC);
  if (CachedResult != CachedResults.end()) {
    return CachedResult->second;
  }
  InputInfo Result = BuildJobsForActionNoCache(
      C, A, TC, BoundArch, AtTopLevel, MultipleArchs, LinkingOutput,
      CachedResults, TargetDeviceOffloadKind);
  CachedResults[ActionTC] = Result;
  return Result;
}

InputInfo Driver::BuildJobsForActionNoCache(
    Compilation &C, const Action *A, const ToolChain *TC, StringRef BoundArch,
    bool AtTopLevel, bool MultipleArchs, const char *LinkingOutput,
    std::map<std::pair<const Action *, std::string>, InputInfo> &CachedResults,
    Action::OffloadKind TargetDeviceOffloadKind) const {
  llvm::PrettyStackTraceString CrashInfo("Building compilation jobs");

  InputInfoList OffloadDependencesInputInfo;
  bool BuildingForOffloadDevice = TargetDeviceOffloadKind != Action::OFK_None;
  if (const OffloadAction *OA = dyn_cast<OffloadAction>(A)) {
    // The 'Darwin' toolchain is initialized only when its arguments are
    // computed. Get the default arguments for OFK_None to ensure that
    // initialization is performed before processing the offload action.
    // FIXME: Remove when darwin's toolchain is initialized during construction.
    C.getArgsForToolChain(TC, BoundArch, Action::OFK_None);

    // The offload action is expected to be used in four different situations.
    //
    // a) Set a toolchain/architecture/kind for a host action:
    //    Host Action 1 -> OffloadAction -> Host Action 2
    //
    // b) Set a toolchain/architecture/kind for a device action;
    //    Device Action 1 -> OffloadAction -> Device Action 2
    //
    // c) Specify a device dependence to a host action;
    //    Device Action 1  _
    //                      \
    //      Host Action 1  ---> OffloadAction -> Host Action 2
    //
    // d) Specify a host dependence to a device action.
    //      Host Action 1  _
    //                      \
    //    Device Action 1  ---> OffloadAction -> Device Action 2
    //
    // For a) and b), we just return the job generated for the dependence. For
    // c) and d) we override the current action with the host/device dependence
    // if the current toolchain is host/device and set the offload dependences
    // info with the jobs obtained from the device/host dependence(s).

    // If there is a single device option, just generate the job for it.
    if (OA->hasSingleDeviceDependence()) {
      InputInfo DevA;
      OA->doOnEachDeviceDependence([&](Action *DepA, const ToolChain *DepTC,
                                       const char *DepBoundArch) {
        DevA =
            BuildJobsForAction(C, DepA, DepTC, DepBoundArch, AtTopLevel,
                               /*MultipleArchs*/ !!DepBoundArch, LinkingOutput,
                               CachedResults, DepA->getOffloadingDeviceKind());
      });
      return DevA;
    }

    // If 'Action 2' is host, we generate jobs for the device dependences and
    // override the current action with the host dependence. Otherwise, we
    // generate the host dependences and override the action with the device
    // dependence. The dependences can't therefore be a top-level action.
    OA->doOnEachDependence(
        /*IsHostDependence=*/BuildingForOffloadDevice,
        [&](Action *DepA, const ToolChain *DepTC, const char *DepBoundArch) {
          OffloadDependencesInputInfo.push_back(BuildJobsForAction(
              C, DepA, DepTC, DepBoundArch, /*AtTopLevel=*/false,
              /*MultipleArchs*/ !!DepBoundArch, LinkingOutput, CachedResults,
              DepA->getOffloadingDeviceKind()));
        });

    A = BuildingForOffloadDevice
            ? OA->getSingleDeviceDependence(/*DoNotConsiderHostActions=*/true)
            : OA->getHostDependence();
  }

  if (const InputAction *IA = dyn_cast<InputAction>(A)) {
    // FIXME: It would be nice to not claim this here; maybe the old scheme of
    // just using Args was better?
    const Arg &Input = IA->getInputArg();
    Input.claim();
    if (Input.getOption().matches(options::OPT_INPUT)) {
      const char *Name = Input.getValue();
      return InputInfo(A, Name, /* _BaseInput = */ Name);
    }
    return InputInfo(A, &Input, /* _BaseInput = */ "");
  }

  if (const BindArchAction *BAA = dyn_cast<BindArchAction>(A)) {
    const ToolChain *TC;
    StringRef ArchName = BAA->getArchName();

    if (!ArchName.empty())
      TC = &getToolChain(C.getArgs(),
                         computeTargetTriple(*this, TargetTriple,
                                             C.getArgs(), ArchName));
    else
      TC = &C.getDefaultToolChain();

    return BuildJobsForAction(C, *BAA->input_begin(), TC, ArchName, AtTopLevel,
                              MultipleArchs, LinkingOutput, CachedResults,
                              TargetDeviceOffloadKind);
  }


  ActionList Inputs = A->getInputs();

  const JobAction *JA = cast<JobAction>(A);
  ActionList CollapsedOffloadActions;

  ToolSelector TS(JA, *TC, C, isSaveTempsEnabled(),
                  embedBitcodeInObject() && !isUsingLTO());
  const Tool *T = TS.getTool(Inputs, CollapsedOffloadActions);

  if (!T)
    return InputInfo();

  // If we've collapsed action list that contained OffloadAction we
  // need to build jobs for host/device-side inputs it may have held.
  for (const auto *OA : CollapsedOffloadActions)
    cast<OffloadAction>(OA)->doOnEachDependence(
        /*IsHostDependence=*/BuildingForOffloadDevice,
        [&](Action *DepA, const ToolChain *DepTC, const char *DepBoundArch) {
          OffloadDependencesInputInfo.push_back(BuildJobsForAction(
              C, DepA, DepTC, DepBoundArch, /* AtTopLevel */ false,
              /*MultipleArchs=*/!!DepBoundArch, LinkingOutput, CachedResults,
              DepA->getOffloadingDeviceKind()));
        });

  // Only use pipes when there is exactly one input.
  InputInfoList InputInfos;
  for (const Action *Input : Inputs) {
    // Treat dsymutil and verify sub-jobs as being at the top-level too, they
    // shouldn't get temporary output names.
    // FIXME: Clean this up.
    bool SubJobAtTopLevel =
        AtTopLevel && (isa<DsymutilJobAction>(A) || isa<VerifyJobAction>(A));
    InputInfos.push_back(BuildJobsForAction(
        C, Input, TC, BoundArch, SubJobAtTopLevel, MultipleArchs, LinkingOutput,
        CachedResults, A->getOffloadingDeviceKind()));
  }

  // Always use the first input as the base input.
  const char *BaseInput = InputInfos[0].getBaseInput();

  // ... except dsymutil actions, which use their actual input as the base
  // input.
  if (JA->getType() == types::TY_dSYM)
    BaseInput = InputInfos[0].getFilename();

  // ... and in header module compilations, which use the module name.
  if (auto *ModuleJA = dyn_cast<HeaderModulePrecompileJobAction>(JA))
    BaseInput = ModuleJA->getModuleName();

  // Append outputs of offload device jobs to the input list
  if (!OffloadDependencesInputInfo.empty())
    InputInfos.append(OffloadDependencesInputInfo.begin(),
                      OffloadDependencesInputInfo.end());

  // Set the effective triple of the toolchain for the duration of this job.
  llvm::Triple EffectiveTriple;
  const ToolChain &ToolTC = T->getToolChain();
  const ArgList &Args =
      C.getArgsForToolChain(TC, BoundArch, A->getOffloadingDeviceKind());
  if (InputInfos.size() != 1) {
    EffectiveTriple = llvm::Triple(ToolTC.ComputeEffectiveClangTriple(Args));
  } else {
    // Pass along the input type if it can be unambiguously determined.
    EffectiveTriple = llvm::Triple(
        ToolTC.ComputeEffectiveClangTriple(Args, InputInfos[0].getType()));
  }
  RegisterEffectiveTriple TripleRAII(ToolTC, EffectiveTriple);

  // Determine the place to write output to, if any.
  InputInfo Result;
  InputInfoList UnbundlingResults;
  if (auto *UA = dyn_cast<OffloadUnbundlingJobAction>(JA)) {
    // If we have an unbundling job, we need to create results for all the
    // outputs. We also update the results cache so that other actions using
    // this unbundling action can get the right results.
    for (auto &UI : UA->getDependentActionsInfo()) {
      assert(UI.DependentOffloadKind != Action::OFK_None &&
             "Unbundling with no offloading??");

      // Unbundling actions are never at the top level. When we generate the
      // offloading prefix, we also do that for the host file because the
      // unbundling action does not change the type of the output which can
      // cause a overwrite.
      InputInfo CurI;
      bool IsMSVCEnv =
          C.getDefaultToolChain().getTriple().isWindowsMSVCEnvironment();
      bool IsFPGAObjLink = (JA->getType() == types::TY_Object &&
          C.getInputArgs().hasArg(options::OPT_fintelfpga) &&
          C.getInputArgs().hasArg(options::OPT_fsycl_link_EQ));
      if (C.getDriver().getOffloadStaticLibSeen() &&
          (JA->getType() == types::TY_Archive ||
           (JA->getType() == types::TY_Object && !IsMSVCEnv))) {
        // Host part of the unbundled static archive is not used.
        if (UI.DependentOffloadKind == Action::OFK_Host)
          continue;
        // Host part of the unbundled object when -fintelfpga -fsycl-link is
        // enabled is not used
        if (UI.DependentOffloadKind == Action::OFK_Host && IsFPGAObjLink)
          continue;
        std::string TmpFileName =
           C.getDriver().GetTemporaryPath(llvm::sys::path::stem(BaseInput),
                                          "txt");
        const char *TmpFile =
                        C.addTempFile(C.getArgs().MakeArgString(TmpFileName),
                                      types::TY_Tempfilelist);
        CurI = InputInfo(types::TY_Tempfilelist, TmpFile, TmpFile);
      } else if (types::isFPGA(JA->getType())) {
        std::string Ext(types::getTypeTempSuffix(JA->getType()));
        types::ID TI = types::TY_Object;
        if (EffectiveTriple.getSubArch() == llvm::Triple::SPIRSubArch_fpga) {
          // Output file from unbundle is FPGA device. Name the file
          // accordingly.
          if (UI.DependentOffloadKind == Action::OFK_Host) {
            // Do not add the current info for Host with FPGA device.  The host
            // side isn't used
            continue;
          }
          if (JA->getType() == types::TY_FPGA_AOCO) {
            TI = types::TY_TempAOCOfilelist;
            Ext = "txt";
          }
        } else if (EffectiveTriple.getSubArch() !=
                   llvm::Triple::SPIRSubArch_fpga) {
          if (UI.DependentOffloadKind == Action::OFK_SYCL) {
            // Do not add the current info for device with FPGA device.  The
            // device side isn't used
            continue;
          }
          TI = types::TY_Tempfilelist;
          Ext = "txt";
        }
        std::string TmpFileName = C.getDriver().GetTemporaryPath(
            llvm::sys::path::stem(BaseInput), Ext);
        const char *TmpFile =
                        C.addTempFile(C.getArgs().MakeArgString(TmpFileName));
        CurI = InputInfo(TI, TmpFile, TmpFile);
      } else {
        // Host part of the unbundled object is not used  when -fintelfpga
        // -fsycl-link is enabled
        if (UI.DependentOffloadKind == Action::OFK_Host && IsFPGAObjLink)
          continue;
        std::string OffloadingPrefix = Action::GetOffloadingFileNamePrefix(
          UI.DependentOffloadKind,
          UI.DependentToolChain->getTriple().normalize(),
          /*CreatePrefixForHost=*/true);
        CurI = InputInfo(
          UA,
          GetNamedOutputPath(C, *UA, BaseInput, UI.DependentBoundArch,
                             /*AtTopLevel=*/false,
                             MultipleArchs ||
                                 UI.DependentOffloadKind == Action::OFK_HIP,
                             OffloadingPrefix),
          BaseInput);
      }
      // Save the unbundling result.
      UnbundlingResults.push_back(CurI);

      // Get the unique string identifier for this dependence and cache the
      // result.
      StringRef Arch;
      if (TargetDeviceOffloadKind == Action::OFK_HIP) {
        if (UI.DependentOffloadKind == Action::OFK_Host)
          Arch = StringRef();
        else
          Arch = UI.DependentBoundArch;
      } else
        Arch = BoundArch;
      // When unbundling for SYCL and there is no Target offload, assume
      // Host as the dependent offload, as the host path has been stripped
      // in this instance
      Action::OffloadKind DependentOffloadKind;
      if (UI.DependentOffloadKind == Action::OFK_SYCL &&
          TargetDeviceOffloadKind == Action::OFK_None)
        DependentOffloadKind = Action::OFK_Host;
      else
        DependentOffloadKind = UI.DependentOffloadKind;

      CachedResults[{A, GetTriplePlusArchString(UI.DependentToolChain, Arch,
                                                DependentOffloadKind)}] =
          CurI;
    }
    // Do a check for a dependency file unbundle for FPGA.  This is out of line
    // from a regular unbundle, so just create and return the name of the
    // unbundled file.
    if (JA->getType() == types::TY_FPGA_Dependencies) {
      std::string TmpFileName =
          C.getDriver().GetTemporaryPath(llvm::sys::path::stem(BaseInput), "d");
      const char *TmpFile =
          C.addTempFile(C.getArgs().MakeArgString(TmpFileName));
      Result = InputInfo(types::TY_FPGA_Dependencies, TmpFile, TmpFile);
      UnbundlingResults.push_back(Result);
    } else {
      // Now that we have all the results generated, select the one that should
      // be returned for the current depending action.
      std::pair<const Action *, std::string> ActionTC = {
          A, GetTriplePlusArchString(TC, BoundArch, TargetDeviceOffloadKind)};
      assert(CachedResults.find(ActionTC) != CachedResults.end() &&
             "Result does not exist??");
      Result = CachedResults[ActionTC];
    }
  } else if (JA->getType() == types::TY_Nothing)
    Result = InputInfo(A, BaseInput);
  else {
    std::string OffloadingPrefix;
    // When generating binaries with -fsycl-link-target or -fsycl-link, the
    // output file prefix is the triple arch only.  Do not add the arch when
    // compiling for host.
    if (!A->getOffloadingHostActiveKinds() &&
        (Args.getLastArg(options::OPT_fsycl_link_targets_EQ) ||
         Args.hasArg(options::OPT_fsycl_link_EQ))) {
      OffloadingPrefix = "-";
      OffloadingPrefix += TC->getTriple().getArchName();
    } else {
      // We only have to generate a prefix for the host if this is not a
      // top-level action.
      OffloadingPrefix = Action::GetOffloadingFileNamePrefix(
        A->getOffloadingDeviceKind(), TC->getTriple().normalize(),
        /*CreatePrefixForHost=*/!!A->getOffloadingHostActiveKinds() &&
            !AtTopLevel);
      if (isa<OffloadWrapperJobAction>(JA)) {
        OffloadingPrefix += "-wrapper";
        if (Arg *FinalOutput = C.getArgs().getLastArg(options::OPT_o))
          BaseInput = FinalOutput->getValue();
        else
          BaseInput = getDefaultImageName();
      }
    }
    Result = InputInfo(A, GetNamedOutputPath(C, *JA, BaseInput, BoundArch,
                                             AtTopLevel, MultipleArchs,
                                             OffloadingPrefix),
                       BaseInput);
  }

  if (CCCPrintBindings && !CCGenDiagnostics) {
    llvm::errs() << "# \"" << T->getToolChain().getTripleString() << '"'
                 << " - \"" << T->getName() << "\", inputs: [";
    for (unsigned i = 0, e = InputInfos.size(); i != e; ++i) {
      llvm::errs() << InputInfos[i].getAsString();
      if (i + 1 != e)
        llvm::errs() << ", ";
    }
    if (UnbundlingResults.empty())
      llvm::errs() << "], output: " << Result.getAsString() << "\n";
    else {
      llvm::errs() << "], outputs: [";
      for (unsigned i = 0, e = UnbundlingResults.size(); i != e; ++i) {
        llvm::errs() << UnbundlingResults[i].getAsString();
        if (i + 1 != e)
          llvm::errs() << ", ";
      }
      llvm::errs() << "] \n";
    }
  } else {
    if (UnbundlingResults.empty())
      T->ConstructJob(
          C, *JA, Result, InputInfos,
          C.getArgsForToolChain(TC, BoundArch, JA->getOffloadingDeviceKind()),
          LinkingOutput);
    else
      T->ConstructJobMultipleOutputs(
          C, *JA, UnbundlingResults, InputInfos,
          C.getArgsForToolChain(TC, BoundArch, JA->getOffloadingDeviceKind()),
          LinkingOutput);
  }
  return Result;
}

const char *Driver::getDefaultImageName() const {
  llvm::Triple Target(llvm::Triple::normalize(TargetTriple));
  return Target.isOSWindows() ? "a.exe" : "a.out";
}

/// Create output filename based on ArgValue, which could either be a
/// full filename, filename without extension, or a directory. If ArgValue
/// does not provide a filename, then use BaseName, and use the extension
/// suitable for FileType.
static const char *MakeCLOutputFilename(const ArgList &Args, StringRef ArgValue,
                                        StringRef BaseName,
                                        types::ID FileType) {
  SmallString<128> Filename = ArgValue;

  if (ArgValue.empty()) {
    // If the argument is empty, output to BaseName in the current dir.
    Filename = BaseName;
  } else if (llvm::sys::path::is_separator(Filename.back())) {
    // If the argument is a directory, output to BaseName in that dir.
    llvm::sys::path::append(Filename, BaseName);
  }

  if (!llvm::sys::path::has_extension(ArgValue)) {
    // If the argument didn't provide an extension, then set it.
    const char *Extension = types::getTypeTempSuffix(FileType, true);

    if (FileType == types::TY_Image &&
        Args.hasArg(options::OPT__SLASH_LD, options::OPT__SLASH_LDd)) {
      // The output file is a dll.
      Extension = "dll";
    }

    llvm::sys::path::replace_extension(Filename, Extension);
  }

  return Args.MakeArgString(Filename.c_str());
}

const char *Driver::GetNamedOutputPath(Compilation &C, const JobAction &JA,
                                       const char *BaseInput,
                                       StringRef BoundArch, bool AtTopLevel,
                                       bool MultipleArchs,
                                       StringRef OffloadingPrefix) const {
  llvm::PrettyStackTraceString CrashInfo("Computing output path");
  // Output to a user requested destination?
  if (AtTopLevel && !isa<DsymutilJobAction>(JA) && !isa<VerifyJobAction>(JA)) {
    if (Arg *FinalOutput = C.getArgs().getLastArg(options::OPT_o))
      return C.addResultFile(FinalOutput->getValue(), &JA);
  }

  // For /P, preprocess to file named after BaseInput.
  if (C.getArgs().hasArg(options::OPT__SLASH_P)) {
    assert(AtTopLevel && isa<PreprocessJobAction>(JA));
    StringRef BaseName = llvm::sys::path::filename(BaseInput);
    StringRef NameArg;
    if (Arg *A = C.getArgs().getLastArg(options::OPT__SLASH_Fi))
      NameArg = A->getValue();
    return C.addResultFile(
        MakeCLOutputFilename(C.getArgs(), NameArg, BaseName, types::TY_PP_C),
        &JA);
  }

  // Default to writing to stdout?
  if (AtTopLevel && !CCGenDiagnostics && isa<PreprocessJobAction>(JA))
    return "-";

  // Is this the assembly listing for /FA?
  if (JA.getType() == types::TY_PP_Asm &&
      (C.getArgs().hasArg(options::OPT__SLASH_FA) ||
       C.getArgs().hasArg(options::OPT__SLASH_Fa))) {
    // Use /Fa and the input filename to determine the asm file name.
    StringRef BaseName = llvm::sys::path::filename(BaseInput);
    StringRef FaValue = C.getArgs().getLastArgValue(options::OPT__SLASH_Fa);
    return C.addResultFile(
        MakeCLOutputFilename(C.getArgs(), FaValue, BaseName, JA.getType()),
        &JA);
  }

  // Output to a temporary file?
  if ((!AtTopLevel && !isSaveTempsEnabled() &&
       (!C.getArgs().hasArg(options::OPT__SLASH_Fo) ||
        // FIXME - The use of /Fo is limited when offloading is enabled.  When
        // compiling to exe use of /Fo does not produce the named obj.  We also
        // should not use the named output when performing unbundling.
        (C.getArgs().hasArg(options::OPT__SLASH_Fo) &&
         (!JA.isOffloading(Action::OFK_None) ||
          isa<OffloadUnbundlingJobAction>(JA) ||
          JA.getOffloadingHostActiveKinds() > Action::OFK_Host)))) ||
      CCGenDiagnostics) {
    StringRef Name = llvm::sys::path::filename(BaseInput);
    std::pair<StringRef, StringRef> Split = Name.split('.');
    SmallString<128> TmpName;
    const char *Suffix = types::getTypeTempSuffix(JA.getType(), IsCLMode());
    Arg *A = C.getArgs().getLastArg(options::OPT_fcrash_diagnostics_dir);
    if (CCGenDiagnostics && A) {
      SmallString<128> CrashDirectory(A->getValue());
      if (!getVFS().exists(CrashDirectory))
        llvm::sys::fs::create_directories(CrashDirectory);
      llvm::sys::path::append(CrashDirectory, Split.first);
      const char *Middle = Suffix ? "-%%%%%%." : "-%%%%%%";
      std::error_code EC = llvm::sys::fs::createUniqueFile(
          CrashDirectory + Middle + Suffix, TmpName);
      if (EC) {
        Diag(clang::diag::err_unable_to_make_temp) << EC.message();
        return "";
      }
    } else {
      TmpName = GetTemporaryPath(Split.first, Suffix);
    }
    return C.addTempFile(C.getArgs().MakeArgString(TmpName), JA.getType());
  }

  SmallString<128> BasePath(BaseInput);
  StringRef BaseName;

  // Dsymutil actions should use the full path.
  if (isa<DsymutilJobAction>(JA) || isa<VerifyJobAction>(JA))
    BaseName = BasePath;
  else
    BaseName = llvm::sys::path::filename(BasePath);

  // Determine what the derived output name should be.
  const char *NamedOutput;

  if ((JA.getType() == types::TY_Object || JA.getType() == types::TY_LTO_BC ||
       JA.getType() == types::TY_Archive) &&
      C.getArgs().hasArg(options::OPT__SLASH_Fo, options::OPT__SLASH_o)) {
    // The /Fo or /o flag decides the object filename.
    StringRef Val =
        C.getArgs()
            .getLastArg(options::OPT__SLASH_Fo, options::OPT__SLASH_o)
            ->getValue();
    NamedOutput =
        MakeCLOutputFilename(C.getArgs(), Val, BaseName, types::TY_Object);
  } else if (JA.getType() == types::TY_Image &&
             C.getArgs().hasArg(options::OPT__SLASH_Fe,
                                options::OPT__SLASH_o)) {
    // The /Fe or /o flag names the linked file.
    StringRef Val =
        C.getArgs()
            .getLastArg(options::OPT__SLASH_Fe, options::OPT__SLASH_o)
            ->getValue();
    NamedOutput =
        MakeCLOutputFilename(C.getArgs(), Val, BaseName, types::TY_Image);
  } else if (JA.getType() == types::TY_Image) {
    if (IsCLMode()) {
      // clang-cl uses BaseName for the executable name.
      NamedOutput =
          MakeCLOutputFilename(C.getArgs(), "", BaseName, types::TY_Image);
    } else {
      SmallString<128> Output(getDefaultImageName());
      // HIP image for device compilation with -fno-gpu-rdc is per compilation
      // unit.
      bool IsHIPNoRDC = JA.getOffloadingDeviceKind() == Action::OFK_HIP &&
                        !C.getArgs().hasFlag(options::OPT_fgpu_rdc,
                                             options::OPT_fno_gpu_rdc, false);
      if (IsHIPNoRDC) {
        Output = BaseName;
        llvm::sys::path::replace_extension(Output, "");
      }
      Output += OffloadingPrefix;
      if (MultipleArchs && !BoundArch.empty()) {
        Output += "-";
        Output.append(BoundArch);
      }
      if (IsHIPNoRDC)
        Output += ".out";
      NamedOutput = C.getArgs().MakeArgString(Output.c_str());
    }
  } else if (JA.getType() == types::TY_PCH && IsCLMode()) {
    NamedOutput = C.getArgs().MakeArgString(GetClPchPath(C, BaseName));
  } else {
    const char *Suffix = types::getTypeTempSuffix(JA.getType(), IsCLMode());
    assert(Suffix && "All types used for output should have a suffix.");

    std::string::size_type End = std::string::npos;
    if (!types::appendSuffixForType(JA.getType()))
      End = BaseName.rfind('.');
    SmallString<128> Suffixed(BaseName.substr(0, End));
    Suffixed += OffloadingPrefix;
    if (MultipleArchs && !BoundArch.empty()) {
      Suffixed += "-";
      Suffixed.append(BoundArch);
    }
    // When using both -save-temps and -emit-llvm, use a ".tmp.bc" suffix for
    // the unoptimized bitcode so that it does not get overwritten by the ".bc"
    // optimized bitcode output.
    if (!AtTopLevel && C.getArgs().hasArg(options::OPT_emit_llvm) &&
        JA.getType() == types::TY_LLVM_BC)
      Suffixed += ".tmp";
    Suffixed += '.';
    Suffixed += Suffix;
    NamedOutput = C.getArgs().MakeArgString(Suffixed.c_str());
  }

  // Prepend object file path if -save-temps=obj
  if (!AtTopLevel && isSaveTempsObj() && C.getArgs().hasArg(options::OPT_o) &&
      JA.getType() != types::TY_PCH) {
    Arg *FinalOutput = C.getArgs().getLastArg(options::OPT_o);
    SmallString<128> TempPath(FinalOutput->getValue());
    llvm::sys::path::remove_filename(TempPath);
    StringRef OutputFileName = llvm::sys::path::filename(NamedOutput);
    llvm::sys::path::append(TempPath, OutputFileName);
    NamedOutput = C.getArgs().MakeArgString(TempPath.c_str());
  }

  if (isSaveTempsEnabled()) {
    // If we're saving temps and the temp file conflicts with any
    // input/resulting file, then avoid overwriting.
    if (!AtTopLevel) {
      bool SameFile = false;
      SmallString<256> Result;
      llvm::sys::fs::current_path(Result);
      llvm::sys::path::append(Result, BaseName);
      llvm::sys::fs::equivalent(BaseInput, Result.c_str(), SameFile);
      // Must share the same path to conflict.
      if (SameFile) {
        StringRef Name = llvm::sys::path::filename(BaseInput);
        std::pair<StringRef, StringRef> Split = Name.split('.');
        std::string TmpName = GetTemporaryPath(
            Split.first, types::getTypeTempSuffix(JA.getType(), IsCLMode()));
        return C.addTempFile(C.getArgs().MakeArgString(TmpName));
      }
    }

    const auto &ResultFiles = C.getResultFiles();
    const auto CollidingFilenameIt =
        llvm::find_if(ResultFiles, [NamedOutput](const auto &It) {
          return StringRef(NamedOutput).equals(It.second);
        });
    if (CollidingFilenameIt != ResultFiles.end()) {
      // Upon any collision, a unique hash will be appended to the filename,
      // similar to what is done for temporary files in the regular flow.
      StringRef CollidingName(CollidingFilenameIt->second);
      std::pair<StringRef, StringRef> Split = CollidingName.split('.');
      std::string UniqueName = GetUniquePath(
          Split.first, types::getTypeTempSuffix(JA.getType(), IsCLMode()));
      return C.addResultFile(C.getArgs().MakeArgString(UniqueName), &JA);
    }
  }

  // As an annoying special case, PCH generation doesn't strip the pathname.
  if (JA.getType() == types::TY_PCH && !IsCLMode()) {
    llvm::sys::path::remove_filename(BasePath);
    if (BasePath.empty())
      BasePath = NamedOutput;
    else
      llvm::sys::path::append(BasePath, NamedOutput);
    return C.addResultFile(C.getArgs().MakeArgString(BasePath.c_str()), &JA);
  } else {
    return C.addResultFile(NamedOutput, &JA);
  }
}

std::string Driver::GetFilePath(StringRef Name, const ToolChain &TC) const {
  // Search for Name in a list of paths.
  auto SearchPaths = [&](const llvm::SmallVectorImpl<std::string> &P)
      -> llvm::Optional<std::string> {
    // Respect a limited subset of the '-Bprefix' functionality in GCC by
    // attempting to use this prefix when looking for file paths.
    for (const auto &Dir : P) {
      if (Dir.empty())
        continue;
      SmallString<128> P(Dir[0] == '=' ? SysRoot + Dir.substr(1) : Dir);
      llvm::sys::path::append(P, Name);
      if (llvm::sys::fs::exists(Twine(P)))
        return std::string(P);
    }
    return None;
  };

  if (auto P = SearchPaths(PrefixDirs))
    return *P;

  SmallString<128> R(ResourceDir);
  llvm::sys::path::append(R, Name);
  if (llvm::sys::fs::exists(Twine(R)))
    return std::string(R.str());

  SmallString<128> P(TC.getCompilerRTPath());
  llvm::sys::path::append(P, Name);
  if (llvm::sys::fs::exists(Twine(P)))
    return std::string(P.str());

  SmallString<128> D(Dir);
  llvm::sys::path::append(D, "..", Name);
  if (llvm::sys::fs::exists(Twine(D)))
    return std::string(D.str());

  if (auto P = SearchPaths(TC.getLibraryPaths()))
    return *P;

  if (auto P = SearchPaths(TC.getFilePaths()))
    return *P;

  return std::string(Name);
}

void Driver::generatePrefixedToolNames(
    StringRef Tool, const ToolChain &TC,
    SmallVectorImpl<std::string> &Names) const {
  // FIXME: Needs a better variable than TargetTriple
  Names.emplace_back((TargetTriple + "-" + Tool).str());
  Names.emplace_back(Tool);

  // Allow the discovery of tools prefixed with LLVM's default target triple.
  std::string DefaultTargetTriple = llvm::sys::getDefaultTargetTriple();
  if (DefaultTargetTriple != TargetTriple)
    Names.emplace_back((DefaultTargetTriple + "-" + Tool).str());
}

static bool ScanDirForExecutable(SmallString<128> &Dir,
                                 ArrayRef<std::string> Names) {
  for (const auto &Name : Names) {
    llvm::sys::path::append(Dir, Name);
    if (llvm::sys::fs::can_execute(Twine(Dir)))
      return true;
    llvm::sys::path::remove_filename(Dir);
  }
  return false;
}

std::string Driver::GetProgramPath(StringRef Name, const ToolChain &TC) const {
  SmallVector<std::string, 2> TargetSpecificExecutables;
  generatePrefixedToolNames(Name, TC, TargetSpecificExecutables);

  // Respect a limited subset of the '-Bprefix' functionality in GCC by
  // attempting to use this prefix when looking for program paths.
  for (const auto &PrefixDir : PrefixDirs) {
    if (llvm::sys::fs::is_directory(PrefixDir)) {
      SmallString<128> P(PrefixDir);
      if (ScanDirForExecutable(P, TargetSpecificExecutables))
        return std::string(P.str());
    } else {
      SmallString<128> P((PrefixDir + Name).str());
      if (llvm::sys::fs::can_execute(Twine(P)))
        return std::string(P.str());
    }
  }

  const ToolChain::path_list &List = TC.getProgramPaths();
  for (const auto &Path : List) {
    SmallString<128> P(Path);
    if (ScanDirForExecutable(P, TargetSpecificExecutables))
      return std::string(P.str());
  }

  // If all else failed, search the path.
  for (const auto &TargetSpecificExecutable : TargetSpecificExecutables)
    if (llvm::ErrorOr<std::string> P =
            llvm::sys::findProgramByName(TargetSpecificExecutable))
      return *P;

  return std::string(Name);
}

std::string Driver::GetTemporaryPath(StringRef Prefix, StringRef Suffix) const {
  SmallString<128> Path;
  std::error_code EC = llvm::sys::fs::createTemporaryFile(Prefix, Suffix, Path);
  if (EC) {
    Diag(clang::diag::err_unable_to_make_temp) << EC.message();
    return "";
  }

  return std::string(Path.str());
}

std::string Driver::GetUniquePath(StringRef BaseName, StringRef Ext) const {
  SmallString<128> Path;
  std::error_code EC = llvm::sys::fs::createUniqueFile(
      Twine(BaseName) + Twine("-%%%%%%.") + Ext, Path);
  if (EC) {
    Diag(clang::diag::err_unable_to_make_temp) << EC.message();
    return "";
  }

  return std::string(Path.str());
}

std::string Driver::GetTemporaryDirectory(StringRef Prefix) const {
  SmallString<128> Path;
  std::error_code EC = llvm::sys::fs::createUniqueDirectory(Prefix, Path);
  if (EC) {
    Diag(clang::diag::err_unable_to_make_temp) << EC.message();
    return "";
  }

  return std::string(Path.str());
}

std::string Driver::GetClPchPath(Compilation &C, StringRef BaseName) const {
  SmallString<128> Output;
  if (Arg *FpArg = C.getArgs().getLastArg(options::OPT__SLASH_Fp)) {
    // FIXME: If anybody needs it, implement this obscure rule:
    // "If you specify a directory without a file name, the default file name
    // is VCx0.pch., where x is the major version of Visual C++ in use."
    Output = FpArg->getValue();

    // "If you do not specify an extension as part of the path name, an
    // extension of .pch is assumed. "
    if (!llvm::sys::path::has_extension(Output))
      Output += ".pch";
  } else {
    if (Arg *YcArg = C.getArgs().getLastArg(options::OPT__SLASH_Yc))
      Output = YcArg->getValue();
    if (Output.empty())
      Output = BaseName;
    llvm::sys::path::replace_extension(Output, ".pch");
  }
  return std::string(Output.str());
}

const ToolChain &Driver::getToolChain(const ArgList &Args,
                                      const llvm::Triple &Target) const {

  auto &TC = ToolChains[Target.str()];
  if (!TC) {
    switch (Target.getOS()) {
    case llvm::Triple::AIX:
      TC = std::make_unique<toolchains::AIX>(*this, Target, Args);
      break;
    case llvm::Triple::Haiku:
      TC = std::make_unique<toolchains::Haiku>(*this, Target, Args);
      break;
    case llvm::Triple::Ananas:
      TC = std::make_unique<toolchains::Ananas>(*this, Target, Args);
      break;
    case llvm::Triple::CloudABI:
      TC = std::make_unique<toolchains::CloudABI>(*this, Target, Args);
      break;
    case llvm::Triple::Darwin:
    case llvm::Triple::MacOSX:
    case llvm::Triple::IOS:
    case llvm::Triple::TvOS:
    case llvm::Triple::WatchOS:
      TC = std::make_unique<toolchains::DarwinClang>(*this, Target, Args);
      break;
    case llvm::Triple::DragonFly:
      TC = std::make_unique<toolchains::DragonFly>(*this, Target, Args);
      break;
    case llvm::Triple::OpenBSD:
      TC = std::make_unique<toolchains::OpenBSD>(*this, Target, Args);
      break;
    case llvm::Triple::NetBSD:
      TC = std::make_unique<toolchains::NetBSD>(*this, Target, Args);
      break;
    case llvm::Triple::FreeBSD:
      TC = std::make_unique<toolchains::FreeBSD>(*this, Target, Args);
      break;
    case llvm::Triple::Minix:
      TC = std::make_unique<toolchains::Minix>(*this, Target, Args);
      break;
    case llvm::Triple::Linux:
    case llvm::Triple::ELFIAMCU:
      if (Target.getArch() == llvm::Triple::hexagon)
        TC = std::make_unique<toolchains::HexagonToolChain>(*this, Target,
                                                             Args);
      else if ((Target.getVendor() == llvm::Triple::MipsTechnologies) &&
               !Target.hasEnvironment())
        TC = std::make_unique<toolchains::MipsLLVMToolChain>(*this, Target,
                                                              Args);
      else if (Target.getArch() == llvm::Triple::ppc ||
               Target.getArch() == llvm::Triple::ppc64 ||
               Target.getArch() == llvm::Triple::ppc64le)
        TC = std::make_unique<toolchains::PPCLinuxToolChain>(*this, Target,
                                                              Args);
      else
        TC = std::make_unique<toolchains::Linux>(*this, Target, Args);
      break;
    case llvm::Triple::NaCl:
      TC = std::make_unique<toolchains::NaClToolChain>(*this, Target, Args);
      break;
    case llvm::Triple::Fuchsia:
      TC = std::make_unique<toolchains::Fuchsia>(*this, Target, Args);
      break;
    case llvm::Triple::Solaris:
      TC = std::make_unique<toolchains::Solaris>(*this, Target, Args);
      break;
    case llvm::Triple::AMDHSA:
      TC = std::make_unique<toolchains::ROCMToolChain>(*this, Target, Args);
      break;
    case llvm::Triple::AMDPAL:
    case llvm::Triple::Mesa3D:
      TC = std::make_unique<toolchains::AMDGPUToolChain>(*this, Target, Args);
      break;
    case llvm::Triple::Win32:
      switch (Target.getEnvironment()) {
      default:
        if (Target.isOSBinFormatELF())
          TC = std::make_unique<toolchains::Generic_ELF>(*this, Target, Args);
        else if (Target.isOSBinFormatMachO())
          TC = std::make_unique<toolchains::MachO>(*this, Target, Args);
        else
          TC = std::make_unique<toolchains::Generic_GCC>(*this, Target, Args);
        break;
      case llvm::Triple::GNU:
        TC = std::make_unique<toolchains::MinGW>(*this, Target, Args);
        break;
      case llvm::Triple::Itanium:
        TC = std::make_unique<toolchains::CrossWindowsToolChain>(*this, Target,
                                                                  Args);
        break;
      case llvm::Triple::MSVC:
      case llvm::Triple::UnknownEnvironment:
      case llvm::Triple::SYCLDevice:
        if (Args.getLastArgValue(options::OPT_fuse_ld_EQ)
                .startswith_lower("bfd"))
          TC = std::make_unique<toolchains::CrossWindowsToolChain>(
              *this, Target, Args);
        else
          TC =
              std::make_unique<toolchains::MSVCToolChain>(*this, Target, Args);
        break;
      }
      break;
    case llvm::Triple::PS4:
      TC = std::make_unique<toolchains::PS4CPU>(*this, Target, Args);
      break;
    case llvm::Triple::Contiki:
      TC = std::make_unique<toolchains::Contiki>(*this, Target, Args);
      break;
    case llvm::Triple::Hurd:
      TC = std::make_unique<toolchains::Hurd>(*this, Target, Args);
      break;
    default:
      // Of these targets, Hexagon is the only one that might have
      // an OS of Linux, in which case it got handled above already.
      switch (Target.getArch()) {
      case llvm::Triple::tce:
        TC = std::make_unique<toolchains::TCEToolChain>(*this, Target, Args);
        break;
      case llvm::Triple::tcele:
        TC = std::make_unique<toolchains::TCELEToolChain>(*this, Target, Args);
        break;
      case llvm::Triple::hexagon:
        TC = std::make_unique<toolchains::HexagonToolChain>(*this, Target,
                                                             Args);
        break;
      case llvm::Triple::lanai:
        TC = std::make_unique<toolchains::LanaiToolChain>(*this, Target, Args);
        break;
      case llvm::Triple::xcore:
        TC = std::make_unique<toolchains::XCoreToolChain>(*this, Target, Args);
        break;
      case llvm::Triple::wasm32:
      case llvm::Triple::wasm64:
        TC = std::make_unique<toolchains::WebAssembly>(*this, Target, Args);
        break;
      case llvm::Triple::avr:
        TC = std::make_unique<toolchains::AVRToolChain>(*this, Target, Args);
        break;
      case llvm::Triple::msp430:
        TC =
            std::make_unique<toolchains::MSP430ToolChain>(*this, Target, Args);
        break;
      case llvm::Triple::riscv32:
      case llvm::Triple::riscv64:
        TC = std::make_unique<toolchains::RISCVToolChain>(*this, Target, Args);
        break;
      default:
        if (Target.getVendor() == llvm::Triple::Myriad)
          TC = std::make_unique<toolchains::MyriadToolChain>(*this, Target,
                                                              Args);
        else if (toolchains::BareMetal::handlesTarget(Target))
          TC = std::make_unique<toolchains::BareMetal>(*this, Target, Args);
        else if (Target.isOSBinFormatELF())
          TC = std::make_unique<toolchains::Generic_ELF>(*this, Target, Args);
        else if (Target.isOSBinFormatMachO())
          TC = std::make_unique<toolchains::MachO>(*this, Target, Args);
        else
          TC = std::make_unique<toolchains::Generic_GCC>(*this, Target, Args);
      }
    }
  }

  // Intentionally omitted from the switch above: llvm::Triple::CUDA.  CUDA
  // compiles always need two toolchains, the CUDA toolchain and the host
  // toolchain.  So the only valid way to create a CUDA toolchain is via
  // CreateOffloadingDeviceToolChains.

  return *TC;
}

const ToolChain &Driver::getOffloadingDeviceToolChain(const ArgList &Args,
                  const llvm::Triple &Target, const ToolChain &HostTC,
                  const Action::OffloadKind &TargetDeviceOffloadKind) const {
  // Use device / host triples as the key into the ToolChains map because the
  // device ToolChain we create depends on both.
  auto &TC = ToolChains[Target.str() + "/" + HostTC.getTriple().str()];
  if (!TC) {
    // Categorized by offload kind > arch rather than OS > arch like
    // the normal getToolChain call, as it seems a reasonable way to categorize
    // things.
    switch (TargetDeviceOffloadKind) {
      case Action::OFK_Cuda:
        TC = std::make_unique<toolchains::CudaToolChain>(
          *this, Target, HostTC, Args, TargetDeviceOffloadKind);
        break;
      case Action::OFK_HIP:
        TC = std::make_unique<toolchains::HIPToolChain>(
          *this, Target, HostTC, Args);
        break;
      case Action::OFK_OpenMP:
        // omp + nvptx
        TC = std::make_unique<toolchains::CudaToolChain>(
          *this, Target, HostTC, Args, TargetDeviceOffloadKind);
        break;
      case Action::OFK_SYCL:
        switch (Target.getArch()) {
          case llvm::Triple::spir:
          case llvm::Triple::spir64:
            TC = std::make_unique<toolchains::SYCLToolChain>(
              *this, Target, HostTC, Args);
            break;
          case llvm::Triple::nvptx:
          case llvm::Triple::nvptx64:
            TC = std::make_unique<toolchains::CudaToolChain>(
              *this, Target, HostTC, Args, TargetDeviceOffloadKind);
            break;
          default:
          break;
        }
      break;
      default:
      break;
    }
  }

  return *TC;
}

bool Driver::ShouldUseClangCompiler(const JobAction &JA) const {
  // Say "no" if there is not exactly one input of a type clang understands.
  if (JA.size() != 1 ||
      !types::isAcceptedByClang((*JA.input_begin())->getType()))
    return false;

  // And say "no" if this is not a kind of action clang understands.
  if (!isa<PreprocessJobAction>(JA) && !isa<PrecompileJobAction>(JA) &&
      !isa<CompileJobAction>(JA) && !isa<BackendJobAction>(JA))
    return false;

  return true;
}

bool Driver::ShouldUseFlangCompiler(const JobAction &JA) const {
  // Say "no" if there is not exactly one input of a type flang understands.
  if (JA.size() != 1 ||
      !types::isFortran((*JA.input_begin())->getType()))
    return false;

  // And say "no" if this is not a kind of action flang understands.
  if (!isa<PreprocessJobAction>(JA) && !isa<CompileJobAction>(JA) && !isa<BackendJobAction>(JA))
    return false;

  return true;
}

/// GetReleaseVersion - Parse (([0-9]+)(.([0-9]+)(.([0-9]+)?))?)? and return the
/// grouped values as integers. Numbers which are not provided are set to 0.
///
/// \return True if the entire string was parsed (9.2), or all groups were
/// parsed (10.3.5extrastuff).
bool Driver::GetReleaseVersion(StringRef Str, unsigned &Major, unsigned &Minor,
                               unsigned &Micro, bool &HadExtra) {
  HadExtra = false;

  Major = Minor = Micro = 0;
  if (Str.empty())
    return false;

  if (Str.consumeInteger(10, Major))
    return false;
  if (Str.empty())
    return true;
  if (Str[0] != '.')
    return false;

  Str = Str.drop_front(1);

  if (Str.consumeInteger(10, Minor))
    return false;
  if (Str.empty())
    return true;
  if (Str[0] != '.')
    return false;
  Str = Str.drop_front(1);

  if (Str.consumeInteger(10, Micro))
    return false;
  if (!Str.empty())
    HadExtra = true;
  return true;
}

/// Parse digits from a string \p Str and fulfill \p Digits with
/// the parsed numbers. This method assumes that the max number of
/// digits to look for is equal to Digits.size().
///
/// \return True if the entire string was parsed and there are
/// no extra characters remaining at the end.
bool Driver::GetReleaseVersion(StringRef Str,
                               MutableArrayRef<unsigned> Digits) {
  if (Str.empty())
    return false;

  unsigned CurDigit = 0;
  while (CurDigit < Digits.size()) {
    unsigned Digit;
    if (Str.consumeInteger(10, Digit))
      return false;
    Digits[CurDigit] = Digit;
    if (Str.empty())
      return true;
    if (Str[0] != '.')
      return false;
    Str = Str.drop_front(1);
    CurDigit++;
  }

  // More digits than requested, bail out...
  return false;
}

std::pair<unsigned, unsigned>
Driver::getIncludeExcludeOptionFlagMasks(bool IsClCompatMode) const {
  unsigned IncludedFlagsBitmask = 0;
  unsigned ExcludedFlagsBitmask = options::NoDriverOption;

  if (IsClCompatMode) {
    // Include CL and Core options.
    IncludedFlagsBitmask |= options::CLOption;
    IncludedFlagsBitmask |= options::CoreOption;
  } else {
    ExcludedFlagsBitmask |= options::CLOption;
  }

  return std::make_pair(IncludedFlagsBitmask, ExcludedFlagsBitmask);
}

bool clang::driver::isOptimizationLevelFast(const ArgList &Args) {
  return Args.hasFlag(options::OPT_Ofast, options::OPT_O_Group, false);
}

bool clang::driver::isObjectFile(std::string FileName) {
  if (!llvm::sys::path::has_extension(FileName))
    // Any file with no extension should be considered an Object. Take into
    // account -lsomelib library filenames.
    return FileName.rfind("-l", 0) != 0;
  std::string Ext(llvm::sys::path::extension(FileName).drop_front());
  // We cannot rely on lookupTypeForExtension solely as that has 'lib'
  // marked as an object.
  return (Ext != "lib" &&
          types::lookupTypeForExtension(Ext) == types::TY_Object);
}

bool clang::driver::isStaticArchiveFile(const StringRef &FileName) {
  if (!llvm::sys::path::has_extension(FileName))
    // Any file with no extension should not be considered an Archive.
    return false;
  StringRef Ext(llvm::sys::path::extension(FileName).drop_front());
  llvm::file_magic Magic;
  llvm::identify_magic(FileName, Magic);
  // Only .lib and archive files are to be considered.
  return (Ext == "lib" || Magic == llvm::file_magic::archive);
}

bool clang::driver::willEmitRemarks(const ArgList &Args) {
  // -fsave-optimization-record enables it.
  if (Args.hasFlag(options::OPT_fsave_optimization_record,
                   options::OPT_fno_save_optimization_record, false))
    return true;

  // -fsave-optimization-record=<format> enables it as well.
  if (Args.hasFlag(options::OPT_fsave_optimization_record_EQ,
                   options::OPT_fno_save_optimization_record, false))
    return true;

  // -foptimization-record-file alone enables it too.
  if (Args.hasFlag(options::OPT_foptimization_record_file_EQ,
                   options::OPT_fno_save_optimization_record, false))
    return true;

  // -foptimization-record-passes alone enables it too.
  if (Args.hasFlag(options::OPT_foptimization_record_passes_EQ,
                   options::OPT_fno_save_optimization_record, false))
    return true;
  return false;
}<|MERGE_RESOLUTION|>--- conflicted
+++ resolved
@@ -4643,12 +4643,7 @@
     types::ID InputType = I.first;
     const Arg *InputArg = I.second;
 
-<<<<<<< HEAD
-    PL.clear();
-    types::getCompilationPhases(*this, Args, InputType, PL);
-=======
-    auto PL = types::getCompilationPhases(*this, Args, InputType);
->>>>>>> 02e35832
+    PL = types::getCompilationPhases(*this, Args, InputType);
     if (PL.empty())
       continue;
 
