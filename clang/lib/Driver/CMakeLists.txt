set(LLVM_LINK_COMPONENTS
  BinaryFormat
  Option
  Support
  )

if(WIN32)
  # MSVCToolChain.cpp uses version.dll.
  set(system_libs version)
endif()

add_clang_library(clangDriver
  Action.cpp
  Compilation.cpp
  DarwinSDKInfo.cpp
  Distro.cpp
  Driver.cpp
  DriverOptions.cpp
  Job.cpp
  Multilib.cpp
  Phases.cpp
  SanitizerArgs.cpp
  Tool.cpp
  ToolChain.cpp
  ToolChains/Arch/AArch64.cpp
  ToolChains/Arch/ARM.cpp
  ToolChains/Arch/Mips.cpp
  ToolChains/Arch/PPC.cpp
  ToolChains/Arch/RISCV.cpp
  ToolChains/Arch/Sparc.cpp
  ToolChains/Arch/SystemZ.cpp
  ToolChains/Arch/X86.cpp
  ToolChains/Ananas.cpp
  ToolChains/AMDGPU.cpp
  ToolChains/AVR.cpp
  ToolChains/BareMetal.cpp
  ToolChains/Clang.cpp
  ToolChains/CloudABI.cpp
  ToolChains/CommonArgs.cpp
  ToolChains/Contiki.cpp
  ToolChains/CrossWindows.cpp
  ToolChains/Cuda.cpp
  ToolChains/Darwin.cpp
  ToolChains/DragonFly.cpp
  ToolChains/FreeBSD.cpp
  ToolChains/Fuchsia.cpp
  ToolChains/Gnu.cpp
  ToolChains/Haiku.cpp
  ToolChains/HIP.cpp
  ToolChains/Hexagon.cpp
  ToolChains/Hurd.cpp
  ToolChains/Linux.cpp
  ToolChains/MipsLinux.cpp
  ToolChains/MinGW.cpp
  ToolChains/Minix.cpp
  ToolChains/MSP430.cpp
  ToolChains/MSVC.cpp
  ToolChains/Myriad.cpp
  ToolChains/NaCl.cpp
  ToolChains/NetBSD.cpp
  ToolChains/OpenBSD.cpp
  ToolChains/PS4CPU.cpp
  ToolChains/RISCVToolchain.cpp
  ToolChains/Solaris.cpp
  ToolChains/TCE.cpp
  ToolChains/WebAssembly.cpp
  ToolChains/XCore.cpp
<<<<<<< HEAD
  ToolChains/SYCL.cpp
=======
  ToolChains/PPCLinux.cpp
>>>>>>> c15e387c
  Types.cpp
  XRayArgs.cpp

  DEPENDS
  ClangDriverOptions

  LINK_LIBS
  clangBasic
  ${system_libs}
  )<|MERGE_RESOLUTION|>--- conflicted
+++ resolved
@@ -65,11 +65,8 @@
   ToolChains/TCE.cpp
   ToolChains/WebAssembly.cpp
   ToolChains/XCore.cpp
-<<<<<<< HEAD
   ToolChains/SYCL.cpp
-=======
   ToolChains/PPCLinux.cpp
->>>>>>> c15e387c
   Types.cpp
   XRayArgs.cpp
 
