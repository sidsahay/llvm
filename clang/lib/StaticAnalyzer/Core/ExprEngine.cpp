--- conflicted
+++ resolved
@@ -1901,14 +1901,11 @@
     case Stmt::ConceptSpecializationExprClass:
     case Stmt::CXXRewrittenBinaryOperatorClass:
     case Stmt::RequiresExprClass:
-<<<<<<< HEAD
+    case Expr::CXXParenListInitExprClass:
     case Stmt::SYCLBuiltinNumFieldsExprClass:
     case Stmt::SYCLBuiltinFieldTypeExprClass:
     case Stmt::SYCLBuiltinNumBasesExprClass:
     case Stmt::SYCLBuiltinBaseTypeExprClass:
-=======
-    case Expr::CXXParenListInitExprClass:
->>>>>>> 40c52159
       // Fall through.
 
     // Cases we intentionally don't evaluate, since they don't need
