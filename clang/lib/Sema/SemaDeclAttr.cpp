--- conflicted
+++ resolved
@@ -7132,17 +7132,13 @@
     handleSimpleAttribute<FlattenAttr>(S, D, AL);
     break;
   case ParsedAttr::AT_SYCLKernel:
-<<<<<<< HEAD
-    handleSimpleAttribute<SYCLKernelAttr>(S, D, AL);
+    handleSYCLKernelAttr(S, D, AL);
     break;
   case ParsedAttr::AT_SYCLDevice:
     handleSYCLDeviceAttr(S, D, AL);
     break;
   case ParsedAttr::AT_SYCLDeviceIndirectlyCallable:
     handleSYCLDeviceIndirectlyCallableAttr(S, D, AL);
-=======
-    handleSYCLKernelAttr(S, D, AL);
->>>>>>> c094e7dc
     break;
   case ParsedAttr::AT_Format:
     handleFormatAttr(S, D, AL);
