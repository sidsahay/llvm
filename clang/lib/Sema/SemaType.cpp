--- conflicted
+++ resolved
@@ -5040,11 +5040,8 @@
         // (s6.9.e and s6.12.5 OpenCL v2.0) except for printf.
         // We also allow here any toolchain reserved identifiers.
         if (FTI.isVariadic &&
-<<<<<<< HEAD
             !LangOpts.SYCLIsDevice &&
-=======
             !S.getOpenCLOptions().isEnabled("__cl_clang_variadic_functions") &&
->>>>>>> 0e874fc0
             !(D.getIdentifier() &&
               ((D.getIdentifier()->getName() == "printf" &&
                 (LangOpts.OpenCLCPlusPlus || LangOpts.OpenCLVersion >= 120)) ||
