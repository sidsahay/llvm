//===- ModuleDepCollector.h - Callbacks to collect deps ---------*- C++ -*-===//
//
//                     The LLVM Compiler Infrastructure
//
// This file is distributed under the University of Illinois Open Source
// License. See LICENSE.TXT for details.
//
//===----------------------------------------------------------------------===//

#ifndef LLVM_CLANG_TOOLING_DEPENDENCY_SCANNING_MODULE_DEP_COLLECTOR_H
#define LLVM_CLANG_TOOLING_DEPENDENCY_SCANNING_MODULE_DEP_COLLECTOR_H

#include "clang/Basic/LLVM.h"
#include "clang/Basic/SourceManager.h"
#include "clang/Frontend/CompilerInvocation.h"
#include "clang/Frontend/Utils.h"
#include "clang/Lex/HeaderSearch.h"
#include "clang/Lex/PPCallbacks.h"
#include "clang/Serialization/ASTReader.h"
#include "llvm/ADT/DenseMap.h"
#include "llvm/ADT/StringSet.h"
#include "llvm/Support/raw_ostream.h"
#include <string>
#include <unordered_map>

namespace clang {
namespace tooling {
namespace dependencies {

class DependencyConsumer;

/// This is used to identify a specific module.
struct ModuleID {
  /// The name of the module. This may include `:` for C++20 module partitions,
  /// or a header-name for C++20 header units.
  std::string ModuleName;

  /// The context hash of a module represents the set of compiler options that
  /// may make one version of a module incompatible with another. This includes
  /// things like language mode, predefined macros, header search paths, etc...
  ///
  /// Modules with the same name but a different \c ContextHash should be
  /// treated as separate modules for the purpose of a build.
  std::string ContextHash;
};

struct ModuleDeps {
  /// The identifier of the module.
  ModuleID ID;

  /// Whether this is a "system" module.
  bool IsSystem;

  /// The path to the modulemap file which defines this module.
  ///
  /// This can be used to explicitly build this module. This file will
  /// additionally appear in \c FileDeps as a dependency.
  std::string ClangModuleMapFile;

  /// The path to where an implicit build would put the PCM for this module.
  std::string ImplicitModulePCMPath;

  /// A collection of absolute paths to files that this module directly depends
  /// on, not including transitive dependencies.
  llvm::StringSet<> FileDeps;

  /// A list of module identifiers this module directly depends on, not
  /// including transitive dependencies.
  ///
  /// This may include modules with a different context hash when it can be
  /// determined that the differences are benign for this compilation.
  std::vector<ModuleID> ClangModuleDeps;

  // Used to track which modules that were discovered were directly imported by
  // the primary TU.
  bool ImportedByMainFile = false;

  /// The compiler invocation associated with the translation unit that imports
  /// this module.
  std::shared_ptr<CompilerInvocation> Invocation;

<<<<<<< HEAD
  /// Gets the full command line suitable for passing to clang.
  ///
  /// \param LookupPCMPath This function is called to fill in `-fmodule-file=`
  ///                      flags and for the `-o` flag. It needs to return a
  ///                      path for where the PCM for the given module is to
=======
  /// Gets the canonical command line suitable for passing to clang.
  ///
  /// \param LookupPCMPath This function is called to fill in "-fmodule-file="
  ///                      arguments and the "-o" argument. It needs to return
  ///                      a path for where the PCM for the given module is to
>>>>>>> 11299179
  ///                      be located.
  /// \param LookupModuleDeps This function is called to collect the full
  ///                         transitive set of dependencies for this
  ///                         compilation and fill in "-fmodule-map-file="
  ///                         arguments.
  std::vector<std::string> getCanonicalCommandLine(
      std::function<StringRef(ModuleID)> LookupPCMPath,
      std::function<const ModuleDeps &(ModuleID)> LookupModuleDeps) const;

  /// Gets the canonical command line suitable for passing to clang, excluding
  /// arguments containing modules-related paths: "-fmodule-file=", "-o",
  /// "-fmodule-map-file=".
  std::vector<std::string> getCanonicalCommandLineWithoutModulePaths() const;
};

namespace detail {
/// Collect the paths of PCM and module map files for the modules in \c Modules
/// transitively.
void collectPCMAndModuleMapPaths(
    llvm::ArrayRef<ModuleID> Modules,
    std::function<StringRef(ModuleID)> LookupPCMPath,
    std::function<const ModuleDeps &(ModuleID)> LookupModuleDeps,
    std::vector<std::string> &PCMPaths, std::vector<std::string> &ModMapPaths);
} // namespace detail

class ModuleDepCollector;

/// Callback that records textual includes and direct modular includes/imports
/// during preprocessing. At the end of the main file, it also collects
/// transitive modular dependencies and passes everything to the
/// \c DependencyConsumer of the parent \c ModuleDepCollector.
class ModuleDepCollectorPP final : public PPCallbacks {
public:
  ModuleDepCollectorPP(CompilerInstance &I, ModuleDepCollector &MDC)
      : Instance(I), MDC(MDC) {}

  void FileChanged(SourceLocation Loc, FileChangeReason Reason,
                   SrcMgr::CharacteristicKind FileType,
                   FileID PrevFID) override;
  void InclusionDirective(SourceLocation HashLoc, const Token &IncludeTok,
                          StringRef FileName, bool IsAngled,
                          CharSourceRange FilenameRange, const FileEntry *File,
                          StringRef SearchPath, StringRef RelativePath,
                          const Module *Imported,
                          SrcMgr::CharacteristicKind FileType) override;
  void moduleImport(SourceLocation ImportLoc, ModuleIdPath Path,
                    const Module *Imported) override;

  void EndOfMainFile() override;

private:
  /// The compiler instance for the current translation unit.
  CompilerInstance &Instance;
  /// The parent dependency collector.
  ModuleDepCollector &MDC;
  /// Working set of direct modular dependencies.
  llvm::DenseSet<const Module *> DirectModularDeps;

  void handleImport(const Module *Imported);

  /// Traverses the previously collected direct modular dependencies to discover
  /// transitive modular dependencies and fills the parent \c ModuleDepCollector
  /// with both.
  void handleTopLevelModule(const Module *M);
  void addAllSubmoduleDeps(const Module *M, ModuleDeps &MD,
                           llvm::DenseSet<const Module *> &AddedModules);
  void addModuleDep(const Module *M, ModuleDeps &MD,
                    llvm::DenseSet<const Module *> &AddedModules);
};

/// Collects modular and non-modular dependencies of the main file by attaching
/// \c ModuleDepCollectorPP to the preprocessor.
class ModuleDepCollector final : public DependencyCollector {
public:
  ModuleDepCollector(std::unique_ptr<DependencyOutputOptions> Opts,
                     CompilerInstance &I, DependencyConsumer &C);

  void attachToPreprocessor(Preprocessor &PP) override;
  void attachToASTReader(ASTReader &R) override;

private:
  friend ModuleDepCollectorPP;

  /// The compiler instance for the current translation unit.
  CompilerInstance &Instance;
  /// The consumer of collected dependency information.
  DependencyConsumer &Consumer;
  /// Path to the main source file.
  std::string MainFile;
  /// The module hash identifying the compilation conditions.
  std::string ContextHash;
  /// Non-modular file dependencies. This includes the main source file and
  /// textually included header files.
  std::vector<std::string> FileDeps;
  /// Direct and transitive modular dependencies of the main source file.
  std::unordered_map<std::string, ModuleDeps> ModularDeps;
  /// Options that control the dependency output generation.
  std::unique_ptr<DependencyOutputOptions> Opts;
};

} // end namespace dependencies
} // end namespace tooling
} // end namespace clang

#endif // LLVM_CLANG_TOOLING_DEPENDENCY_SCANNING_MODULE_DEP_COLLECTOR_H<|MERGE_RESOLUTION|>--- conflicted
+++ resolved
@@ -79,19 +79,11 @@
   /// this module.
   std::shared_ptr<CompilerInvocation> Invocation;
 
-<<<<<<< HEAD
-  /// Gets the full command line suitable for passing to clang.
-  ///
-  /// \param LookupPCMPath This function is called to fill in `-fmodule-file=`
-  ///                      flags and for the `-o` flag. It needs to return a
-  ///                      path for where the PCM for the given module is to
-=======
   /// Gets the canonical command line suitable for passing to clang.
   ///
   /// \param LookupPCMPath This function is called to fill in "-fmodule-file="
   ///                      arguments and the "-o" argument. It needs to return
   ///                      a path for where the PCM for the given module is to
->>>>>>> 11299179
   ///                      be located.
   /// \param LookupModuleDeps This function is called to collect the full
   ///                         transitive set of dependencies for this
