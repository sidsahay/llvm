//===- unittest/Format/SortImportsTestJS.cpp - JS import sort unit tests --===//
//
// Part of the LLVM Project, under the Apache License v2.0 with LLVM Exceptions.
// See https://llvm.org/LICENSE.txt for license information.
// SPDX-License-Identifier: Apache-2.0 WITH LLVM-exception
//
//===----------------------------------------------------------------------===//

#include "FormatTestUtils.h"
#include "clang/Format/Format.h"
#include "llvm/Support/Debug.h"
#include "gtest/gtest.h"

#define DEBUG_TYPE "format-test"

namespace clang {
namespace format {
namespace {

class SortImportsTestJS : public ::testing::Test {
protected:
  std::string sort(StringRef Code, unsigned Offset = 0, unsigned Length = 0) {
    StringRef FileName = "input.js";
    if (Length == 0U)
      Length = Code.size() - Offset;
    std::vector<tooling::Range> Ranges(1, tooling::Range(Offset, Length));
    auto Sorted =
        applyAllReplacements(Code, sortIncludes(Style, Code, Ranges, FileName));
    EXPECT_TRUE(static_cast<bool>(Sorted));
    auto Formatted = applyAllReplacements(
        *Sorted, reformat(Style, *Sorted, Ranges, FileName));
    EXPECT_TRUE(static_cast<bool>(Formatted));
    return *Formatted;
  }

  void verifySort(llvm::StringRef Expected, llvm::StringRef Code,
                  unsigned Offset = 0, unsigned Length = 0) {
    std::string Result = sort(Code, Offset, Length);
    EXPECT_EQ(Expected.str(), Result) << "Expected:\n"
                                      << Expected << "\nActual:\n"
                                      << Result;
  }

  FormatStyle Style = getGoogleStyle(FormatStyle::LK_JavaScript);
};

TEST_F(SortImportsTestJS, AlreadySorted) {
  verifySort("import {sym} from 'a';\n"
             "import {sym} from 'b';\n"
             "import {sym} from 'c';\n"
             "\n"
             "let x = 1;",
             "import {sym} from 'a';\n"
             "import {sym} from 'b';\n"
             "import {sym} from 'c';\n"
             "\n"
             "let x = 1;");
}

TEST_F(SortImportsTestJS, BasicSorting) {
  verifySort("import {sym} from 'a';\n"
             "import {sym} from 'b';\n"
             "import {sym} from 'c';\n"
             "\n"
             "let x = 1;",
             "import {sym} from 'a';\n"
             "import {sym} from 'c';\n"
             "import {sym} from 'b';\n"
             "let x = 1;");
}

TEST_F(SortImportsTestJS, DefaultBinding) {
  verifySort("import A from 'a';\n"
             "import B from 'b';\n"
             "\n"
             "let x = 1;",
             "import B from 'b';\n"
             "import A from 'a';\n"
             "let x = 1;");
}

TEST_F(SortImportsTestJS, DefaultAndNamedBinding) {
  verifySort("import A, {a} from 'a';\n"
             "import B, {b} from 'b';\n"
             "\n"
             "let x = 1;",
             "import B, {b} from 'b';\n"
             "import A, {a} from 'a';\n"
             "let x = 1;");
}

TEST_F(SortImportsTestJS, WrappedImportStatements) {
  verifySort("import {sym1, sym2} from 'a';\n"
             "import {sym} from 'b';\n"
             "\n"
             "1;",
             "import\n"
             "  {sym}\n"
             "  from 'b';\n"
             "import {\n"
             "  sym1,\n"
             "  sym2\n"
             "} from 'a';\n"
             "1;");
}

TEST_F(SortImportsTestJS, SeparateMainCodeBody) {
  verifySort("import {sym} from 'a';"
             "\n"
             "let x = 1;\n",
             "import {sym} from 'a'; let x = 1;\n");
}

TEST_F(SortImportsTestJS, Comments) {
  verifySort("/** @fileoverview This is a great file. */\n"
             "// A very important import follows.\n"
             "import {sym} from 'a';  /* more comments */\n"
             "import {sym} from 'b';  // from //foo:bar\n",
             "/** @fileoverview This is a great file. */\n"
             "import {sym} from 'b';  // from //foo:bar\n"
             "// A very important import follows.\n"
             "import {sym} from 'a';  /* more comments */\n");
  verifySort("import {sym} from 'a';\n"
             "import {sym} from 'b';\n"
             "\n"
             "/** Comment on variable. */\n"
             "const x = 1;\n",
             "import {sym} from 'b';\n"
             "import {sym} from 'a';\n"
             "\n"
             "/** Comment on variable. */\n"
             "const x = 1;\n");
}

TEST_F(SortImportsTestJS, SortStar) {
  verifySort("import * as foo from 'a';\n"
             "import {sym} from 'a';\n"
             "import * as bar from 'b';\n",
             "import {sym} from 'a';\n"
             "import * as foo from 'a';\n"
             "import * as bar from 'b';\n");
}

TEST_F(SortImportsTestJS, AliasesSymbols) {
  verifySort("import {sym1 as alias1} from 'b';\n"
             "import {sym2 as alias2, sym3 as alias3} from 'c';\n",
             "import {sym2 as alias2, sym3 as alias3} from 'c';\n"
             "import {sym1 as alias1} from 'b';\n");
}

TEST_F(SortImportsTestJS, SortSymbols) {
  verifySort("import {sym1, sym2 as a, sym3} from 'b';\n",
             "import {sym2 as a, sym1, sym3} from 'b';\n");
  verifySort("import {sym1 /* important! */, /*!*/ sym2 as a} from 'b';\n",
             "import {/*!*/ sym2 as a, sym1 /* important! */} from 'b';\n");
  verifySort("import {sym1, sym2} from 'b';\n", "import {\n"
                                                "  sym2 \n"
                                                ",\n"
                                                " sym1 \n"
                                                "} from 'b';\n");
}

TEST_F(SortImportsTestJS, GroupImports) {
  verifySort("import {a} from 'absolute';\n"
             "\n"
             "import {b} from '../parent';\n"
             "import {b} from '../parent/nested';\n"
             "\n"
             "import {b} from './relative/path';\n"
             "import {b} from './relative/path/nested';\n"
             "\n"
             "let x = 1;\n",
             "import {b} from './relative/path/nested';\n"
             "import {b} from './relative/path';\n"
             "import {b} from '../parent/nested';\n"
             "import {b} from '../parent';\n"
             "import {a} from 'absolute';\n"
             "let x = 1;\n");
}

TEST_F(SortImportsTestJS, Exports) {
  verifySort("import {S} from 'bpath';\n"
             "\n"
             "import {T} from './cpath';\n"
             "\n"
             "export {A, B} from 'apath';\n"
             "export {P} from '../parent';\n"
             "export {R} from './relative';\n"
             "export {S};\n"
             "\n"
             "let x = 1;\n"
             "export y = 1;\n",
             "export {R} from './relative';\n"
             "import {T} from './cpath';\n"
             "export {S};\n"
             "export {A, B} from 'apath';\n"
             "import {S} from 'bpath';\n"
             "export {P} from '../parent';\n"
             "let x = 1;\n"
             "export y = 1;\n");
  verifySort("import {S} from 'bpath';\n"
             "\n"
             "export {T} from 'epath';\n",
             "export {T} from 'epath';\n"
             "import {S} from 'bpath';\n");
}

TEST_F(SortImportsTestJS, SideEffectImports) {
  verifySort("import 'ZZside-effect';\n"
             "import 'AAside-effect';\n"
             "\n"
             "import {A} from 'absolute';\n"
             "\n"
             "import {R} from './relative';\n",
             "import {R} from './relative';\n"
             "import 'ZZside-effect';\n"
             "import {A} from 'absolute';\n"
             "import 'AAside-effect';\n");
}

TEST_F(SortImportsTestJS, AffectedRange) {
  // Affected range inside of import statements.
  verifySort("import {sym} from 'a';\n"
             "import {sym} from 'b';\n"
             "import {sym} from 'c';\n"
             "\n"
             "let x = 1;",
             "import {sym} from 'c';\n"
             "import {sym} from 'b';\n"
             "import {sym} from 'a';\n"
             "let x = 1;",
             0, 30);
  // Affected range outside of import statements.
  verifySort("import {sym} from 'c';\n"
             "import {sym} from 'b';\n"
             "import {sym} from 'a';\n"
             "\n"
             "let x = 1;",
             "import {sym} from 'c';\n"
             "import {sym} from 'b';\n"
             "import {sym} from 'a';\n"
             "\n"
             "let x = 1;",
             70, 1);
}

TEST_F(SortImportsTestJS, SortingCanShrink) {
  // Sort excluding a suffix.
  verifySort("import {B} from 'a';\n"
             "import {A} from 'b';\n"
             "\n"
             "1;",
             "import {A} from 'b';\n"
             "\n"
             "import {B} from 'a';\n"
             "\n"
             "1;");
}

TEST_F(SortImportsTestJS, TrailingComma) {
  verifySort("import {A, B,} from 'aa';\n", "import {B, A,} from 'aa';\n");
}

TEST_F(SortImportsTestJS, SortCaseInsensitive) {
  verifySort("import {A} from 'aa';\n"
             "import {A} from 'Ab';\n"
             "import {A} from 'b';\n"
             "import {A} from 'Bc';\n"
             "\n"
             "1;",
             "import {A} from 'b';\n"
             "import {A} from 'Bc';\n"
             "import {A} from 'Ab';\n"
             "import {A} from 'aa';\n"
             "\n"
             "1;");
  verifySort("import {aa, Ab, b, Bc} from 'x';\n"
             "\n"
             "1;",
             "import {b, Bc, Ab, aa} from 'x';\n"
             "\n"
             "1;");
}

TEST_F(SortImportsTestJS, SortMultiLine) {
  // Reproduces issue where multi-line import was not parsed correctly.
  verifySort("import {A} from 'a';\n"
             "import {A} from 'b';\n"
             "\n"
             "1;",
             "import\n"
             "{\n"
             "A\n"
             "}\n"
             "from\n"
             "'b';\n"
             "import {A} from 'a';\n"
             "\n"
             "1;");
}

TEST_F(SortImportsTestJS, SortDefaultImports) {
  // Reproduces issue where multi-line import was not parsed correctly.
  verifySort("import {A} from 'a';\n"
             "import {default as B} from 'b';\n",
             "import {default as B} from 'b';\n"
             "import {A} from 'a';\n");
}

TEST_F(SortImportsTestJS, MergeImports) {
  // basic operation
  verifySort("import {X, Y} from 'a';\n"
             "import {Z} from 'z';\n"
             "\n"
             "X + Y + Z;\n",
             "import {X} from 'a';\n"
             "import {Z} from 'z';\n"
             "import {Y} from 'a';\n"
             "\n"
             "X + Y + Z;\n");

  // merge only, no resorting.
  verifySort("import {A, B} from 'foo';\n", "import {A} from 'foo';\n"
                                            "import {B} from 'foo';");

  // empty imports
  verifySort("import {A} from 'foo';\n", "import {} from 'foo';\n"
                                         "import {A} from 'foo';");

  // ignores import *
  verifySort("import * as foo from 'foo';\n"
             "import {A} from 'foo';\n",
             "import   * as foo from 'foo';\n"
             "import {A} from 'foo';\n");

  // ignores default import
  verifySort("import X from 'foo';\n"
             "import {A} from 'foo';\n",
             "import    X from 'foo';\n"
             "import {A} from 'foo';\n");

  // keeps comments
  // known issue: loses the 'also a' comment.
  verifySort("// a\n"
             "import {/* x */ X, /* y */ Y} from 'a';\n"
             "// z\n"
             "import {Z} from 'z';\n"
             "\n"
             "X + Y + Z;\n",
             "// a\n"
             "import {/* y */ Y} from 'a';\n"
             "// z\n"
             "import {Z} from 'z';\n"
             "// also a\n"
             "import {/* x */ X} from 'a';\n"
             "\n"
             "X + Y + Z;\n");

  // do not merge imports and exports
  verifySort("import {A} from 'foo';\n"
<<<<<<< HEAD
             "export {B} from 'foo';",
=======
             "\n"
             "export {B} from 'foo';\n",
>>>>>>> 11299179
             "import {A} from 'foo';\n"
             "export   {B} from 'foo';");
  // do merge exports
  verifySort("export {A, B} from 'foo';\n", "export {A} from 'foo';\n"
                                            "export   {B} from 'foo';");

  // do not merge side effect imports with named ones
  verifySort("import './a';\n"
             "\n"
             "import {bar} from './a';\n",
             "import {bar} from './a';\n"
             "import './a';\n");
}

<<<<<<< HEAD
=======
TEST_F(SortImportsTestJS, RespectsClangFormatOff) {
  verifySort("// clang-format off\n"
             "import {B} from './b';\n"
             "import {A} from './a';\n"
             "// clang-format on\n",
             "// clang-format off\n"
             "import {B} from './b';\n"
             "import {A} from './a';\n"
             "// clang-format on\n");

  verifySort("import {A} from './sorted1_a';\n"
             "import {B} from './sorted1_b';\n"
             "// clang-format off\n"
             "import {B} from './unsorted_b';\n"
             "import {A} from './unsorted_a';\n"
             "// clang-format on\n"
             "import {A} from './sorted2_a';\n"
             "import {B} from './sorted2_b';\n",
             "import {B} from './sorted1_b';\n"
             "import {A} from './sorted1_a';\n"
             "// clang-format off\n"
             "import {B} from './unsorted_b';\n"
             "import {A} from './unsorted_a';\n"
             "// clang-format on\n"
             "import {B} from './sorted2_b';\n"
             "import {A} from './sorted2_a';\n");

  // Boundary cases
  verifySort("// clang-format on\n", "// clang-format on\n");
  verifySort("// clang-format off\n", "// clang-format off\n");
  verifySort("// clang-format on\n"
             "// clang-format off\n",
             "// clang-format on\n"
             "// clang-format off\n");
  verifySort("// clang-format off\n"
             "// clang-format on\n"
             "import {A} from './a';\n"
             "import {B} from './b';\n",
             "// clang-format off\n"
             "// clang-format on\n"
             "import {B} from './b';\n"
             "import {A} from './a';\n");
  // section ends with comment
  verifySort("// clang-format on\n"
             "import {A} from './a';\n"
             "import {B} from './b';\n"
             "import {C} from './c';\n"
             "\n" // inserted empty line is working as intended: splits imports
                  // section from main code body
             "// clang-format off\n",
             "// clang-format on\n"
             "import {C} from './c';\n"
             "import {B} from './b';\n"
             "import {A} from './a';\n"
             "// clang-format off\n");
}

>>>>>>> 11299179
} // end namespace
} // end namespace format
} // end namespace clang<|MERGE_RESOLUTION|>--- conflicted
+++ resolved
@@ -358,12 +358,8 @@
 
   // do not merge imports and exports
   verifySort("import {A} from 'foo';\n"
-<<<<<<< HEAD
-             "export {B} from 'foo';",
-=======
              "\n"
              "export {B} from 'foo';\n",
->>>>>>> 11299179
              "import {A} from 'foo';\n"
              "export   {B} from 'foo';");
   // do merge exports
@@ -378,8 +374,6 @@
              "import './a';\n");
 }
 
-<<<<<<< HEAD
-=======
 TEST_F(SortImportsTestJS, RespectsClangFormatOff) {
   verifySort("// clang-format off\n"
              "import {B} from './b';\n"
@@ -437,7 +431,6 @@
              "// clang-format off\n");
 }
 
->>>>>>> 11299179
 } // end namespace
 } // end namespace format
 } // end namespace clang