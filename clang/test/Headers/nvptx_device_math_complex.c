--- conflicted
+++ resolved
@@ -11,14 +11,6 @@
 #include <complex.h>
 #endif
 
-<<<<<<< HEAD
-// CHECK-DAG: define weak {{.*}} @__mulsc3
-// CHECK-DAG: define weak {{.*}} @__muldc3
-// CHECK-DAG: define weak {{.*}} @__divsc3
-// CHECK-DAG: define weak {{.*}} @__divdc3
-
-// CHECK-DAG: call float @__nv_scalbnf(
-=======
 // CHECK: define weak {{.*}} @__muldc3
 // CHECK-DAG: call i32 @__nv_isnand(
 // CHECK-DAG: call i32 @__nv_isinfd(
@@ -47,7 +39,6 @@
 // CHECK-DAG: call float @__nv_fabsf(
 // CHECK-DAG: call float @__nv_logbf(
 
->>>>>>> d06f6314
 void test_scmplx(float _Complex a) {
 #pragma omp target
   {
@@ -55,10 +46,6 @@
   }
 }
 
-<<<<<<< HEAD
-// CHECK-DAG: call double @__nv_scalbn(
-=======
->>>>>>> d06f6314
 void test_dcmplx(double _Complex a) {
 #pragma omp target
   {
