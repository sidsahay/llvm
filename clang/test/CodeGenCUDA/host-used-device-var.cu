// REQUIRES: amdgpu-registered-target
// RUN: %clang_cc1 -triple amdgcn-amd-amdhsa -fcuda-is-device -x hip %s \
// RUN:   -std=c++17 -O3 -mllvm -amdgpu-internalize-symbols -emit-llvm -o - \
// RUN:   | FileCheck -check-prefix=DEV %s
// RUN: %clang_cc1 -triple x86_64-unknown-linux-gnu -x hip %s \
// RUN:   -std=c++17 -O3 -emit-llvm -o - | FileCheck -check-prefix=HOST %s

// Negative tests.

// RUN: %clang_cc1 -triple amdgcn-amd-amdhsa -fcuda-is-device -x hip %s \
// RUN:   -std=c++17 -O3 -mllvm -amdgpu-internalize-symbols -emit-llvm -o - \
// RUN:   | FileCheck -check-prefix=DEV-NEG %s
// RUN: %clang_cc1 -triple x86_64-unknown-linux-gnu -x hip %s \
// RUN:   -std=c++17 -O3 -emit-llvm -o - | FileCheck -check-prefix=HOST-NEG %s

#include "Inputs/cuda.h"

// Check device variables used by neither host nor device functioins are not kept.

// DEV-NEG-NOT: @v1
__device__ int v1;

// DEV-NEG-NOT: @v2
__constant__ int v2;

// DEV-NEG-NOT: @_ZL2v3
static __device__ int v3;

// Check device variables used by host functions are kept.

// DEV-DAG: @u1
__device__ int u1;

// DEV-DAG: @u2
__constant__ int u2;

// Check host-used static device var is in llvm.compiler.used.
// DEV-DAG: @_ZL2u3
static __device__ int u3;

// Check device-used static device var is emitted but is not in llvm.compiler.used.
// DEV-DAG: @_ZL2u4
static __device__ int u4;

// Check device variables with used attribute are always kept.
// DEV-DAG: @u5
__device__ __attribute__((used)) int u5;

// Test external device variable ODR-used by host code is not emitted or registered.
// DEV-NEG-NOT: @ext_var
extern __device__ int ext_var;

// DEV-DAG: @inline_var = linkonce_odr addrspace(1) externally_initialized global i32 0
__device__ inline int inline_var;

template<typename T>
using func_t = T (*) (T, T);

template <typename T>
__device__ T add_func (T x, T y)
{
  return x + y;
}

// DEV-DAG: @_Z10p_add_funcIiE = linkonce_odr addrspace(1) externally_initialized global i32 (i32, i32)* @_Z8add_funcIiET_S0_S0_
template <typename T>
__device__ func_t<T> p_add_func = add_func<T>;

<<<<<<< HEAD
void use(func_t<int> p);
void use(int *p);

void fun1() {
=======
// Check non-constant constexpr variables ODR-used by host code only is not emitted.
// DEV-NEG-NOT: constexpr_var1a
// DEV-NEG-NOT: constexpr_var1b
constexpr int constexpr_var1a = 1;
inline constexpr int constexpr_var1b = 1;

// Check constant constexpr variables ODR-used by host code only.
// Non-inline constexpr variable has internal linkage, therefore it is not accessible by host and not kept.
// Inline constexpr variable has linkonce_ord linkage, therefore it can be accessed by host and kept.
// DEV-NEG-NOT: constexpr_var2a
// DEV-DAG: @constexpr_var2b = linkonce_odr addrspace(4) externally_initialized constant i32 2
__constant__ constexpr int constexpr_var2a = 2;
inline __constant__ constexpr int constexpr_var2b = 2;

void use(func_t<int> p);
__host__ __device__ void use(const int *p);

// Check static device variable in host function.
// DEV-DAG:  @_ZZ4fun1vE11static_var1 = addrspace(1) externally_initialized global i32 3
void fun1() {
  static __device__ int static_var1 = 3;
>>>>>>> 21f3f750
  use(&u1);
  use(&u2);
  use(&u3);
  use(&ext_var);
  use(&inline_var);
  use(p_add_func<int>);
<<<<<<< HEAD
=======
  use(&constexpr_var1a);
  use(&constexpr_var1b);
  use(&constexpr_var2a);
  use(&constexpr_var2b);
  use(&static_var1);
}

// Check static variable in host device function.
// DEV-DAG:  @_ZZ4fun2vE11static_var2 = internal addrspace(1) global i32 4
// DEV-DAG:  @_ZZ4fun2vE11static_var3 = addrspace(1) global i32 4
__host__ __device__ void fun2() {
  static int static_var2 = 4;
  static __device__ int static_var3 = 4;
  use(&static_var2);
  use(&static_var3);
>>>>>>> 21f3f750
}

__global__ void kern1(int **x) {
  *x = &u4;
  fun2();
}

// Check static variables of lambda functions.

// Lambda functions are implicit host device functions.
// Default static variables in lambda functions should be treated
// as host variables on host side, therefore should not be forced
// to be emitted on device.

// DEV-DAG: @_ZZZN21TestStaticVarInLambda3funEvENKUlPcE_clES0_E4var2 = addrspace(1) externally_initialized global i32 5
// DEV-NEG-NOT: @_ZZZN21TestStaticVarInLambda3funEvENKUlPcE_clES0_E4var1
namespace TestStaticVarInLambda {
class A {
public:
  A(char *);
};
void fun() {
  (void) [](char *c) {
    static A var1(c);
    static __device__ int var2 = 5;
    (void) var1;
    (void) var2;
  };
}
}

<<<<<<< HEAD
// Check the exact list of variables to ensure @_ZL2u4 is not among them.
// DEV: @llvm.compiler.used = {{[^@]*}} @_Z10p_add_funcIiE {{[^@]*}} @_ZL2u3 {{[^@]*}} @inline_var {{[^@]*}} @u1 {{[^@]*}} @u2 {{[^@]*}} @u5
=======
// Check implicit constant variable ODR-used by host code is not emitted.

// AST contains instantiation of al<ar>, which triggers AST instantiation
// of x::al<ar>::am, which triggers AST instatiation of x::ap<ar>,
// which triggers AST instantiation of aw<ar>::c, which has type
// ar. ar has base class x which has member ah. x::ah is initialized
// with function pointer pointing to ar:as, which returns an object
// of type ou. The constexpr aw<ar>::c is an implicit constant variable
// which is ODR-used by host function x::ap<ar>. An incorrect implementation
// will force aw<ar>::c to be emitted on device side, which will trigger
// emit of x::as and further more ctor of ou and variable o.
// The ODR-use of aw<ar>::c in x::ap<ar> should be treated as a host variable
// instead of device variable.

// DEV-NEG-NOT: _ZN16TestConstexprVar1oE
namespace TestConstexprVar {
char o;
class ou {
public:
  ou(char) { __builtin_strlen(&o); }
};
template < typename ao > struct aw { static constexpr ao c; };
class x {
protected:
  typedef ou (*y)(const x *);
  constexpr x(y ag) : ah(ag) {}
  template < bool * > struct ak;
  template < typename > struct al {
    static bool am;
    static ak< &am > an;
  };
  template < typename ao > static x ap() { (void)aw< ao >::c; return x(nullptr); }
  y ah;
};
template < typename ao > bool x::al< ao >::am(&ap< ao >);
class ar : x {
public:
  constexpr ar() : x(as) {}
  static ou as(const x *) { return 0; }
  al< ar > av;
};
}

// Check the exact list of variables to ensure @_ZL2u4 is not among them.
// DEV: @llvm.compiler.used = {{[^@]*}} @_Z10p_add_funcIiE
// DEV-SAME: {{^[^@]*}} @_ZL2u3
// DEV-SAME: {{^[^@]*}} @_ZZ4fun1vE11static_var1
// DEV-SAME: {{^[^@]*}} @_ZZZN21TestStaticVarInLambda3funEvENKUlPcE_clES0_E4var2
// DEV-SAME: {{^[^@]*}} @constexpr_var2b
// DEV-SAME: {{^[^@]*}} @inline_var
// DEV-SAME: {{^[^@]*}} @u1
// DEV-SAME: {{^[^@]*}} @u2
// DEV-SAME: {{^[^@]*}} @u5
// DEV-SAME: {{^[^@]*$}}
>>>>>>> 21f3f750

// HOST-DAG: hipRegisterVar{{.*}}@u1
// HOST-DAG: hipRegisterVar{{.*}}@u2
// HOST-DAG: hipRegisterVar{{.*}}@_ZL2u3
<<<<<<< HEAD
// HOST-DAG: hipRegisterVar{{.*}}@u5
// HOST-DAG: hipRegisterVar{{.*}}@inline_var
// HOST-DAG: hipRegisterVar{{.*}}@_Z10p_add_funcIiE
// HOST-NEG-NOT: hipRegisterVar{{.*}}@ext_var
// HOST-NEG-NOT: hipRegisterVar{{.*}}@_ZL2u4
=======
// HOST-DAG: hipRegisterVar{{.*}}@constexpr_var2b
// HOST-DAG: hipRegisterVar{{.*}}@u5
// HOST-DAG: hipRegisterVar{{.*}}@inline_var
// HOST-DAG: hipRegisterVar{{.*}}@_Z10p_add_funcIiE
// HOST-NEG-NOT: hipRegisterVar{{.*}}@_ZZ4fun1vE11static_var1
// HOST-NEG-NOT: hipRegisterVar{{.*}}@_ZZ4fun2vE11static_var2
// HOST-NEG-NOT: hipRegisterVar{{.*}}@_ZZ4fun2vE11static_var3
// HOST-NEG-NOT: hipRegisterVar{{.*}}@_ZZZN21TestStaticVarInLambda3funEvENKUlPcE_clES0_E4var2
// HOST-NEG-NOT: hipRegisterVar{{.*}}@_ZZZN21TestStaticVarInLambda3funEvENKUlPcE_clES0_E4var1
// HOST-NEG-NOT: hipRegisterVar{{.*}}@ext_var
// HOST-NEG-NOT: hipRegisterVar{{.*}}@_ZL2u4
// HOST-NEG-NOT: hipRegisterVar{{.*}}@constexpr_var1a
// HOST-NEG-NOT: hipRegisterVar{{.*}}@constexpr_var1b
// HOST-NEG-NOT: hipRegisterVar{{.*}}@constexpr_var2a
>>>>>>> 21f3f750
<|MERGE_RESOLUTION|>--- conflicted
+++ resolved
@@ -66,12 +66,6 @@
 template <typename T>
 __device__ func_t<T> p_add_func = add_func<T>;
 
-<<<<<<< HEAD
-void use(func_t<int> p);
-void use(int *p);
-
-void fun1() {
-=======
 // Check non-constant constexpr variables ODR-used by host code only is not emitted.
 // DEV-NEG-NOT: constexpr_var1a
 // DEV-NEG-NOT: constexpr_var1b
@@ -93,15 +87,12 @@
 // DEV-DAG:  @_ZZ4fun1vE11static_var1 = addrspace(1) externally_initialized global i32 3
 void fun1() {
   static __device__ int static_var1 = 3;
->>>>>>> 21f3f750
   use(&u1);
   use(&u2);
   use(&u3);
   use(&ext_var);
   use(&inline_var);
   use(p_add_func<int>);
-<<<<<<< HEAD
-=======
   use(&constexpr_var1a);
   use(&constexpr_var1b);
   use(&constexpr_var2a);
@@ -117,7 +108,6 @@
   static __device__ int static_var3 = 4;
   use(&static_var2);
   use(&static_var3);
->>>>>>> 21f3f750
 }
 
 __global__ void kern1(int **x) {
@@ -149,10 +139,6 @@
 }
 }
 
-<<<<<<< HEAD
-// Check the exact list of variables to ensure @_ZL2u4 is not among them.
-// DEV: @llvm.compiler.used = {{[^@]*}} @_Z10p_add_funcIiE {{[^@]*}} @_ZL2u3 {{[^@]*}} @inline_var {{[^@]*}} @u1 {{[^@]*}} @u2 {{[^@]*}} @u5
-=======
 // Check implicit constant variable ODR-used by host code is not emitted.
 
 // AST contains instantiation of al<ar>, which triggers AST instantiation
@@ -207,18 +193,10 @@
 // DEV-SAME: {{^[^@]*}} @u2
 // DEV-SAME: {{^[^@]*}} @u5
 // DEV-SAME: {{^[^@]*$}}
->>>>>>> 21f3f750
 
 // HOST-DAG: hipRegisterVar{{.*}}@u1
 // HOST-DAG: hipRegisterVar{{.*}}@u2
 // HOST-DAG: hipRegisterVar{{.*}}@_ZL2u3
-<<<<<<< HEAD
-// HOST-DAG: hipRegisterVar{{.*}}@u5
-// HOST-DAG: hipRegisterVar{{.*}}@inline_var
-// HOST-DAG: hipRegisterVar{{.*}}@_Z10p_add_funcIiE
-// HOST-NEG-NOT: hipRegisterVar{{.*}}@ext_var
-// HOST-NEG-NOT: hipRegisterVar{{.*}}@_ZL2u4
-=======
 // HOST-DAG: hipRegisterVar{{.*}}@constexpr_var2b
 // HOST-DAG: hipRegisterVar{{.*}}@u5
 // HOST-DAG: hipRegisterVar{{.*}}@inline_var
@@ -232,5 +210,4 @@
 // HOST-NEG-NOT: hipRegisterVar{{.*}}@_ZL2u4
 // HOST-NEG-NOT: hipRegisterVar{{.*}}@constexpr_var1a
 // HOST-NEG-NOT: hipRegisterVar{{.*}}@constexpr_var1b
-// HOST-NEG-NOT: hipRegisterVar{{.*}}@constexpr_var2a
->>>>>>> 21f3f750
+// HOST-NEG-NOT: hipRegisterVar{{.*}}@constexpr_var2a