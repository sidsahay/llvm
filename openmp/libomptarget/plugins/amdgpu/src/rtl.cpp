--- conflicted
+++ resolved
@@ -2184,12 +2184,7 @@
         memcpy((char *)kernarg + sizeof(void *) * i, args[i], sizeof(void *));
       }
 
-<<<<<<< HEAD
-      // Initialize implicit arguments. ATMI seems to leave most fields
-      // uninitialized
-=======
       // Initialize implicit arguments. TODO: Which of these can be dropped
->>>>>>> ce42012e
       impl_implicit_args_t *impl_args =
           reinterpret_cast<impl_implicit_args_t *>(
               static_cast<char *>(kernarg) + ArgPool->kernarg_segment_size);
