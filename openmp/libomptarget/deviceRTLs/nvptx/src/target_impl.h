//===------------ target_impl.h - NVPTX OpenMP GPU options ------- CUDA -*-===//
//
// Part of the LLVM Project, under the Apache License v2.0 with LLVM Exceptions.
// See https://llvm.org/LICENSE.txt for license information.
// SPDX-License-Identifier: Apache-2.0 WITH LLVM-exception
//
//===----------------------------------------------------------------------===//
//
// Definitions of target specific functions
//
//===----------------------------------------------------------------------===//
#ifndef _TARGET_IMPL_H_
#define _TARGET_IMPL_H_

#include <cuda.h>
<<<<<<< HEAD
#include <stdint.h>
=======
#include "nvptx_interface.h"

#define INLINE __forceinline__ __device__
#define NOINLINE __noinline__ __device__

////////////////////////////////////////////////////////////////////////////////
// Kernel options
////////////////////////////////////////////////////////////////////////////////

////////////////////////////////////////////////////////////////////////////////
// The following def must match the absolute limit hardwired in the host RTL
// max number of threads per team
#define MAX_THREADS_PER_TEAM 1024

#define WARPSIZE 32

// The named barrier for active parallel threads of a team in an L1 parallel
// region to synchronize with each other.
#define L1_BARRIER (1)

// Maximum number of preallocated arguments to an outlined parallel/simd function.
// Anything more requires dynamic memory allocation.
#define MAX_SHARED_ARGS 20

// Maximum number of omp state objects per SM allocated statically in global
// memory.
#if __CUDA_ARCH__ >= 700
#define OMP_STATE_COUNT 32
#define MAX_SM 84
#elif __CUDA_ARCH__ >= 600
#define OMP_STATE_COUNT 32
#define MAX_SM 56
#else
#define OMP_STATE_COUNT 16
#define MAX_SM 16
#endif
>>>>>>> deb9de92

#define OMP_ACTIVE_PARALLEL_LEVEL 128

// Data sharing related quantities, need to match what is used in the compiler.
enum DATA_SHARING_SIZES {
  // The maximum number of workers in a kernel.
  DS_Max_Worker_Threads = 992,
  // The size reserved for data in a shared memory slot.
  DS_Slot_Size = 256,
  // The slot size that should be reserved for a working warp.
  DS_Worker_Warp_Slot_Size = WARPSIZE * DS_Slot_Size,
  // The maximum number of warps in use
  DS_Max_Warp_Number = 32,
  // The size of the preallocated shared memory buffer per team
  DS_Shared_Memory_Size = 128,
};

// Data sharing related quantities, need to match what is used in the compiler.
enum DATA_SHARING_SIZES {
  // The maximum number of workers in a kernel.
  DS_Max_Worker_Threads = 992,
  // The size reserved for data in a shared memory slot.
  DS_Slot_Size = 256,
  // The slot size that should be reserved for a working warp.
  DS_Worker_Warp_Slot_Size = WARPSIZE * DS_Slot_Size,
  // The maximum number of warps in use
  DS_Max_Warp_Number = 32,
  // The size of the preallocated shared memory buffer per team
  DS_Shared_Memory_Size = 128,
};

INLINE void __kmpc_impl_unpack(uint64_t val, uint32_t &lo, uint32_t &hi) {
  asm volatile("mov.b64 {%0,%1}, %2;" : "=r"(lo), "=r"(hi) : "l"(val));
}

INLINE uint64_t __kmpc_impl_pack(uint32_t lo, uint32_t hi) {
  uint64_t val;
  asm volatile("mov.b64 %0, {%1,%2};" : "=l"(val) : "r"(lo), "r"(hi));
  return val;
}

static const __kmpc_impl_lanemask_t __kmpc_impl_all_lanes =
    UINT32_C(0xffffffff);

INLINE __kmpc_impl_lanemask_t __kmpc_impl_lanemask_lt() {
  __kmpc_impl_lanemask_t res;
  asm("mov.u32 %0, %%lanemask_lt;" : "=r"(res));
  return res;
}

INLINE __kmpc_impl_lanemask_t __kmpc_impl_lanemask_gt() {
  __kmpc_impl_lanemask_t res;
  asm("mov.u32 %0, %%lanemask_gt;" : "=r"(res));
  return res;
}

INLINE uint32_t __kmpc_impl_ffs(uint32_t x) { return __ffs(x); }

INLINE uint32_t __kmpc_impl_popc(uint32_t x) { return __popc(x); }

#ifndef CUDA_VERSION
#error CUDA_VERSION macro is undefined, something wrong with cuda.
#endif

// In Cuda 9.0, __ballot(1) from Cuda 8.0 is replaced with __activemask().

INLINE __kmpc_impl_lanemask_t __kmpc_impl_activemask() {
#if CUDA_VERSION >= 9000
  return __activemask();
#else
  return __ballot(1);
#endif
}

// In Cuda 9.0, the *_sync() version takes an extra argument 'mask'.

INLINE int32_t __kmpc_impl_shfl_sync(__kmpc_impl_lanemask_t Mask, int32_t Var,
                                     int32_t SrcLane) {
#if CUDA_VERSION >= 9000
  return __shfl_sync(Mask, Var, SrcLane);
#else
  return __shfl(Var, SrcLane);
#endif // CUDA_VERSION
}

INLINE int32_t __kmpc_impl_shfl_down_sync(__kmpc_impl_lanemask_t Mask,
                                          int32_t Var, uint32_t Delta,
                                          int32_t Width) {
#if CUDA_VERSION >= 9000
  return __shfl_down_sync(Mask, Var, Delta, Width);
#else
  return __shfl_down(Var, Delta, Width);
#endif // CUDA_VERSION
}

INLINE void __kmpc_impl_syncthreads() {
  // Use original __syncthreads if compiled by nvcc or clang >= 9.0.
#if !defined(__clang__) || __clang_major__ >= 9
  __syncthreads();
#else
  asm volatile("bar.sync %0;" : : "r"(0) : "memory");
#endif // __clang__
}

INLINE void __kmpc_impl_syncwarp(__kmpc_impl_lanemask_t Mask) {
#if CUDA_VERSION >= 9000
  __syncwarp(Mask);
#else
  // In Cuda < 9.0 no need to sync threads in warps.
#endif // CUDA_VERSION
}

#endif<|MERGE_RESOLUTION|>--- conflicted
+++ resolved
@@ -13,9 +13,6 @@
 #define _TARGET_IMPL_H_
 
 #include <cuda.h>
-<<<<<<< HEAD
-#include <stdint.h>
-=======
 #include "nvptx_interface.h"
 
 #define INLINE __forceinline__ __device__
@@ -52,23 +49,8 @@
 #define OMP_STATE_COUNT 16
 #define MAX_SM 16
 #endif
->>>>>>> deb9de92
 
 #define OMP_ACTIVE_PARALLEL_LEVEL 128
-
-// Data sharing related quantities, need to match what is used in the compiler.
-enum DATA_SHARING_SIZES {
-  // The maximum number of workers in a kernel.
-  DS_Max_Worker_Threads = 992,
-  // The size reserved for data in a shared memory slot.
-  DS_Slot_Size = 256,
-  // The slot size that should be reserved for a working warp.
-  DS_Worker_Warp_Slot_Size = WARPSIZE * DS_Slot_Size,
-  // The maximum number of warps in use
-  DS_Max_Warp_Number = 32,
-  // The size of the preallocated shared memory buffer per team
-  DS_Shared_Memory_Size = 128,
-};
 
 // Data sharing related quantities, need to match what is used in the compiler.
 enum DATA_SHARING_SIZES {
