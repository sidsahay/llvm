//===- lldb-test.cpp ------------------------------------------ *- C++ --*-===//
//
// Part of the LLVM Project, under the Apache License v2.0 with LLVM Exceptions.
// See https://llvm.org/LICENSE.txt for license information.
// SPDX-License-Identifier: Apache-2.0 WITH LLVM-exception
//
//===----------------------------------------------------------------------===//

#include "FormatUtil.h"
#include "SystemInitializerTest.h"

#include "Plugins/SymbolFile/DWARF/SymbolFileDWARF.h"
#include "Plugins/TypeSystem/Clang/TypeSystemClang.h"
#include "lldb/Breakpoint/BreakpointLocation.h"
#include "lldb/Core/Debugger.h"
#include "lldb/Core/Module.h"
#include "lldb/Core/Section.h"
#include "lldb/Expression/IRMemoryMap.h"
#include "lldb/Initialization/SystemLifetimeManager.h"
#include "lldb/Interpreter/CommandInterpreter.h"
#include "lldb/Interpreter/CommandReturnObject.h"
#include "lldb/Symbol/CompileUnit.h"
#include "lldb/Symbol/LineTable.h"
#include "lldb/Symbol/SymbolFile.h"
#include "lldb/Symbol/TypeList.h"
#include "lldb/Symbol/TypeMap.h"
#include "lldb/Symbol/VariableList.h"
#include "lldb/Target/Language.h"
#include "lldb/Target/Process.h"
#include "lldb/Target/Target.h"
#include "lldb/Utility/DataExtractor.h"
#include "lldb/Utility/LLDBAssert.h"
#include "lldb/Utility/State.h"
#include "lldb/Utility/StreamString.h"

#include "llvm/ADT/IntervalMap.h"
#include "llvm/ADT/ScopeExit.h"
#include "llvm/ADT/StringRef.h"
#include "llvm/Support/CommandLine.h"
#include "llvm/Support/ManagedStatic.h"
#include "llvm/Support/MathExtras.h"
#include "llvm/Support/Path.h"
#include "llvm/Support/PrettyStackTrace.h"
#include "llvm/Support/Signals.h"
#include "llvm/Support/WithColor.h"

#include <cstdio>
#include <thread>

using namespace lldb;
using namespace lldb_private;
using namespace llvm;

namespace opts {
static cl::SubCommand BreakpointSubcommand("breakpoints",
                                           "Test breakpoint resolution");
cl::SubCommand ObjectFileSubcommand("object-file",
                                    "Display LLDB object file information");
cl::SubCommand SymbolsSubcommand("symbols", "Dump symbols for an object file");
cl::SubCommand IRMemoryMapSubcommand("ir-memory-map", "Test IRMemoryMap");
cl::SubCommand AssertSubcommand("assert", "Test assert handling");

cl::opt<std::string> Log("log", cl::desc("Path to a log file"), cl::init(""),
                         cl::sub(BreakpointSubcommand),
                         cl::sub(ObjectFileSubcommand),
                         cl::sub(SymbolsSubcommand),
                         cl::sub(IRMemoryMapSubcommand));

/// Create a target using the file pointed to by \p Filename, or abort.
TargetSP createTarget(Debugger &Dbg, const std::string &Filename);

/// Read \p Filename into a null-terminated buffer, or abort.
std::unique_ptr<MemoryBuffer> openFile(const std::string &Filename);

namespace breakpoint {
static cl::opt<std::string> Target(cl::Positional, cl::desc("<target>"),
                                   cl::Required, cl::sub(BreakpointSubcommand));
static cl::opt<std::string> CommandFile(cl::Positional,
                                        cl::desc("<command-file>"),
                                        cl::init("-"),
                                        cl::sub(BreakpointSubcommand));
static cl::opt<bool> Persistent(
    "persistent",
    cl::desc("Don't automatically remove all breakpoints before each command"),
    cl::sub(BreakpointSubcommand));

static llvm::StringRef plural(uintmax_t value) { return value == 1 ? "" : "s"; }
static void dumpState(const BreakpointList &List, LinePrinter &P);
static std::string substitute(StringRef Cmd);
static int evaluateBreakpoints(Debugger &Dbg);
} // namespace breakpoint

namespace object {
cl::opt<bool> SectionContents("contents",
                              cl::desc("Dump each section's contents"),
                              cl::sub(ObjectFileSubcommand));
cl::opt<bool> SectionDependentModules("dep-modules",
                                      cl::desc("Dump each dependent module"),
                                      cl::sub(ObjectFileSubcommand));
cl::list<std::string> InputFilenames(cl::Positional, cl::desc("<input files>"),
                                     cl::OneOrMore,
                                     cl::sub(ObjectFileSubcommand));
} // namespace object

namespace symbols {
static cl::opt<std::string> InputFile(cl::Positional, cl::desc("<input file>"),
                                      cl::Required, cl::sub(SymbolsSubcommand));

static cl::opt<std::string>
    SymbolPath("symbol-file",
               cl::desc("The file from which to fetch symbol information."),
               cl::value_desc("file"), cl::sub(SymbolsSubcommand));

enum class FindType {
  None,
  Function,
  Block,
  Namespace,
  Type,
  Variable,
};
static cl::opt<FindType> Find(
    "find", cl::desc("Choose search type:"),
    cl::values(
        clEnumValN(FindType::None, "none", "No search, just dump the module."),
        clEnumValN(FindType::Function, "function", "Find functions."),
        clEnumValN(FindType::Block, "block", "Find blocks."),
        clEnumValN(FindType::Namespace, "namespace", "Find namespaces."),
        clEnumValN(FindType::Type, "type", "Find types."),
        clEnumValN(FindType::Variable, "variable", "Find global variables.")),
    cl::sub(SymbolsSubcommand));

static cl::opt<std::string> Name("name", cl::desc("Name to find."),
                                 cl::sub(SymbolsSubcommand));
static cl::opt<bool>
    Regex("regex",
          cl::desc("Search using regular expressions (available for variables "
                   "and functions only)."),
          cl::sub(SymbolsSubcommand));
static cl::opt<std::string>
    Context("context",
            cl::desc("Restrict search to the context of the given variable."),
            cl::value_desc("variable"), cl::sub(SymbolsSubcommand));

static cl::opt<std::string> CompilerContext(
    "compiler-context",
    cl::desc("Specify a compiler context as \"kind:name,...\"."),
    cl::value_desc("context"), cl::sub(SymbolsSubcommand));

static cl::opt<std::string>
    Language("language", cl::desc("Specify a language type, like C99."),
             cl::value_desc("language"), cl::sub(SymbolsSubcommand));

static cl::list<FunctionNameType> FunctionNameFlags(
    "function-flags", cl::desc("Function search flags:"),
    cl::values(clEnumValN(eFunctionNameTypeAuto, "auto",
                          "Automatically deduce flags based on name."),
               clEnumValN(eFunctionNameTypeFull, "full", "Full function name."),
               clEnumValN(eFunctionNameTypeBase, "base", "Base name."),
               clEnumValN(eFunctionNameTypeMethod, "method", "Method name."),
               clEnumValN(eFunctionNameTypeSelector, "selector",
                          "Selector name.")),
    cl::sub(SymbolsSubcommand));
static FunctionNameType getFunctionNameFlags() {
  FunctionNameType Result = FunctionNameType(0);
  for (FunctionNameType Flag : FunctionNameFlags)
    Result = FunctionNameType(Result | Flag);
  return Result;
}

static cl::opt<bool> DumpAST("dump-ast",
                             cl::desc("Dump AST restored from symbols."),
                             cl::sub(SymbolsSubcommand));
static cl::opt<bool> DumpClangAST(
    "dump-clang-ast",
    cl::desc("Dump clang AST restored from symbols. When used on its own this "
             "will dump the entire AST of all loaded symbols. When combined "
             "with -find, it changes the presentation of the search results "
             "from pretty-printing the types to an AST dump."),
    cl::sub(SymbolsSubcommand));

static cl::opt<bool> Verify("verify", cl::desc("Verify symbol information."),
                            cl::sub(SymbolsSubcommand));

static cl::opt<std::string> File("file",
                                 cl::desc("File (compile unit) to search."),
                                 cl::sub(SymbolsSubcommand));
static cl::opt<int> Line("line", cl::desc("Line to search."),
                         cl::sub(SymbolsSubcommand));

static Expected<CompilerDeclContext> getDeclContext(SymbolFile &Symfile);

static Error findFunctions(lldb_private::Module &Module);
static Error findBlocks(lldb_private::Module &Module);
static Error findNamespaces(lldb_private::Module &Module);
static Error findTypes(lldb_private::Module &Module);
static Error findVariables(lldb_private::Module &Module);
static Error dumpModule(lldb_private::Module &Module);
static Error dumpAST(lldb_private::Module &Module);
static Error dumpEntireClangAST(lldb_private::Module &Module);
static Error verify(lldb_private::Module &Module);

static Expected<Error (*)(lldb_private::Module &)> getAction();
static int dumpSymbols(Debugger &Dbg);
} // namespace symbols

namespace irmemorymap {
static cl::opt<std::string> Target(cl::Positional, cl::desc("<target>"),
                                   cl::Required,
                                   cl::sub(IRMemoryMapSubcommand));
static cl::opt<std::string> CommandFile(cl::Positional,
                                        cl::desc("<command-file>"),
                                        cl::init("-"),
                                        cl::sub(IRMemoryMapSubcommand));
static cl::opt<bool> UseHostOnlyAllocationPolicy(
    "host-only", cl::desc("Use the host-only allocation policy"),
    cl::init(false), cl::sub(IRMemoryMapSubcommand));

using AllocationT = std::pair<addr_t, addr_t>;
using AddrIntervalMap =
    IntervalMap<addr_t, unsigned, 8, IntervalMapHalfOpenInfo<addr_t>>;

struct IRMemoryMapTestState {
  TargetSP Target;
  IRMemoryMap Map;

  AddrIntervalMap::Allocator IntervalMapAllocator;
  AddrIntervalMap Allocations;

  StringMap<addr_t> Label2AddrMap;

  IRMemoryMapTestState(TargetSP Target)
      : Target(Target), Map(Target), Allocations(IntervalMapAllocator) {}
};

bool evalMalloc(StringRef Line, IRMemoryMapTestState &State);
bool evalFree(StringRef Line, IRMemoryMapTestState &State);
int evaluateMemoryMapCommands(Debugger &Dbg);
} // namespace irmemorymap

namespace assert {
int lldb_assert(Debugger &Dbg);
} // namespace assert
} // namespace opts

std::vector<CompilerContext> parseCompilerContext() {
  std::vector<CompilerContext> result;
  if (opts::symbols::CompilerContext.empty())
    return result;

  StringRef str{opts::symbols::CompilerContext};
  SmallVector<StringRef, 8> entries_str;
  str.split(entries_str, ',', /*maxSplit*/-1, /*keepEmpty=*/false);
  for (auto entry_str : entries_str) {
    StringRef key, value;
    std::tie(key, value) = entry_str.split(':');
    auto kind =
        StringSwitch<CompilerContextKind>(key)
            .Case("TranslationUnit", CompilerContextKind::TranslationUnit)
            .Case("Module", CompilerContextKind::Module)
            .Case("Namespace", CompilerContextKind::Namespace)
            .Case("Class", CompilerContextKind::Class)
            .Case("Struct", CompilerContextKind::Struct)
            .Case("Union", CompilerContextKind::Union)
            .Case("Function", CompilerContextKind::Function)
            .Case("Variable", CompilerContextKind::Variable)
            .Case("Enum", CompilerContextKind::Enum)
            .Case("Typedef", CompilerContextKind::Typedef)
            .Case("AnyModule", CompilerContextKind::AnyModule)
            .Case("AnyType", CompilerContextKind::AnyType)
            .Default(CompilerContextKind::Invalid);
    if (value.empty()) {
      WithColor::error() << "compiler context entry has no \"name\"\n";
      exit(1);
    }
    result.push_back({kind, ConstString{value}});
  }
  outs() << "Search context: {\n";
  for (auto entry: result)
    entry.Dump();
  outs() << "}\n";

  return result;
}

template <typename... Args>
static Error make_string_error(const char *Format, Args &&... args) {
  return llvm::make_error<llvm::StringError>(
      llvm::formatv(Format, std::forward<Args>(args)...).str(),
      llvm::inconvertibleErrorCode());
}

TargetSP opts::createTarget(Debugger &Dbg, const std::string &Filename) {
  TargetSP Target;
  Status ST = Dbg.GetTargetList().CreateTarget(
      Dbg, Filename, /*triple*/ "", eLoadDependentsNo,
      /*platform_options*/ nullptr, Target);
  if (ST.Fail()) {
    errs() << formatv("Failed to create target '{0}: {1}\n", Filename, ST);
    exit(1);
  }
  return Target;
}

std::unique_ptr<MemoryBuffer> opts::openFile(const std::string &Filename) {
  auto MB = MemoryBuffer::getFileOrSTDIN(Filename);
  if (!MB) {
    errs() << formatv("Could not open file '{0}: {1}\n", Filename,
                      MB.getError().message());
    exit(1);
  }
  return std::move(*MB);
}

void opts::breakpoint::dumpState(const BreakpointList &List, LinePrinter &P) {
  P.formatLine("{0} breakpoint{1}", List.GetSize(), plural(List.GetSize()));
  if (List.GetSize() > 0)
    P.formatLine("At least one breakpoint.");
  for (size_t i = 0, e = List.GetSize(); i < e; ++i) {
    BreakpointSP BP = List.GetBreakpointAtIndex(i);
    P.formatLine("Breakpoint ID {0}:", BP->GetID());
    AutoIndent Indent(P, 2);
    P.formatLine("{0} location{1}.", BP->GetNumLocations(),
                 plural(BP->GetNumLocations()));
    if (BP->GetNumLocations() > 0)
      P.formatLine("At least one location.");
    P.formatLine("{0} resolved location{1}.", BP->GetNumResolvedLocations(),
                 plural(BP->GetNumResolvedLocations()));
    if (BP->GetNumResolvedLocations() > 0)
      P.formatLine("At least one resolved location.");
    for (size_t l = 0, le = BP->GetNumLocations(); l < le; ++l) {
      BreakpointLocationSP Loc = BP->GetLocationAtIndex(l);
      P.formatLine("Location ID {0}:", Loc->GetID());
      AutoIndent Indent(P, 2);
      P.formatLine("Enabled: {0}", Loc->IsEnabled());
      P.formatLine("Resolved: {0}", Loc->IsResolved());
      SymbolContext sc;
      Loc->GetAddress().CalculateSymbolContext(&sc);
      lldb_private::StreamString S;
      sc.DumpStopContext(&S, BP->GetTarget().GetProcessSP().get(),
                         Loc->GetAddress(), false, true, false, true, true);
      P.formatLine("Address: {0}", S.GetString());
    }
  }
  P.NewLine();
}

std::string opts::breakpoint::substitute(StringRef Cmd) {
  std::string Result;
  raw_string_ostream OS(Result);
  while (!Cmd.empty()) {
    switch (Cmd[0]) {
    case '%':
      if (Cmd.consume_front("%p") && (Cmd.empty() || !isalnum(Cmd[0]))) {
        OS << sys::path::parent_path(breakpoint::CommandFile);
        break;
      }
      LLVM_FALLTHROUGH;
    default:
      size_t pos = Cmd.find('%');
      OS << Cmd.substr(0, pos);
      Cmd = Cmd.substr(pos);
      break;
    }
  }
  return std::move(OS.str());
}

int opts::breakpoint::evaluateBreakpoints(Debugger &Dbg) {
  TargetSP Target = opts::createTarget(Dbg, breakpoint::Target);
  std::unique_ptr<MemoryBuffer> MB = opts::openFile(breakpoint::CommandFile);

  LinePrinter P(4, outs());
  StringRef Rest = MB->getBuffer();
  int HadErrors = 0;
  while (!Rest.empty()) {
    StringRef Line;
    std::tie(Line, Rest) = Rest.split('\n');
    Line = Line.ltrim().rtrim();
    if (Line.empty() || Line[0] == '#')
      continue;

    if (!Persistent)
      Target->RemoveAllBreakpoints(/*internal_also*/ true);

    std::string Command = substitute(Line);
    P.formatLine("Command: {0}", Command);
    CommandReturnObject Result(/*colors*/ false);
    if (!Dbg.GetCommandInterpreter().HandleCommand(
            Command.c_str(), /*add_to_history*/ eLazyBoolNo, Result)) {
      P.formatLine("Failed: {0}", Result.GetErrorData());
      HadErrors = 1;
      continue;
    }

    dumpState(Target->GetBreakpointList(/*internal*/ false), P);
  }
  return HadErrors;
}

Expected<CompilerDeclContext>
opts::symbols::getDeclContext(SymbolFile &Symfile) {
  if (Context.empty())
    return CompilerDeclContext();
  VariableList List;
  Symfile.FindGlobalVariables(ConstString(Context), CompilerDeclContext(),
                              UINT32_MAX, List);
  if (List.Empty())
    return make_string_error("Context search didn't find a match.");
  if (List.GetSize() > 1)
    return make_string_error("Context search found multiple matches.");
  return List.GetVariableAtIndex(0)->GetDeclContext();
}

static lldb::DescriptionLevel GetDescriptionLevel() {
  return opts::symbols::DumpClangAST ? eDescriptionLevelVerbose : eDescriptionLevelFull;
}

Error opts::symbols::findFunctions(lldb_private::Module &Module) {
  SymbolFile &Symfile = *Module.GetSymbolFile();
  SymbolContextList List;
  if (!File.empty()) {
    assert(Line != 0);

    FileSpec src_file(File);
    size_t cu_count = Module.GetNumCompileUnits();
    for (size_t i = 0; i < cu_count; i++) {
      lldb::CompUnitSP cu_sp = Module.GetCompileUnitAtIndex(i);
      if (!cu_sp)
        continue;

      LineEntry le;
      cu_sp->FindLineEntry(0, Line, &src_file, false, &le);
      if (!le.IsValid())
        continue;
      const bool include_inlined_functions = false;
      auto addr =
          le.GetSameLineContiguousAddressRange(include_inlined_functions)
              .GetBaseAddress();
      if (!addr.IsValid())
        continue;

      SymbolContext sc;
      uint32_t resolved =
          addr.CalculateSymbolContext(&sc, eSymbolContextFunction);
      if (resolved & eSymbolContextFunction)
        List.Append(sc);
    }
  } else if (Regex) {
    RegularExpression RE(Name);
    assert(RE.IsValid());
    List.Clear();
    Symfile.FindFunctions(RE, true, List);
  } else {
    Expected<CompilerDeclContext> ContextOr = getDeclContext(Symfile);
    if (!ContextOr)
      return ContextOr.takeError();
    const CompilerDeclContext &ContextPtr =
        ContextOr->IsValid() ? *ContextOr : CompilerDeclContext();

    List.Clear();
    Symfile.FindFunctions(ConstString(Name), ContextPtr, getFunctionNameFlags(),
                         true, List);
  }
  outs() << formatv("Found {0} functions:\n", List.GetSize());
  StreamString Stream;
  List.Dump(&Stream, nullptr);
  outs() << Stream.GetData() << "\n";
  return Error::success();
}

Error opts::symbols::findBlocks(lldb_private::Module &Module) {
  assert(!Regex);
  assert(!File.empty());
  assert(Line != 0);

  SymbolContextList List;

  FileSpec src_file(File);
  size_t cu_count = Module.GetNumCompileUnits();
  for (size_t i = 0; i < cu_count; i++) {
    lldb::CompUnitSP cu_sp = Module.GetCompileUnitAtIndex(i);
    if (!cu_sp)
      continue;

    LineEntry le;
    cu_sp->FindLineEntry(0, Line, &src_file, false, &le);
    if (!le.IsValid())
      continue;
    const bool include_inlined_functions = false;
    auto addr = le.GetSameLineContiguousAddressRange(include_inlined_functions)
                    .GetBaseAddress();
    if (!addr.IsValid())
      continue;

    SymbolContext sc;
    uint32_t resolved = addr.CalculateSymbolContext(&sc, eSymbolContextBlock);
    if (resolved & eSymbolContextBlock)
      List.Append(sc);
  }

  outs() << formatv("Found {0} blocks:\n", List.GetSize());
  StreamString Stream;
  List.Dump(&Stream, nullptr);
  outs() << Stream.GetData() << "\n";
  return Error::success();
}

Error opts::symbols::findNamespaces(lldb_private::Module &Module) {
  SymbolFile &Symfile = *Module.GetSymbolFile();
  Expected<CompilerDeclContext> ContextOr = getDeclContext(Symfile);
  if (!ContextOr)
    return ContextOr.takeError();
  const CompilerDeclContext &ContextPtr =
      ContextOr->IsValid() ? *ContextOr : CompilerDeclContext();

  CompilerDeclContext Result =
      Symfile.FindNamespace(ConstString(Name), ContextPtr);
  if (Result)
    outs() << "Found namespace: "
           << Result.GetScopeQualifiedName().GetStringRef() << "\n";
  else
    outs() << "Namespace not found.\n";
  return Error::success();
}

Error opts::symbols::findTypes(lldb_private::Module &Module) {
  SymbolFile &Symfile = *Module.GetSymbolFile();
  Expected<CompilerDeclContext> ContextOr = getDeclContext(Symfile);
  if (!ContextOr)
    return ContextOr.takeError();
  const CompilerDeclContext &ContextPtr =
      ContextOr->IsValid() ? *ContextOr : CompilerDeclContext();

  LanguageSet languages;
  if (!Language.empty())
    languages.Insert(Language::GetLanguageTypeFromString(Language));

  DenseSet<SymbolFile *> SearchedFiles;
  TypeMap Map;
  if (!Name.empty())
    Symfile.FindTypes(ConstString(Name), ContextPtr, UINT32_MAX, SearchedFiles,
                      Map);
  else
    Module.FindTypes(parseCompilerContext(), languages, SearchedFiles, Map);

  outs() << formatv("Found {0} types:\n", Map.GetSize());
  StreamString Stream;
  // Resolve types to force-materialize typedef types.
  Map.ForEach([&](TypeSP &type) {
    type->GetFullCompilerType();
    return false;
  });
  Map.Dump(&Stream, false, GetDescriptionLevel());
  outs() << Stream.GetData() << "\n";
  return Error::success();
}

Error opts::symbols::findVariables(lldb_private::Module &Module) {
  SymbolFile &Symfile = *Module.GetSymbolFile();
  VariableList List;
  if (Regex) {
    RegularExpression RE(Name);
    assert(RE.IsValid());
    Symfile.FindGlobalVariables(RE, UINT32_MAX, List);
  } else if (!File.empty()) {
    CompUnitSP CU;
    for (size_t Ind = 0; !CU && Ind < Module.GetNumCompileUnits(); ++Ind) {
      CompUnitSP Candidate = Module.GetCompileUnitAtIndex(Ind);
      if (!Candidate ||
          Candidate->GetPrimaryFile().GetFilename().GetStringRef() != File)
        continue;
      if (CU)
        return make_string_error("Multiple compile units for file `{0}` found.",
                                 File);
      CU = std::move(Candidate);
    }

    if (!CU)
      return make_string_error("Compile unit `{0}` not found.", File);

    List.AddVariables(CU->GetVariableList(true).get());
  } else {
    Expected<CompilerDeclContext> ContextOr = getDeclContext(Symfile);
    if (!ContextOr)
      return ContextOr.takeError();
    const CompilerDeclContext &ContextPtr =
        ContextOr->IsValid() ? *ContextOr : CompilerDeclContext();

    Symfile.FindGlobalVariables(ConstString(Name), ContextPtr, UINT32_MAX, List);
  }
  outs() << formatv("Found {0} variables:\n", List.GetSize());
  StreamString Stream;
  List.Dump(&Stream, false);
  outs() << Stream.GetData() << "\n";
  return Error::success();
}

Error opts::symbols::dumpModule(lldb_private::Module &Module) {
  StreamString Stream;
  Module.ParseAllDebugSymbols();
  Module.Dump(&Stream);
  outs() << Stream.GetData() << "\n";
  return Error::success();
}

Error opts::symbols::dumpAST(lldb_private::Module &Module) {
  Module.ParseAllDebugSymbols();

  SymbolFile *symfile = Module.GetSymbolFile();
  if (!symfile)
    return make_string_error("Module has no symbol file.");

  llvm::Expected<TypeSystem &> type_system_or_err =
      symfile->GetTypeSystemForLanguage(eLanguageTypeC_plus_plus);
  if (!type_system_or_err)
    return make_string_error("Can't retrieve TypeSystemClang");

  auto *clang_ast_ctx =
      llvm::dyn_cast_or_null<TypeSystemClang>(&type_system_or_err.get());
  if (!clang_ast_ctx)
    return make_string_error("Retrieved TypeSystem was not a TypeSystemClang");

  clang::ASTContext &ast_ctx = clang_ast_ctx->getASTContext();

  clang::TranslationUnitDecl *tu = ast_ctx.getTranslationUnitDecl();
  if (!tu)
    return make_string_error("Can't retrieve translation unit declaration.");

  tu->print(outs());

  return Error::success();
}

Error opts::symbols::dumpEntireClangAST(lldb_private::Module &Module) {
  Module.ParseAllDebugSymbols();

  SymbolFile *symfile = Module.GetSymbolFile();
  if (!symfile)
    return make_string_error("Module has no symbol file.");

  llvm::Expected<TypeSystem &> type_system_or_err =
      symfile->GetTypeSystemForLanguage(eLanguageTypeObjC_plus_plus);
  if (!type_system_or_err)
    return make_string_error("Can't retrieve TypeSystemClang");

  auto *clang_ast_ctx =
      llvm::dyn_cast_or_null<TypeSystemClang>(&type_system_or_err.get());
  if (!clang_ast_ctx)
    return make_string_error("Retrieved TypeSystem was not a TypeSystemClang");

  StreamString Stream;
  clang_ast_ctx->DumpFromSymbolFile(Stream, Name);
  outs() << Stream.GetData() << "\n";

  return Error::success();
}

Error opts::symbols::verify(lldb_private::Module &Module) {
  SymbolFile *symfile = Module.GetSymbolFile();
  if (!symfile)
    return make_string_error("Module has no symbol file.");

  uint32_t comp_units_count = symfile->GetNumCompileUnits();

  outs() << "Found " << comp_units_count << " compile units.\n";

  for (uint32_t i = 0; i < comp_units_count; i++) {
    lldb::CompUnitSP comp_unit = symfile->GetCompileUnitAtIndex(i);
    if (!comp_unit)
      return make_string_error("Cannot parse compile unit {0}.", i);

    outs() << "Processing '"
           << comp_unit->GetPrimaryFile().GetFilename().AsCString()
           << "' compile unit.\n";

    LineTable *lt = comp_unit->GetLineTable();
    if (!lt)
      return make_string_error("Can't get a line table of a compile unit.");

    uint32_t count = lt->GetSize();

    outs() << "The line table contains " << count << " entries.\n";

    if (count == 0)
      continue;

    LineEntry le;
    if (!lt->GetLineEntryAtIndex(0, le))
      return make_string_error("Can't get a line entry of a compile unit.");

    for (uint32_t i = 1; i < count; i++) {
      lldb::addr_t curr_end =
          le.range.GetBaseAddress().GetFileAddress() + le.range.GetByteSize();

      if (!lt->GetLineEntryAtIndex(i, le))
        return make_string_error("Can't get a line entry of a compile unit");

      if (curr_end > le.range.GetBaseAddress().GetFileAddress())
        return make_string_error(
            "Line table of a compile unit is inconsistent.");
    }
  }

  outs() << "The symbol information is verified.\n";

  return Error::success();
}

Expected<Error (*)(lldb_private::Module &)> opts::symbols::getAction() {
  if (Verify && DumpAST)
    return make_string_error(
        "Cannot both verify symbol information and dump AST.");

  if (Verify) {
    if (Find != FindType::None)
      return make_string_error(
          "Cannot both search and verify symbol information.");
    if (Regex || !Context.empty() || !Name.empty() || !File.empty() ||
        Line != 0)
      return make_string_error(
          "-regex, -context, -name, -file and -line options are not "
          "applicable for symbol verification.");
    return verify;
  }

  if (DumpAST) {
    if (Find != FindType::None)
      return make_string_error("Cannot both search and dump AST.");
    if (Regex || !Context.empty() || !Name.empty() || !File.empty() ||
        Line != 0)
      return make_string_error(
          "-regex, -context, -name, -file and -line options are not "
          "applicable for dumping AST.");
    return dumpAST;
  }

  if (DumpClangAST) {
    if (Find == FindType::None) {
      if (Regex || !Context.empty() || !File.empty() || Line != 0)
        return make_string_error(
            "-regex, -context, -name, -file and -line options are not "
            "applicable for dumping the entire clang AST. Either combine with "
            "-find, or use -dump-clang-ast as a standalone option.");
      return dumpEntireClangAST;
    }
    if (Find != FindType::Type)
      return make_string_error("This combination of -dump-clang-ast and -find "
                               "<kind> is not yet implemented.");
  }

  if (Regex && !Context.empty())
    return make_string_error(
        "Cannot search using both regular expressions and context.");

  if (Regex && !RegularExpression(Name).IsValid())
    return make_string_error("`{0}` is not a valid regular expression.", Name);

  if (Regex + !Context.empty() + !File.empty() >= 2)
    return make_string_error(
        "Only one of -regex, -context and -file may be used simultaneously.");
  if (Regex && Name.empty())
    return make_string_error("-regex used without a -name");

  switch (Find) {
  case FindType::None:
    if (!Context.empty() || !Name.empty() || !File.empty() || Line != 0)
      return make_string_error(
          "Specify search type (-find) to use search options.");
    return dumpModule;

  case FindType::Function:
    if (!File.empty() + (Line != 0) == 1)
      return make_string_error("Both file name and line number must be "
                               "specified when searching a function "
                               "by file position.");
    if (Regex + (getFunctionNameFlags() != 0) + !File.empty() >= 2)
      return make_string_error("Only one of regular expression, function-flags "
                               "and file position may be used simultaneously "
                               "when searching a function.");
    return findFunctions;

  case FindType::Block:
    if (File.empty() || Line == 0)
      return make_string_error("Both file name and line number must be "
                               "specified when searching a block.");
    if (Regex || getFunctionNameFlags() != 0)
      return make_string_error("Cannot use regular expression or "
                               "function-flags for searching a block.");
    return findBlocks;

  case FindType::Namespace:
    if (Regex || !File.empty() || Line != 0)
      return make_string_error("Cannot search for namespaces using regular "
                               "expressions, file names or line numbers.");
    return findNamespaces;

  case FindType::Type:
    if (Regex || !File.empty() || Line != 0)
      return make_string_error("Cannot search for types using regular "
                               "expressions, file names or line numbers.");
    if (!Name.empty() && !CompilerContext.empty())
      return make_string_error("Name is ignored if compiler context present.");

    return findTypes;

  case FindType::Variable:
    if (Line != 0)
      return make_string_error("Cannot search for variables "
                               "using line numbers.");
    return findVariables;
  }

  llvm_unreachable("Unsupported symbol action.");
}

int opts::symbols::dumpSymbols(Debugger &Dbg) {
  auto ActionOr = getAction();
  if (!ActionOr) {
    logAllUnhandledErrors(ActionOr.takeError(), WithColor::error(), "");
    return 1;
  }
  auto Action = *ActionOr;

  outs() << "Module: " << InputFile << "\n";
  ModuleSpec Spec{FileSpec(InputFile)};
  StringRef Symbols = SymbolPath.empty() ? InputFile : SymbolPath;
  Spec.GetSymbolFileSpec().SetFile(Symbols, FileSpec::Style::native);

  auto ModulePtr = std::make_shared<lldb_private::Module>(Spec);
  SymbolFile *Symfile = ModulePtr->GetSymbolFile();
  if (!Symfile) {
    WithColor::error() << "Module has no symbol vendor.\n";
    return 1;
  }

  if (Error E = Action(*ModulePtr)) {
    WithColor::error() << toString(std::move(E)) << "\n";
    return 1;
  }

  return 0;
}

static void dumpSectionList(LinePrinter &Printer, const SectionList &List, bool is_subsection) {
  size_t Count = List.GetNumSections(0);
  if (Count == 0) {
    Printer.formatLine("There are no {0}sections", is_subsection ? "sub" : "");
    return;
  }
  Printer.formatLine("Showing {0} {1}sections", Count,
                     is_subsection ? "sub" : "");
  for (size_t I = 0; I < Count; ++I) {
    auto S = List.GetSectionAtIndex(I);
    assert(S);
    AutoIndent Indent(Printer, 2);
    Printer.formatLine("Index: {0}", I);
    Printer.formatLine("ID: {0:x}", S->GetID());
    Printer.formatLine("Name: {0}", S->GetName().GetStringRef());
    Printer.formatLine("Type: {0}", S->GetTypeAsCString());
    Printer.formatLine("Permissions: {0}", GetPermissionsAsCString(S->GetPermissions()));
    Printer.formatLine("Thread specific: {0:y}", S->IsThreadSpecific());
    Printer.formatLine("VM address: {0:x}", S->GetFileAddress());
    Printer.formatLine("VM size: {0}", S->GetByteSize());
    Printer.formatLine("File size: {0}", S->GetFileSize());

    if (opts::object::SectionContents) {
      lldb_private::DataExtractor Data;
      S->GetSectionData(Data);
      ArrayRef<uint8_t> Bytes(Data.GetDataStart(), Data.GetDataEnd());
      Printer.formatBinary("Data: ", Bytes, 0);
    }

    if (S->GetType() == eSectionTypeContainer)
      dumpSectionList(Printer, S->GetChildren(), true);
    Printer.NewLine();
  }
}

static int dumpObjectFiles(Debugger &Dbg) {
  LinePrinter Printer(4, llvm::outs());

  int HadErrors = 0;
  for (const auto &File : opts::object::InputFilenames) {
    ModuleSpec Spec{FileSpec(File)};

    auto ModulePtr = std::make_shared<lldb_private::Module>(Spec);

    ObjectFile *ObjectPtr = ModulePtr->GetObjectFile();
    if (!ObjectPtr) {
      WithColor::error() << File << " not recognised as an object file\n";
      HadErrors = 1;
      continue;
    }

    // Fetch symbol vendor before we get the section list to give the symbol
    // vendor a chance to populate it.
    ModulePtr->GetSymbolFile();
    SectionList *Sections = ModulePtr->GetSectionList();
    if (!Sections) {
      llvm::errs() << "Could not load sections for module " << File << "\n";
      HadErrors = 1;
      continue;
    }

    Printer.formatLine("Plugin name: {0}", ObjectPtr->GetPluginName());
    Printer.formatLine("Architecture: {0}",
                       ModulePtr->GetArchitecture().GetTriple().getTriple());
    Printer.formatLine("UUID: {0}", ModulePtr->GetUUID().GetAsString());
    Printer.formatLine("Executable: {0}", ObjectPtr->IsExecutable());
    Printer.formatLine("Stripped: {0}", ObjectPtr->IsStripped());
    Printer.formatLine("Type: {0}", ObjectPtr->GetType());
    Printer.formatLine("Strata: {0}", ObjectPtr->GetStrata());
    Printer.formatLine("Base VM address: {0:x}",
                       ObjectPtr->GetBaseAddress().GetFileAddress());

    dumpSectionList(Printer, *Sections, /*is_subsection*/ false);

    if (opts::object::SectionDependentModules) {
      // A non-empty section list ensures a valid object file.
      auto Obj = ModulePtr->GetObjectFile();
      FileSpecList Files;
      auto Count = Obj->GetDependentModules(Files);
      Printer.formatLine("Showing {0} dependent module(s)", Count);
      for (size_t I = 0; I < Files.GetSize(); ++I) {
        AutoIndent Indent(Printer, 2);
        Printer.formatLine("Name: {0}",
                           Files.GetFileSpecAtIndex(I).GetCString());
      }
      Printer.NewLine();
    }
  }
  return HadErrors;
}

bool opts::irmemorymap::evalMalloc(StringRef Line,
                                   IRMemoryMapTestState &State) {
  // ::= <label> = malloc <size> <alignment>
  StringRef Label;
  std::tie(Label, Line) = Line.split('=');
  if (Line.empty())
    return false;
  Label = Label.trim();
  Line = Line.trim();
  size_t Size;
  uint8_t Alignment;
  int Matches = sscanf(Line.data(), "malloc %zu %hhu", &Size, &Alignment);
  if (Matches != 2)
    return false;

  outs() << formatv("Command: {0} = malloc(size={1}, alignment={2})\n", Label,
                    Size, Alignment);
  if (!isPowerOf2_32(Alignment)) {
    outs() << "Malloc error: alignment is not a power of 2\n";
    exit(1);
  }

  IRMemoryMap::AllocationPolicy AP =
      UseHostOnlyAllocationPolicy ? IRMemoryMap::eAllocationPolicyHostOnly
                                  : IRMemoryMap::eAllocationPolicyProcessOnly;

  // Issue the malloc in the target process with "-rw" permissions.
  const uint32_t Permissions = 0x3;
  const bool ZeroMemory = false;
  Status ST;
  addr_t Addr =
      State.Map.Malloc(Size, Alignment, Permissions, AP, ZeroMemory, ST);
  if (ST.Fail()) {
    outs() << formatv("Malloc error: {0}\n", ST);
    return true;
  }

  // Print the result of the allocation before checking its validity.
  outs() << formatv("Malloc: address = {0:x}\n", Addr);

  // Check that the allocation is aligned.
  if (!Addr || Addr % Alignment != 0) {
    outs() << "Malloc error: zero or unaligned allocation detected\n";
    exit(1);
  }

  // In case of Size == 0, we still expect the returned address to be unique and
  // non-overlapping.
  addr_t EndOfRegion = Addr + std::max<size_t>(Size, 1);
  if (State.Allocations.overlaps(Addr, EndOfRegion)) {
    auto I = State.Allocations.find(Addr);
    outs() << "Malloc error: overlapping allocation detected"
           << formatv(", previous allocation at [{0:x}, {1:x})\n", I.start(),
                      I.stop());
    exit(1);
  }

  // Insert the new allocation into the interval map. Use unique allocation
  // IDs to inhibit interval coalescing.
  static unsigned AllocationID = 0;
  State.Allocations.insert(Addr, EndOfRegion, AllocationID++);

  // Store the label -> address mapping.
  State.Label2AddrMap[Label] = Addr;

  return true;
}

bool opts::irmemorymap::evalFree(StringRef Line, IRMemoryMapTestState &State) {
  // ::= free <label>
  if (!Line.consume_front("free"))
    return false;
  StringRef Label = Line.trim();

  outs() << formatv("Command: free({0})\n", Label);
  auto LabelIt = State.Label2AddrMap.find(Label);
  if (LabelIt == State.Label2AddrMap.end()) {
    outs() << "Free error: Invalid allocation label\n";
    exit(1);
  }

  Status ST;
  addr_t Addr = LabelIt->getValue();
  State.Map.Free(Addr, ST);
  if (ST.Fail()) {
    outs() << formatv("Free error: {0}\n", ST);
    exit(1);
  }

  // Erase the allocation from the live interval map.
  auto Interval = State.Allocations.find(Addr);
  if (Interval != State.Allocations.end()) {
    outs() << formatv("Free: [{0:x}, {1:x})\n", Interval.start(),
                      Interval.stop());
    Interval.erase();
  }

  return true;
}

int opts::irmemorymap::evaluateMemoryMapCommands(Debugger &Dbg) {
  // Set up a Target.
  TargetSP Target = opts::createTarget(Dbg, irmemorymap::Target);

  // Set up a Process. In order to allocate memory within a target, this
  // process must be alive and must support JIT'ing.
  CommandReturnObject Result(/*colors*/ false);
  Dbg.SetAsyncExecution(false);
  CommandInterpreter &CI = Dbg.GetCommandInterpreter();
  auto IssueCmd = [&](const char *Cmd) -> bool {
    return CI.HandleCommand(Cmd, eLazyBoolNo, Result);
  };
  if (!IssueCmd("b main") || !IssueCmd("run")) {
    outs() << formatv("Failed: {0}\n", Result.GetErrorData());
    exit(1);
  }

  ProcessSP Process = Target->GetProcessSP();
  if (!Process || !Process->IsAlive() || !Process->CanJIT()) {
    outs() << "Cannot use process to test IRMemoryMap\n";
    exit(1);
  }

  // Set up an IRMemoryMap and associated testing state.
  IRMemoryMapTestState State(Target);

  // Parse and apply commands from the command file.
  std::unique_ptr<MemoryBuffer> MB = opts::openFile(irmemorymap::CommandFile);
  StringRef Rest = MB->getBuffer();
  while (!Rest.empty()) {
    StringRef Line;
    std::tie(Line, Rest) = Rest.split('\n');
    Line = Line.ltrim().rtrim();

    if (Line.empty() || Line[0] == '#')
      continue;

    if (evalMalloc(Line, State))
      continue;

    if (evalFree(Line, State))
      continue;

    errs() << "Could not parse line: " << Line << "\n";
    exit(1);
  }
  return 0;
}

int opts::assert::lldb_assert(Debugger &Dbg) {
  lldbassert(false && "lldb-test assert");
  return 1;
}

int main(int argc, const char *argv[]) {
  StringRef ToolName = argv[0];
  sys::PrintStackTraceOnErrorSignal(ToolName);
  PrettyStackTraceProgram X(argc, argv);
  llvm_shutdown_obj Y;

  cl::ParseCommandLineOptions(argc, argv, "LLDB Testing Utility\n");

  SystemLifetimeManager DebuggerLifetime;
  if (auto e = DebuggerLifetime.Initialize(
          std::make_unique<SystemInitializerTest>(), nullptr)) {
    WithColor::error() << "initialization failed: " << toString(std::move(e))
                       << '\n';
    return 1;
  }

  auto TerminateDebugger =
      llvm::make_scope_exit([&] { DebuggerLifetime.Terminate(); });

  auto Dbg = lldb_private::Debugger::CreateInstance();
  ModuleList::GetGlobalModuleListProperties().SetEnableExternalLookup(false);
  CommandReturnObject Result(/*colors*/ false);
  Dbg->GetCommandInterpreter().HandleCommand(
      "settings set plugin.process.gdb-remote.packet-timeout 60",
      /*add_to_history*/ eLazyBoolNo, Result);
  Dbg->GetCommandInterpreter().HandleCommand(
      "settings set target.inherit-tcc true",
      /*add_to_history*/ eLazyBoolNo, Result);
  Dbg->GetCommandInterpreter().HandleCommand(
      "settings set target.detach-on-error false",
      /*add_to_history*/ eLazyBoolNo, Result);

  if (!opts::Log.empty())
<<<<<<< HEAD
    Dbg->EnableLog("lldb", {"all"}, opts::Log, 0, 0, errs());
=======
    Dbg->EnableLog("lldb", {"all"}, opts::Log, 0, 0, eLogHandlerStream, errs());
>>>>>>> 3de04b6d

  if (opts::BreakpointSubcommand)
    return opts::breakpoint::evaluateBreakpoints(*Dbg);
  if (opts::ObjectFileSubcommand)
    return dumpObjectFiles(*Dbg);
  if (opts::SymbolsSubcommand)
    return opts::symbols::dumpSymbols(*Dbg);
  if (opts::IRMemoryMapSubcommand)
    return opts::irmemorymap::evaluateMemoryMapCommands(*Dbg);
  if (opts::AssertSubcommand)
    return opts::assert::lldb_assert(*Dbg);

  WithColor::error() << "No command specified.\n";
  return 1;
}<|MERGE_RESOLUTION|>--- conflicted
+++ resolved
@@ -1120,11 +1120,7 @@
       /*add_to_history*/ eLazyBoolNo, Result);
 
   if (!opts::Log.empty())
-<<<<<<< HEAD
-    Dbg->EnableLog("lldb", {"all"}, opts::Log, 0, 0, errs());
-=======
     Dbg->EnableLog("lldb", {"all"}, opts::Log, 0, 0, eLogHandlerStream, errs());
->>>>>>> 3de04b6d
 
   if (opts::BreakpointSubcommand)
     return opts::breakpoint::evaluateBreakpoints(*Dbg);
