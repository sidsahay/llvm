--- conflicted
+++ resolved
@@ -252,13 +252,6 @@
     : m_trace_thread(trace_thread), m_trace(trace) {}
 
 DecodedThreadSP PostMortemThreadDecoder::DoDecode() {
-<<<<<<< HEAD
-  if (Expected<std::vector<IntelPTInstruction>> instructions =
-          DecodeTraceFile(*m_trace_thread->GetProcess(), m_trace,
-                          m_trace_thread->GetTraceFile()))
-    return std::make_shared<DecodedThread>(m_trace_thread->shared_from_this(),
-                                           std::move(*instructions));
-=======
   size_t raw_trace_size = 0;
   if (Expected<std::vector<IntelPTInstruction>> instructions =
           DecodeTraceFile(*m_trace_thread->GetProcess(), m_trace,
@@ -266,7 +259,6 @@
     return std::make_shared<DecodedThread>(m_trace_thread->shared_from_this(),
                                            std::move(*instructions),
                                            raw_trace_size);
->>>>>>> 8c82cf7b
   else
     return std::make_shared<DecodedThread>(m_trace_thread->shared_from_this(),
                                            instructions.takeError());
@@ -276,18 +268,11 @@
     : m_thread_sp(thread.shared_from_this()), m_trace(trace) {}
 
 DecodedThreadSP LiveThreadDecoder::DoDecode() {
-<<<<<<< HEAD
-  if (Expected<std::vector<IntelPTInstruction>> instructions =
-          DecodeLiveThread(*m_thread_sp, m_trace))
-    return std::make_shared<DecodedThread>(m_thread_sp,
-                                           std::move(*instructions));
-=======
   size_t raw_trace_size = 0;
   if (Expected<std::vector<IntelPTInstruction>> instructions =
           DecodeLiveThread(*m_thread_sp, m_trace, raw_trace_size))
     return std::make_shared<DecodedThread>(
         m_thread_sp, std::move(*instructions), raw_trace_size);
->>>>>>> 8c82cf7b
   else
     return std::make_shared<DecodedThread>(m_thread_sp,
                                            instructions.takeError());
