import lldb
from lldbsuite.test.lldbtest import *
from lldbsuite.test.decorators import *
import lldbsuite.test.lldbutil as lldbutil

class TestObjCXXBridgedPO(TestBase):

<<<<<<< HEAD
=======
    @expectedFailureAll(macos_version=[">=", "10.16"]) # rdar://96224141
>>>>>>> 3de04b6d
    def test_bridged_type_po(self):
        self.build()
        lldbutil.run_to_source_breakpoint(
            self, 'break here', lldb.SBFileSpec('main.mm'))
        self.expect('po num',
                    "did not get the Objective-C object description",
                    substrs=['CFNumber', '0x', '42'])
        pointer_val = str(self.frame().FindVariable('num').GetValue())
        self.expect('po '+pointer_val,
                    "did not get the Objective-C object description",
                    substrs=['CFNumber', '0x', '42'])<|MERGE_RESOLUTION|>--- conflicted
+++ resolved
@@ -5,10 +5,7 @@
 
 class TestObjCXXBridgedPO(TestBase):
 
-<<<<<<< HEAD
-=======
     @expectedFailureAll(macos_version=[">=", "10.16"]) # rdar://96224141
->>>>>>> 3de04b6d
     def test_bridged_type_po(self):
         self.build()
         lldbutil.run_to_source_breakpoint(
