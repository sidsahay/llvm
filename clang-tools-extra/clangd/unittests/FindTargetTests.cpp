--- conflicted
+++ resolved
@@ -852,13 +852,8 @@
                };
                // delegating initializer
                class $10^Foo {
-<<<<<<< HEAD
-                 $11^Foo(int$12^);
-                 $13^Foo(): $14^Foo(111) {}
-=======
                  $11^Foo(int);
                  $12^Foo(): $13^Foo(111) {}
->>>>>>> deb9de92
                };
              }
            )cpp",
@@ -874,13 +869,6 @@
            "9: targets = {Base}\n"
            "10: targets = {Foo}, decl\n"
            "11: targets = {foo()::Foo::Foo}, decl\n"
-<<<<<<< HEAD
-           // FIXME: we should exclude the built-in type.
-           "12: targets = {}, decl\n"
-           "13: targets = {foo()::Foo::Foo}, decl\n"
-           "14: targets = {Foo}\n"},
-
-=======
            "12: targets = {foo()::Foo::Foo}, decl\n"
            "13: targets = {Foo}\n"},
           // Anonymous entities should not be reported.
@@ -894,7 +882,6 @@
               "0: targets = {x}, decl\n"
               "1: targets = {fptr}, decl\n"
               "2: targets = {a}, decl\n"},
->>>>>>> deb9de92
       };
 
   for (const auto &C : Cases) {
