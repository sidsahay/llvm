//===--- VirtualClassDestructorCheck.cpp - clang-tidy -----------------===//
//
// Part of the LLVM Project, under the Apache License v2.0 with LLVM Exceptions.
// See https://llvm.org/LICENSE.txt for license information.
// SPDX-License-Identifier: Apache-2.0 WITH LLVM-exception
//
//===----------------------------------------------------------------------===//

#include "VirtualClassDestructorCheck.h"
#include "../utils/LexerUtils.h"
#include "clang/AST/ASTContext.h"
#include "clang/ASTMatchers/ASTMatchFinder.h"
#include "clang/Lex/Lexer.h"
#include <string>

using namespace clang::ast_matchers;

namespace clang {
namespace tidy {
namespace cppcoreguidelines {

AST_MATCHER(CXXRecordDecl, hasPublicVirtualOrProtectedNonVirtualDestructor) {
  // We need to call Node.getDestructor() instead of matching a
  // CXXDestructorDecl. Otherwise, tests will fail for class templates, since
  // the primary template (not the specialization) always gets a non-virtual
  // CXXDestructorDecl in the AST. https://bugs.llvm.org/show_bug.cgi?id=51912
  const CXXDestructorDecl *Destructor = Node.getDestructor();
  if (!Destructor)
    return false;

  return (((Destructor->getAccess() == AccessSpecifier::AS_public) &&
           Destructor->isVirtual()) ||
          ((Destructor->getAccess() == AccessSpecifier::AS_protected) &&
           !Destructor->isVirtual()));
}

void VirtualClassDestructorCheck::registerMatchers(MatchFinder *Finder) {
  ast_matchers::internal::Matcher<CXXRecordDecl> InheritsVirtualMethod =
      hasAnyBase(hasType(cxxRecordDecl(has(cxxMethodDecl(isVirtual())))));

  Finder->addMatcher(
      cxxRecordDecl(
          anyOf(has(cxxMethodDecl(isVirtual())), InheritsVirtualMethod),
          unless(isFinal()),
          unless(hasPublicVirtualOrProtectedNonVirtualDestructor()))
          .bind("ProblematicClassOrStruct"),
      this);
}

static Optional<CharSourceRange>
getVirtualKeywordRange(const CXXDestructorDecl &Destructor,
                       const SourceManager &SM, const LangOptions &LangOpts) {
  if (Destructor.getLocation().isMacroID())
    return None;

  SourceLocation VirtualBeginLoc = Destructor.getBeginLoc();
  SourceLocation VirtualBeginSpellingLoc =
      SM.getSpellingLoc(Destructor.getBeginLoc());
  SourceLocation VirtualEndLoc = VirtualBeginSpellingLoc.getLocWithOffset(
      Lexer::MeasureTokenLength(VirtualBeginSpellingLoc, SM, LangOpts));

  /// Range ends with \c StartOfNextToken so that any whitespace after \c
  /// virtual is included.
<<<<<<< HEAD
  SourceLocation StartOfNextToken =
      Lexer::findNextToken(VirtualEndLoc, SM, LangOpts)->getLocation();
=======
  Optional<Token> NextToken = Lexer::findNextToken(VirtualEndLoc, SM, LangOpts);
  if (!NextToken)
    return None;
  SourceLocation StartOfNextToken = NextToken->getLocation();
>>>>>>> 3de04b6d

  return CharSourceRange::getCharRange(VirtualBeginLoc, StartOfNextToken);
}

static const AccessSpecDecl *
getPublicASDecl(const CXXRecordDecl &StructOrClass) {
  for (DeclContext::specific_decl_iterator<AccessSpecDecl>
           AS{StructOrClass.decls_begin()},
       ASEnd{StructOrClass.decls_end()};
       AS != ASEnd; ++AS) {
    AccessSpecDecl *ASDecl = *AS;
    if (ASDecl->getAccess() == AccessSpecifier::AS_public)
      return ASDecl;
  }

  return nullptr;
}

static FixItHint
generateUserDeclaredDestructor(const CXXRecordDecl &StructOrClass,
                               const SourceManager &SourceManager) {
  std::string DestructorString;
  SourceLocation Loc;
  bool AppendLineBreak = false;

  const AccessSpecDecl *AccessSpecDecl = getPublicASDecl(StructOrClass);

  if (!AccessSpecDecl) {
    if (StructOrClass.isClass()) {
      Loc = StructOrClass.getEndLoc();
      DestructorString = "public:";
      AppendLineBreak = true;
    } else {
      Loc = StructOrClass.getBraceRange().getBegin().getLocWithOffset(1);
    }
  } else {
    Loc = AccessSpecDecl->getEndLoc().getLocWithOffset(1);
  }

  DestructorString = (llvm::Twine(DestructorString) + "\nvirtual ~" +
                      StructOrClass.getName().str() + "() = default;" +
                      (AppendLineBreak ? "\n" : ""))
                         .str();

  return FixItHint::CreateInsertion(Loc, DestructorString);
}

static std::string getSourceText(const CXXDestructorDecl &Destructor) {
  std::string SourceText;
  llvm::raw_string_ostream DestructorStream(SourceText);
  Destructor.print(DestructorStream);
  return SourceText;
}

static std::string eraseKeyword(std::string &DestructorString,
                                const std::string &Keyword) {
  size_t KeywordIndex = DestructorString.find(Keyword);
  if (KeywordIndex != std::string::npos)
    DestructorString.erase(KeywordIndex, Keyword.length());
  return DestructorString;
}

static FixItHint changePrivateDestructorVisibilityTo(
    const std::string &Visibility, const CXXDestructorDecl &Destructor,
    const SourceManager &SM, const LangOptions &LangOpts) {
  std::string DestructorString =
      (llvm::Twine() + Visibility + ":\n" +
       (Visibility == "public" && !Destructor.isVirtual() ? "virtual " : ""))
          .str();

  std::string OriginalDestructor = getSourceText(Destructor);
  if (Visibility == "protected" && Destructor.isVirtualAsWritten())
    OriginalDestructor = eraseKeyword(OriginalDestructor, "virtual ");

  DestructorString =
      (llvm::Twine(DestructorString) + OriginalDestructor +
       (Destructor.isExplicitlyDefaulted() ? ";\n" : "") + "private:")
          .str();

  /// Semicolons ending an explicitly defaulted destructor have to be deleted.
  /// Otherwise, the left-over semicolon trails the \c private: access
  /// specifier.
  SourceLocation EndLocation;
  if (Destructor.isExplicitlyDefaulted())
    EndLocation =
        utils::lexer::findNextTerminator(Destructor.getEndLoc(), SM, LangOpts)
            .getLocWithOffset(1);
  else
    EndLocation = Destructor.getEndLoc().getLocWithOffset(1);

  auto OriginalDestructorRange =
      CharSourceRange::getCharRange(Destructor.getBeginLoc(), EndLocation);
  return FixItHint::CreateReplacement(OriginalDestructorRange,
                                      DestructorString);
}

void VirtualClassDestructorCheck::check(
    const MatchFinder::MatchResult &Result) {

  const auto *MatchedClassOrStruct =
      Result.Nodes.getNodeAs<CXXRecordDecl>("ProblematicClassOrStruct");

  const CXXDestructorDecl *Destructor = MatchedClassOrStruct->getDestructor();
  if (!Destructor)
    return;

  if (Destructor->getAccess() == AccessSpecifier::AS_private) {
    diag(MatchedClassOrStruct->getLocation(),
         "destructor of %0 is private and prevents using the type")
        << MatchedClassOrStruct;
    diag(MatchedClassOrStruct->getLocation(),
         /*Description=*/"make it public and virtual", DiagnosticIDs::Note)
        << changePrivateDestructorVisibilityTo(
               "public", *Destructor, *Result.SourceManager, getLangOpts());
    diag(MatchedClassOrStruct->getLocation(),
         /*Description=*/"make it protected", DiagnosticIDs::Note)
        << changePrivateDestructorVisibilityTo(
               "protected", *Destructor, *Result.SourceManager, getLangOpts());

    return;
  }

  // Implicit destructors are public and non-virtual for classes and structs.
  bool ProtectedAndVirtual = false;
  FixItHint Fix;

  if (MatchedClassOrStruct->hasUserDeclaredDestructor()) {
    if (Destructor->getAccess() == AccessSpecifier::AS_public) {
      Fix = FixItHint::CreateInsertion(Destructor->getLocation(), "virtual ");
    } else if (Destructor->getAccess() == AccessSpecifier::AS_protected) {
      ProtectedAndVirtual = true;
      if (const auto MaybeRange =
              getVirtualKeywordRange(*Destructor, *Result.SourceManager,
                                     Result.Context->getLangOpts()))
        Fix = FixItHint::CreateRemoval(*MaybeRange);
    }
  } else {
    Fix = generateUserDeclaredDestructor(*MatchedClassOrStruct,
                                         *Result.SourceManager);
  }

  diag(MatchedClassOrStruct->getLocation(),
       "destructor of %0 is %select{public and non-virtual|protected and "
       "virtual}1")
      << MatchedClassOrStruct << ProtectedAndVirtual;
  diag(MatchedClassOrStruct->getLocation(),
       "make it %select{public and virtual|protected and non-virtual}0",
       DiagnosticIDs::Note)
      << ProtectedAndVirtual << Fix;
}

} // namespace cppcoreguidelines
} // namespace tidy
} // namespace clang<|MERGE_RESOLUTION|>--- conflicted
+++ resolved
@@ -61,15 +61,10 @@
 
   /// Range ends with \c StartOfNextToken so that any whitespace after \c
   /// virtual is included.
-<<<<<<< HEAD
-  SourceLocation StartOfNextToken =
-      Lexer::findNextToken(VirtualEndLoc, SM, LangOpts)->getLocation();
-=======
   Optional<Token> NextToken = Lexer::findNextToken(VirtualEndLoc, SM, LangOpts);
   if (!NextToken)
     return None;
   SourceLocation StartOfNextToken = NextToken->getLocation();
->>>>>>> 3de04b6d
 
   return CharSourceRange::getCharRange(VirtualBeginLoc, StartOfNextToken);
 }
