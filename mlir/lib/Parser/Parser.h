//===- Parser.h - MLIR Base Parser Class ------------------------*- C++ -*-===//
//
// Part of the LLVM Project, under the Apache License v2.0 with LLVM Exceptions.
// See https://llvm.org/LICENSE.txt for license information.
// SPDX-License-Identifier: Apache-2.0 WITH LLVM-exception
//
//===----------------------------------------------------------------------===//

#ifndef MLIR_LIB_PARSER_PARSER_H
#define MLIR_LIB_PARSER_PARSER_H

#include "ParserState.h"
#include "mlir/IR/Builders.h"
#include "mlir/IR/OpImplementation.h"

namespace mlir {
namespace detail {
//===----------------------------------------------------------------------===//
// Parser
//===----------------------------------------------------------------------===//

/// This class implement support for parsing global entities like attributes and
/// types. It is intended to be subclassed by specialized subparsers that
/// include state.
class Parser {
public:
  Builder builder;

  Parser(ParserState &state) : builder(state.context), state(state) {}

  // Helper methods to get stuff from the parser-global state.
  ParserState &getState() const { return state; }
  MLIRContext *getContext() const { return state.context; }
  const llvm::SourceMgr &getSourceMgr() { return state.lex.getSourceMgr(); }

  /// Parse a comma-separated list of elements up until the specified end token.
  ParseResult
  parseCommaSeparatedListUntil(Token::Kind rightToken,
                               const std::function<ParseResult()> &parseElement,
                               bool allowEmptyList = true);

  /// Parse a comma separated list of elements that must have at least one entry
  /// in it.
  ParseResult
  parseCommaSeparatedList(const std::function<ParseResult()> &parseElement);

  ParseResult parsePrettyDialectSymbolName(StringRef &prettyName);

  // We have two forms of parsing methods - those that return a non-null
  // pointer on success, and those that return a ParseResult to indicate whether
  // they returned a failure.  The second class fills in by-reference arguments
  // as the results of their action.

  //===--------------------------------------------------------------------===//
  // Error Handling
  //===--------------------------------------------------------------------===//

  /// Emit an error and return failure.
  InFlightDiagnostic emitError(const Twine &message = {}) {
    return emitError(state.curToken.getLoc(), message);
  }
  InFlightDiagnostic emitError(llvm::SMLoc loc, const Twine &message = {});

  /// Encode the specified source location information into an attribute for
  /// attachment to the IR.
  Location getEncodedSourceLocation(llvm::SMLoc loc) {
    // If there are no active nested parsers, we can get the encoded source
    // location directly.
    if (state.parserDepth == 0)
      return state.lex.getEncodedSourceLocation(loc);
    // Otherwise, we need to re-encode it to point to the top level buffer.
    return state.symbols.topLevelLexer->getEncodedSourceLocation(
        remapLocationToTopLevelBuffer(loc));
  }

  /// Remaps the given SMLoc to the top level lexer of the parser. This is used
  /// to adjust locations of potentially nested parsers to ensure that they can
  /// be emitted properly as diagnostics.
  llvm::SMLoc remapLocationToTopLevelBuffer(llvm::SMLoc loc) {
    // If there are no active nested parsers, we can return location directly.
    SymbolState &symbols = state.symbols;
    if (state.parserDepth == 0)
      return loc;
    assert(symbols.topLevelLexer && "expected valid top-level lexer");

    // Otherwise, we need to remap the location to the main parser. This is
    // simply offseting the location onto the location of the last nested
    // parser.
    size_t offset = loc.getPointer() - state.lex.getBufferBegin();
    auto *rawLoc =
        symbols.nestedParserLocs[state.parserDepth - 1].getPointer() + offset;
    return llvm::SMLoc::getFromPointer(rawLoc);
  }

  //===--------------------------------------------------------------------===//
  // Token Parsing
  //===--------------------------------------------------------------------===//

  /// Return the current token the parser is inspecting.
  const Token &getToken() const { return state.curToken; }
  StringRef getTokenSpelling() const { return state.curToken.getSpelling(); }

  /// If the current token has the specified kind, consume it and return true.
  /// If not, return false.
  bool consumeIf(Token::Kind kind) {
    if (state.curToken.isNot(kind))
      return false;
    consumeToken(kind);
    return true;
  }

  /// Advance the current lexer onto the next token.
  void consumeToken() {
    assert(state.curToken.isNot(Token::eof, Token::error) &&
           "shouldn't advance past EOF or errors");
    state.curToken = state.lex.lexToken();
  }

  /// Advance the current lexer onto the next token, asserting what the expected
  /// current token is.  This is preferred to the above method because it leads
  /// to more self-documenting code with better checking.
  void consumeToken(Token::Kind kind) {
    assert(state.curToken.is(kind) && "consumed an unexpected token");
    consumeToken();
  }

  /// Consume the specified token if present and return success.  On failure,
  /// output a diagnostic and return failure.
  ParseResult parseToken(Token::Kind expectedToken, const Twine &message);

  //===--------------------------------------------------------------------===//
  // Type Parsing
  //===--------------------------------------------------------------------===//

  ParseResult parseFunctionResultTypes(SmallVectorImpl<Type> &elements);
  ParseResult parseTypeListNoParens(SmallVectorImpl<Type> &elements);
  ParseResult parseTypeListParens(SmallVectorImpl<Type> &elements);

  /// Optionally parse a type.
  OptionalParseResult parseOptionalType(Type &type);

  /// Parse an arbitrary type.
  Type parseType();

  /// Parse a complex type.
  Type parseComplexType();

  /// Parse an extended type.
  Type parseExtendedType();

  /// Parse a function type.
  Type parseFunctionType();

  /// Parse a memref type.
  Type parseMemRefType();

  /// Parse a non function type.
  Type parseNonFunctionType();

  /// Parse a tensor type.
  Type parseTensorType();

  /// Parse a tuple type.
  Type parseTupleType();

  /// Parse a vector type.
  VectorType parseVectorType();
  ParseResult parseDimensionListRanked(SmallVectorImpl<int64_t> &dimensions,
                                       bool allowDynamic = true);
  ParseResult parseXInDimensionList();

  /// Parse strided layout specification.
  ParseResult parseStridedLayout(int64_t &offset,
                                 SmallVectorImpl<int64_t> &strides);

  // Parse a brace-delimiter list of comma-separated integers with `?` as an
  // unknown marker.
  ParseResult parseStrideList(SmallVectorImpl<int64_t> &dimensions);

  //===--------------------------------------------------------------------===//
  // Attribute Parsing
  //===--------------------------------------------------------------------===//

  /// Parse an arbitrary attribute with an optional type.
  Attribute parseAttribute(Type type = {});

  /// Parse an optional attribute with the provided type.
  OptionalParseResult parseOptionalAttribute(Attribute &attribute,
                                             Type type = {});
<<<<<<< HEAD
  OptionalParseResult parseOptionalAttribute(ArrayAttr &attribute);
=======
  OptionalParseResult parseOptionalAttribute(ArrayAttr &attribute, Type type);
>>>>>>> b1169bdb

  /// Parse an optional attribute that is demarcated by a specific token.
  template <typename AttributeT>
  OptionalParseResult parseOptionalAttributeWithToken(Token::Kind kind,
                                                      AttributeT &attr,
                                                      Type type = {}) {
    if (getToken().isNot(kind))
      return llvm::None;

<<<<<<< HEAD
    if (Attribute parsedAttr = parseAttribute()) {
      attr = parsedAttr.cast<ArrayAttr>();
=======
    if (Attribute parsedAttr = parseAttribute(type)) {
      attr = parsedAttr.cast<AttributeT>();
>>>>>>> b1169bdb
      return success();
    }
    return failure();
  }

  /// Parse an attribute dictionary.
  ParseResult parseAttributeDict(NamedAttrList &attributes);

  /// Parse an extended attribute.
  Attribute parseExtendedAttr(Type type);

  /// Parse a float attribute.
  Attribute parseFloatAttr(Type type, bool isNegative);

  /// Parse a decimal or a hexadecimal literal, which can be either an integer
  /// or a float attribute.
  Attribute parseDecOrHexAttr(Type type, bool isNegative);

  /// Parse an opaque elements attribute.
  Attribute parseOpaqueElementsAttr(Type attrType);

  /// Parse a dense elements attribute.
  Attribute parseDenseElementsAttr(Type attrType);
  ShapedType parseElementsLiteralType(Type type);

  /// Parse a sparse elements attribute.
  Attribute parseSparseElementsAttr(Type attrType);

  //===--------------------------------------------------------------------===//
  // Location Parsing
  //===--------------------------------------------------------------------===//

  /// Parse an inline location.
  ParseResult parseLocation(LocationAttr &loc);

  /// Parse a raw location instance.
  ParseResult parseLocationInstance(LocationAttr &loc);

  /// Parse a callsite location instance.
  ParseResult parseCallSiteLocation(LocationAttr &loc);

  /// Parse a fused location instance.
  ParseResult parseFusedLocation(LocationAttr &loc);

  /// Parse a name or FileLineCol location instance.
  ParseResult parseNameOrFileLineColLocation(LocationAttr &loc);

  /// Parse an optional trailing location.
  ///
  ///   trailing-location     ::= (`loc` `(` location `)`)?
  ///
  ParseResult parseOptionalTrailingLocation(Location &loc) {
    // If there is a 'loc' we parse a trailing location.
    if (!getToken().is(Token::kw_loc))
      return success();

    // Parse the location.
    LocationAttr directLoc;
    if (parseLocation(directLoc))
      return failure();
    loc = directLoc;
    return success();
  }

  //===--------------------------------------------------------------------===//
  // Affine Parsing
  //===--------------------------------------------------------------------===//

  /// Parse a reference to either an affine map, or an integer set.
  ParseResult parseAffineMapOrIntegerSetReference(AffineMap &map,
                                                  IntegerSet &set);
  ParseResult parseAffineMapReference(AffineMap &map);
  ParseResult parseIntegerSetReference(IntegerSet &set);

  /// Parse an AffineMap where the dim and symbol identifiers are SSA ids.
  ParseResult
  parseAffineMapOfSSAIds(AffineMap &map,
                         function_ref<ParseResult(bool)> parseElement,
                         OpAsmParser::Delimiter delimiter);

private:
  /// The Parser is subclassed and reinstantiated.  Do not add additional
  /// non-trivial state here, add it to the ParserState class.
  ParserState &state;
};
} // end namespace detail
} // end namespace mlir

#endif // MLIR_LIB_PARSER_PARSER_H<|MERGE_RESOLUTION|>--- conflicted
+++ resolved
@@ -187,11 +187,7 @@
   /// Parse an optional attribute with the provided type.
   OptionalParseResult parseOptionalAttribute(Attribute &attribute,
                                              Type type = {});
-<<<<<<< HEAD
-  OptionalParseResult parseOptionalAttribute(ArrayAttr &attribute);
-=======
   OptionalParseResult parseOptionalAttribute(ArrayAttr &attribute, Type type);
->>>>>>> b1169bdb
 
   /// Parse an optional attribute that is demarcated by a specific token.
   template <typename AttributeT>
@@ -201,13 +197,8 @@
     if (getToken().isNot(kind))
       return llvm::None;
 
-<<<<<<< HEAD
-    if (Attribute parsedAttr = parseAttribute()) {
-      attr = parsedAttr.cast<ArrayAttr>();
-=======
     if (Attribute parsedAttr = parseAttribute(type)) {
       attr = parsedAttr.cast<AttributeT>();
->>>>>>> b1169bdb
       return success();
     }
     return failure();
