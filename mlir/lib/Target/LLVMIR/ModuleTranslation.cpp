//===- ModuleTranslation.cpp - MLIR to LLVM conversion --------------------===//
//
// Part of the LLVM Project, under the Apache License v2.0 with LLVM Exceptions.
// See https://llvm.org/LICENSE.txt for license information.
// SPDX-License-Identifier: Apache-2.0 WITH LLVM-exception
//
//===----------------------------------------------------------------------===//
//
// This file implements the translation between an MLIR LLVM dialect module and
// the corresponding LLVMIR module. It only handles core LLVM IR operations.
//
//===----------------------------------------------------------------------===//

#include "mlir/Target/LLVMIR/ModuleTranslation.h"

#include "DebugTranslation.h"
#include "mlir/Dialect/LLVMIR/LLVMDialect.h"
#include "mlir/Dialect/LLVMIR/Transforms/LegalizeForExport.h"
#include "mlir/Dialect/OpenMP/OpenMPDialect.h"
#include "mlir/IR/Attributes.h"
#include "mlir/IR/BuiltinOps.h"
#include "mlir/IR/BuiltinTypes.h"
#include "mlir/IR/RegionGraphTraits.h"
#include "mlir/Support/LLVM.h"
#include "mlir/Target/LLVMIR/LLVMTranslationInterface.h"
#include "mlir/Target/LLVMIR/TypeTranslation.h"
#include "llvm/ADT/TypeSwitch.h"

#include "llvm/ADT/PostOrderIterator.h"
#include "llvm/ADT/SetVector.h"
#include "llvm/Frontend/OpenMP/OMPIRBuilder.h"
#include "llvm/IR/BasicBlock.h"
#include "llvm/IR/CFG.h"
#include "llvm/IR/Constants.h"
#include "llvm/IR/DerivedTypes.h"
#include "llvm/IR/IRBuilder.h"
#include "llvm/IR/InlineAsm.h"
#include "llvm/IR/IntrinsicsNVPTX.h"
#include "llvm/IR/LLVMContext.h"
#include "llvm/IR/MDBuilder.h"
#include "llvm/IR/Module.h"
#include "llvm/IR/Verifier.h"
#include "llvm/Transforms/Utils/BasicBlockUtils.h"
#include "llvm/Transforms/Utils/Cloning.h"

using namespace mlir;
using namespace mlir::LLVM;
using namespace mlir::LLVM::detail;

#include "mlir/Dialect/LLVMIR/LLVMConversionEnumsToLLVM.inc"

/// Builds a constant of a sequential LLVM type `type`, potentially containing
/// other sequential types recursively, from the individual constant values
/// provided in `constants`. `shape` contains the number of elements in nested
/// sequential types. Reports errors at `loc` and returns nullptr on error.
static llvm::Constant *
buildSequentialConstant(ArrayRef<llvm::Constant *> &constants,
                        ArrayRef<int64_t> shape, llvm::Type *type,
                        Location loc) {
  if (shape.empty()) {
    llvm::Constant *result = constants.front();
    constants = constants.drop_front();
    return result;
  }

  llvm::Type *elementType;
  if (auto *arrayTy = dyn_cast<llvm::ArrayType>(type)) {
    elementType = arrayTy->getElementType();
  } else if (auto *vectorTy = dyn_cast<llvm::VectorType>(type)) {
    elementType = vectorTy->getElementType();
  } else {
    emitError(loc) << "expected sequential LLVM types wrapping a scalar";
    return nullptr;
  }

  SmallVector<llvm::Constant *, 8> nested;
  nested.reserve(shape.front());
  for (int64_t i = 0; i < shape.front(); ++i) {
    nested.push_back(buildSequentialConstant(constants, shape.drop_front(),
                                             elementType, loc));
    if (!nested.back())
      return nullptr;
  }

  if (shape.size() == 1 && type->isVectorTy())
    return llvm::ConstantVector::get(nested);
  return llvm::ConstantArray::get(
      llvm::ArrayType::get(elementType, shape.front()), nested);
}

/// Returns the first non-sequential type nested in sequential types.
static llvm::Type *getInnermostElementType(llvm::Type *type) {
  do {
    if (auto *arrayTy = dyn_cast<llvm::ArrayType>(type)) {
      type = arrayTy->getElementType();
    } else if (auto *vectorTy = dyn_cast<llvm::VectorType>(type)) {
      type = vectorTy->getElementType();
    } else {
      return type;
    }
  } while (true);
}

/// Create an LLVM IR constant of `llvmType` from the MLIR attribute `attr`.
/// This currently supports integer, floating point, splat and dense element
/// attributes and combinations thereof.  In case of error, report it to `loc`
/// and return nullptr.
llvm::Constant *mlir::LLVM::detail::getLLVMConstant(
    llvm::Type *llvmType, Attribute attr, Location loc,
    const ModuleTranslation &moduleTranslation) {
  if (!attr)
    return llvm::UndefValue::get(llvmType);
  if (llvmType->isStructTy()) {
    emitError(loc, "struct types are not supported in constants");
    return nullptr;
  }
  // For integer types, we allow a mismatch in sizes as the index type in
  // MLIR might have a different size than the index type in the LLVM module.
  if (auto intAttr = attr.dyn_cast<IntegerAttr>())
    return llvm::ConstantInt::get(
        llvmType,
        intAttr.getValue().sextOrTrunc(llvmType->getIntegerBitWidth()));
  if (auto floatAttr = attr.dyn_cast<FloatAttr>())
    return llvm::ConstantFP::get(llvmType, floatAttr.getValue());
  if (auto funcAttr = attr.dyn_cast<FlatSymbolRefAttr>())
    return llvm::ConstantExpr::getBitCast(
        moduleTranslation.lookupFunction(funcAttr.getValue()), llvmType);
  if (auto splatAttr = attr.dyn_cast<SplatElementsAttr>()) {
    llvm::Type *elementType;
    uint64_t numElements;
    if (auto *arrayTy = dyn_cast<llvm::ArrayType>(llvmType)) {
      elementType = arrayTy->getElementType();
      numElements = arrayTy->getNumElements();
    } else {
      auto *vectorTy = cast<llvm::FixedVectorType>(llvmType);
      elementType = vectorTy->getElementType();
      numElements = vectorTy->getNumElements();
    }
    // Splat value is a scalar. Extract it only if the element type is not
    // another sequence type. The recursion terminates because each step removes
    // one outer sequential type.
    bool elementTypeSequential =
        isa<llvm::ArrayType, llvm::VectorType>(elementType);
    llvm::Constant *child = getLLVMConstant(
        elementType,
        elementTypeSequential ? splatAttr : splatAttr.getSplatValue(), loc,
        moduleTranslation);
    if (!child)
      return nullptr;
    if (llvmType->isVectorTy())
      return llvm::ConstantVector::getSplat(
          llvm::ElementCount::get(numElements, /*Scalable=*/false), child);
    if (llvmType->isArrayTy()) {
      auto *arrayType = llvm::ArrayType::get(elementType, numElements);
      SmallVector<llvm::Constant *, 8> constants(numElements, child);
      return llvm::ConstantArray::get(arrayType, constants);
    }
  }

  if (auto elementsAttr = attr.dyn_cast<ElementsAttr>()) {
    assert(elementsAttr.getType().hasStaticShape());
    assert(elementsAttr.getNumElements() != 0 &&
           "unexpected empty elements attribute");
    assert(!elementsAttr.getType().getShape().empty() &&
           "unexpected empty elements attribute shape");

    SmallVector<llvm::Constant *, 8> constants;
    constants.reserve(elementsAttr.getNumElements());
    llvm::Type *innermostType = getInnermostElementType(llvmType);
    for (auto n : elementsAttr.getValues<Attribute>()) {
      constants.push_back(
          getLLVMConstant(innermostType, n, loc, moduleTranslation));
      if (!constants.back())
        return nullptr;
    }
    ArrayRef<llvm::Constant *> constantsRef = constants;
    llvm::Constant *result = buildSequentialConstant(
        constantsRef, elementsAttr.getType().getShape(), llvmType, loc);
    assert(constantsRef.empty() && "did not consume all elemental constants");
    return result;
  }

  if (auto stringAttr = attr.dyn_cast<StringAttr>()) {
    return llvm::ConstantDataArray::get(
        moduleTranslation.getLLVMContext(),
        ArrayRef<char>{stringAttr.getValue().data(),
                       stringAttr.getValue().size()});
  }
  emitError(loc, "unsupported constant value");
  return nullptr;
}

ModuleTranslation::ModuleTranslation(Operation *module,
                                     std::unique_ptr<llvm::Module> llvmModule)
    : mlirModule(module), llvmModule(std::move(llvmModule)),
      debugTranslation(
          std::make_unique<DebugTranslation>(module, *this->llvmModule)),
      typeTranslator(this->llvmModule->getContext()),
      iface(module->getContext()) {
  assert(satisfiesLLVMModule(mlirModule) &&
         "mlirModule should honor LLVM's module semantics.");
}
ModuleTranslation::~ModuleTranslation() {
  if (ompBuilder)
    ompBuilder->finalize();
}

/// Get the SSA value passed to the current block from the terminator operation
/// of its predecessor.
static Value getPHISourceValue(Block *current, Block *pred,
                               unsigned numArguments, unsigned index) {
  Operation &terminator = *pred->getTerminator();
  if (isa<LLVM::BrOp>(terminator))
    return terminator.getOperand(index);

  SuccessorRange successors = terminator.getSuccessors();
  assert(std::adjacent_find(successors.begin(), successors.end()) ==
             successors.end() &&
         "successors with arguments in LLVM branches must be different blocks");
  (void)successors;

  // For instructions that branch based on a condition value, we need to take
  // the operands for the branch that was taken.
  if (auto condBranchOp = dyn_cast<LLVM::CondBrOp>(terminator)) {
    // For conditional branches, we take the operands from either the "true" or
    // the "false" branch.
    return condBranchOp.getSuccessor(0) == current
               ? condBranchOp.trueDestOperands()[index]
               : condBranchOp.falseDestOperands()[index];
  }

  if (auto switchOp = dyn_cast<LLVM::SwitchOp>(terminator)) {
    // For switches, we take the operands from either the default case, or from
    // the case branch that was taken.
    if (switchOp.defaultDestination() == current)
      return switchOp.defaultOperands()[index];
    for (auto i : llvm::enumerate(switchOp.caseDestinations()))
      if (i.value() == current)
        return switchOp.getCaseOperands(i.index())[index];
  }

  llvm_unreachable("only branch or switch operations can be terminators of a "
                   "block that has successors");
}

/// Connect the PHI nodes to the results of preceding blocks.
void mlir::LLVM::detail::connectPHINodes(Region &region,
                                         const ModuleTranslation &state) {
  // Skip the first block, it cannot be branched to and its arguments correspond
  // to the arguments of the LLVM function.
  for (auto it = std::next(region.begin()), eit = region.end(); it != eit;
       ++it) {
    Block *bb = &*it;
    llvm::BasicBlock *llvmBB = state.lookupBlock(bb);
    auto phis = llvmBB->phis();
    auto numArguments = bb->getNumArguments();
    assert(numArguments == std::distance(phis.begin(), phis.end()));
    for (auto &numberedPhiNode : llvm::enumerate(phis)) {
      auto &phiNode = numberedPhiNode.value();
      unsigned index = numberedPhiNode.index();
      for (auto *pred : bb->getPredecessors()) {
        // Find the LLVM IR block that contains the converted terminator
        // instruction and use it in the PHI node. Note that this block is not
        // necessarily the same as state.lookupBlock(pred), some operations
        // (in particular, OpenMP operations using OpenMPIRBuilder) may have
        // split the blocks.
        llvm::Instruction *terminator =
            state.lookupBranch(pred->getTerminator());
        assert(terminator && "missing the mapping for a terminator");
        phiNode.addIncoming(
            state.lookupValue(getPHISourceValue(bb, pred, numArguments, index)),
            terminator->getParent());
      }
    }
  }
}

/// Sort function blocks topologically.
SetVector<Block *>
mlir::LLVM::detail::getTopologicallySortedBlocks(Region &region) {
  // For each block that has not been visited yet (i.e. that has no
  // predecessors), add it to the list as well as its successors.
  SetVector<Block *> blocks;
  for (Block &b : region) {
    if (blocks.count(&b) == 0) {
      llvm::ReversePostOrderTraversal<Block *> traversal(&b);
      blocks.insert(traversal.begin(), traversal.end());
    }
  }
  assert(blocks.size() == region.getBlocks().size() &&
         "some blocks are not sorted");

  return blocks;
}

llvm::Value *mlir::LLVM::detail::createIntrinsicCall(
    llvm::IRBuilderBase &builder, llvm::Intrinsic::ID intrinsic,
    ArrayRef<llvm::Value *> args, ArrayRef<llvm::Type *> tys) {
  llvm::Module *module = builder.GetInsertBlock()->getModule();
  llvm::Function *fn = llvm::Intrinsic::getDeclaration(module, intrinsic, tys);
  return builder.CreateCall(fn, args);
}

llvm::Value *
mlir::LLVM::detail::createNvvmIntrinsicCall(llvm::IRBuilderBase &builder,
                                            llvm::Intrinsic::ID intrinsic,
                                            ArrayRef<llvm::Value *> args) {
  llvm::Module *module = builder.GetInsertBlock()->getModule();
  llvm::Function *fn;
  if (llvm::Intrinsic::isOverloaded(intrinsic)) {
    if (intrinsic != llvm::Intrinsic::nvvm_wmma_m16n16k16_mma_row_row_f16_f16 &&
        intrinsic != llvm::Intrinsic::nvvm_wmma_m16n16k16_mma_row_row_f32_f32) {
      // NVVM load and store instrinsic names are overloaded on the
      // source/destination pointer type. Pointer is the first argument in the
      // corresponding NVVM Op.
      fn = llvm::Intrinsic::getDeclaration(module, intrinsic,
                                           {args[0]->getType()});
    } else {
      fn = llvm::Intrinsic::getDeclaration(module, intrinsic, {});
    }
  } else {
    fn = llvm::Intrinsic::getDeclaration(module, intrinsic);
  }
  return builder.CreateCall(fn, args);
}

/// Given a single MLIR operation, create the corresponding LLVM IR operation
/// using the `builder`.
LogicalResult
ModuleTranslation::convertOperation(Operation &op,
                                    llvm::IRBuilderBase &builder) {
  const LLVMTranslationDialectInterface *opIface = iface.getInterfaceFor(&op);
  if (!opIface)
    return op.emitError("cannot be converted to LLVM IR: missing "
                        "`LLVMTranslationDialectInterface` registration for "
                        "dialect for op: ")
           << op.getName();

  if (failed(opIface->convertOperation(&op, builder, *this)))
    return op.emitError("LLVM Translation failed for operation: ")
           << op.getName();

  return convertDialectAttributes(&op);
}

/// Convert block to LLVM IR.  Unless `ignoreArguments` is set, emit PHI nodes
/// to define values corresponding to the MLIR block arguments.  These nodes
/// are not connected to the source basic blocks, which may not exist yet.  Uses
/// `builder` to construct the LLVM IR. Expects the LLVM IR basic block to have
/// been created for `bb` and included in the block mapping.  Inserts new
/// instructions at the end of the block and leaves `builder` in a state
/// suitable for further insertion into the end of the block.
LogicalResult ModuleTranslation::convertBlock(Block &bb, bool ignoreArguments,
                                              llvm::IRBuilderBase &builder) {
  builder.SetInsertPoint(lookupBlock(&bb));
  auto *subprogram = builder.GetInsertBlock()->getParent()->getSubprogram();

  // Before traversing operations, make block arguments available through
  // value remapping and PHI nodes, but do not add incoming edges for the PHI
  // nodes just yet: those values may be defined by this or following blocks.
  // This step is omitted if "ignoreArguments" is set.  The arguments of the
  // first block have been already made available through the remapping of
  // LLVM function arguments.
  if (!ignoreArguments) {
    auto predecessors = bb.getPredecessors();
    unsigned numPredecessors =
        std::distance(predecessors.begin(), predecessors.end());
    for (auto arg : bb.getArguments()) {
      auto wrappedType = arg.getType();
      if (!isCompatibleType(wrappedType))
        return emitError(bb.front().getLoc(),
                         "block argument does not have an LLVM type");
      llvm::Type *type = convertType(wrappedType);
      llvm::PHINode *phi = builder.CreatePHI(type, numPredecessors);
      mapValue(arg, phi);
    }
  }

  // Traverse operations.
  for (auto &op : bb) {
    // Set the current debug location within the builder.
    builder.SetCurrentDebugLocation(
        debugTranslation->translateLoc(op.getLoc(), subprogram));

    if (failed(convertOperation(op, builder)))
      return failure();
  }

  return success();
}

/// A helper method to get the single Block in an operation honoring LLVM's
/// module requirements.
static Block &getModuleBody(Operation *module) {
  return module->getRegion(0).front();
}

/// A helper method to decide if a constant must not be set as a global variable
/// initializer.
static bool shouldDropGlobalInitializer(llvm::GlobalValue::LinkageTypes linkage,
                                        llvm::Constant *cst) {
  return (linkage == llvm::GlobalVariable::ExternalLinkage &&
          isa<llvm::UndefValue>(cst)) ||
         linkage == llvm::GlobalVariable::ExternalWeakLinkage;
}

/// Create named global variables that correspond to llvm.mlir.global
/// definitions.
LogicalResult ModuleTranslation::convertGlobals() {
  for (auto op : getModuleBody(mlirModule).getOps<LLVM::GlobalOp>()) {
    llvm::Type *type = convertType(op.getType());
    llvm::Constant *cst = llvm::UndefValue::get(type);
    if (op.getValueOrNull()) {
      // String attributes are treated separately because they cannot appear as
      // in-function constants and are thus not supported by getLLVMConstant.
      if (auto strAttr = op.getValueOrNull().dyn_cast_or_null<StringAttr>()) {
        cst = llvm::ConstantDataArray::getString(
            llvmModule->getContext(), strAttr.getValue(), /*AddNull=*/false);
        type = cst->getType();
      } else if (!(cst = getLLVMConstant(type, op.getValueOrNull(), op.getLoc(),
                                         *this))) {
        return failure();
      }
    }

    auto linkage = convertLinkageToLLVM(op.linkage());
    auto addrSpace = op.addr_space();
    auto *var = new llvm::GlobalVariable(
        *llvmModule, type, op.constant(), linkage,
        shouldDropGlobalInitializer(linkage, cst) ? nullptr : cst,
        op.sym_name(),
        /*InsertBefore=*/nullptr, llvm::GlobalValue::NotThreadLocal, addrSpace);

    if (op.unnamed_addr().hasValue())
      var->setUnnamedAddr(convertUnnamedAddrToLLVM(*op.unnamed_addr()));

    if (op.section().hasValue())
      var->setSection(*op.section());

<<<<<<< HEAD
=======
    Optional<uint64_t> alignment = op.alignment();
    if (alignment.hasValue())
      var->setAlignment(llvm::MaybeAlign(alignment.getValue()));

>>>>>>> 3f9ee3c9
    globalsMapping.try_emplace(op, var);
  }

  // Convert global variable bodies. This is done after all global variables
  // have been created in LLVM IR because a global body may refer to another
  // global or itself. So all global variables need to be mapped first.
  for (auto op : getModuleBody(mlirModule).getOps<LLVM::GlobalOp>()) {
    if (Block *initializer = op.getInitializerBlock()) {
      llvm::IRBuilder<> builder(llvmModule->getContext());
      for (auto &op : initializer->without_terminator()) {
        if (failed(convertOperation(op, builder)) ||
            !isa<llvm::Constant>(lookupValue(op.getResult(0))))
          return emitError(op.getLoc(), "unemittable constant value");
      }
      ReturnOp ret = cast<ReturnOp>(initializer->getTerminator());
      llvm::Constant *cst =
          cast<llvm::Constant>(lookupValue(ret.getOperand(0)));
      auto *global = cast<llvm::GlobalVariable>(lookupGlobal(op));
      if (!shouldDropGlobalInitializer(global->getLinkage(), cst))
        global->setInitializer(cst);
    }
  }

  return success();
}

/// Attempts to add an attribute identified by `key`, optionally with the given
/// `value` to LLVM function `llvmFunc`. Reports errors at `loc` if any. If the
/// attribute has a kind known to LLVM IR, create the attribute of this kind,
/// otherwise keep it as a string attribute. Performs additional checks for
/// attributes known to have or not have a value in order to avoid assertions
/// inside LLVM upon construction.
static LogicalResult checkedAddLLVMFnAttribute(Location loc,
                                               llvm::Function *llvmFunc,
                                               StringRef key,
                                               StringRef value = StringRef()) {
  auto kind = llvm::Attribute::getAttrKindFromName(key);
  if (kind == llvm::Attribute::None) {
    llvmFunc->addFnAttr(key, value);
    return success();
  }

  if (llvm::Attribute::doesAttrKindHaveArgument(kind)) {
    if (value.empty())
      return emitError(loc) << "LLVM attribute '" << key << "' expects a value";

    int result;
    if (!value.getAsInteger(/*Radix=*/0, result))
      llvmFunc->addFnAttr(
          llvm::Attribute::get(llvmFunc->getContext(), kind, result));
    else
      llvmFunc->addFnAttr(key, value);
    return success();
  }

  if (!value.empty())
    return emitError(loc) << "LLVM attribute '" << key
                          << "' does not expect a value, found '" << value
                          << "'";

  llvmFunc->addFnAttr(kind);
  return success();
}

/// Attaches the attributes listed in the given array attribute to `llvmFunc`.
/// Reports error to `loc` if any and returns immediately. Expects `attributes`
/// to be an array attribute containing either string attributes, treated as
/// value-less LLVM attributes, or array attributes containing two string
/// attributes, with the first string being the name of the corresponding LLVM
/// attribute and the second string beings its value. Note that even integer
/// attributes are expected to have their values expressed as strings.
static LogicalResult
forwardPassthroughAttributes(Location loc, Optional<ArrayAttr> attributes,
                             llvm::Function *llvmFunc) {
  if (!attributes)
    return success();

  for (Attribute attr : *attributes) {
    if (auto stringAttr = attr.dyn_cast<StringAttr>()) {
      if (failed(
              checkedAddLLVMFnAttribute(loc, llvmFunc, stringAttr.getValue())))
        return failure();
      continue;
    }

    auto arrayAttr = attr.dyn_cast<ArrayAttr>();
    if (!arrayAttr || arrayAttr.size() != 2)
      return emitError(loc)
             << "expected 'passthrough' to contain string or array attributes";

    auto keyAttr = arrayAttr[0].dyn_cast<StringAttr>();
    auto valueAttr = arrayAttr[1].dyn_cast<StringAttr>();
    if (!keyAttr || !valueAttr)
      return emitError(loc)
             << "expected arrays within 'passthrough' to contain two strings";

    if (failed(checkedAddLLVMFnAttribute(loc, llvmFunc, keyAttr.getValue(),
                                         valueAttr.getValue())))
      return failure();
  }
  return success();
}

LogicalResult ModuleTranslation::convertOneFunction(LLVMFuncOp func) {
  // Clear the block, branch value mappings, they are only relevant within one
  // function.
  blockMapping.clear();
  valueMapping.clear();
  branchMapping.clear();
  llvm::Function *llvmFunc = lookupFunction(func.getName());

  // Translate the debug information for this function.
  debugTranslation->translate(func, *llvmFunc);

  // Add function arguments to the value remapping table.
  // If there was noalias info then we decorate each argument accordingly.
  unsigned int argIdx = 0;
  for (auto kvp : llvm::zip(func.getArguments(), llvmFunc->args())) {
    llvm::Argument &llvmArg = std::get<1>(kvp);
    BlockArgument mlirArg = std::get<0>(kvp);

    if (auto attr = func.getArgAttrOfType<UnitAttr>(
            argIdx, LLVMDialect::getNoAliasAttrName())) {
      // NB: Attribute already verified to be boolean, so check if we can indeed
      // attach the attribute to this argument, based on its type.
      auto argTy = mlirArg.getType();
      if (!argTy.isa<LLVM::LLVMPointerType>())
        return func.emitError(
            "llvm.noalias attribute attached to LLVM non-pointer argument");
      llvmArg.addAttr(llvm::Attribute::AttrKind::NoAlias);
    }

    if (auto attr = func.getArgAttrOfType<IntegerAttr>(
            argIdx, LLVMDialect::getAlignAttrName())) {
      // NB: Attribute already verified to be int, so check if we can indeed
      // attach the attribute to this argument, based on its type.
      auto argTy = mlirArg.getType();
      if (!argTy.isa<LLVM::LLVMPointerType>())
        return func.emitError(
            "llvm.align attribute attached to LLVM non-pointer argument");
      llvmArg.addAttrs(
          llvm::AttrBuilder().addAlignmentAttr(llvm::Align(attr.getInt())));
    }

    if (auto attr = func.getArgAttrOfType<UnitAttr>(argIdx, "llvm.sret")) {
      auto argTy = mlirArg.getType();
      if (!argTy.isa<LLVM::LLVMPointerType>())
        return func.emitError(
            "llvm.sret attribute attached to LLVM non-pointer argument");
      llvmArg.addAttrs(llvm::AttrBuilder().addStructRetAttr(
          llvmArg.getType()->getPointerElementType()));
    }

    if (auto attr = func.getArgAttrOfType<UnitAttr>(argIdx, "llvm.byval")) {
      auto argTy = mlirArg.getType();
      if (!argTy.isa<LLVM::LLVMPointerType>())
        return func.emitError(
            "llvm.byval attribute attached to LLVM non-pointer argument");
      llvmArg.addAttrs(llvm::AttrBuilder().addByValAttr(
          llvmArg.getType()->getPointerElementType()));
    }

    mapValue(mlirArg, &llvmArg);
    argIdx++;
  }

  // Check the personality and set it.
  if (func.personality().hasValue()) {
    llvm::Type *ty = llvm::Type::getInt8PtrTy(llvmFunc->getContext());
    if (llvm::Constant *pfunc =
            getLLVMConstant(ty, func.personalityAttr(), func.getLoc(), *this))
      llvmFunc->setPersonalityFn(pfunc);
  }

  // First, create all blocks so we can jump to them.
  llvm::LLVMContext &llvmContext = llvmFunc->getContext();
  for (auto &bb : func) {
    auto *llvmBB = llvm::BasicBlock::Create(llvmContext);
    llvmBB->insertInto(llvmFunc);
    mapBlock(&bb, llvmBB);
  }

  // Then, convert blocks one by one in topological order to ensure defs are
  // converted before uses.
  auto blocks = detail::getTopologicallySortedBlocks(func.getBody());
  for (Block *bb : blocks) {
    llvm::IRBuilder<> builder(llvmContext);
    if (failed(convertBlock(*bb, bb->isEntryBlock(), builder)))
      return failure();
  }

  // After all blocks have been traversed and values mapped, connect the PHI
  // nodes to the results of preceding blocks.
  detail::connectPHINodes(func.getBody(), *this);

  // Finally, convert dialect attributes attached to the function.
  return convertDialectAttributes(func);
}

LogicalResult ModuleTranslation::convertDialectAttributes(Operation *op) {
  for (NamedAttribute attribute : op->getDialectAttrs())
    if (failed(iface.amendOperation(op, attribute, *this)))
      return failure();
  return success();
}

/// Check whether the module contains only supported ops directly in its body.
static LogicalResult checkSupportedModuleOps(Operation *m) {
  for (Operation &o : getModuleBody(m).getOperations())
    if (!isa<LLVM::LLVMFuncOp, LLVM::GlobalOp, LLVM::MetadataOp>(&o) &&
        !o.hasTrait<OpTrait::IsTerminator>())
      return o.emitOpError("unsupported module-level operation");
  return success();
}

LogicalResult ModuleTranslation::convertFunctionSignatures() {
  // Declare all functions first because there may be function calls that form a
  // call graph with cycles, or global initializers that reference functions.
  for (auto function : getModuleBody(mlirModule).getOps<LLVMFuncOp>()) {
    llvm::FunctionCallee llvmFuncCst = llvmModule->getOrInsertFunction(
        function.getName(),
        cast<llvm::FunctionType>(convertType(function.getType())));
    llvm::Function *llvmFunc = cast<llvm::Function>(llvmFuncCst.getCallee());
    llvmFunc->setLinkage(convertLinkageToLLVM(function.linkage()));
    mapFunction(function.getName(), llvmFunc);

    // Forward the pass-through attributes to LLVM.
    if (failed(forwardPassthroughAttributes(function.getLoc(),
                                            function.passthrough(), llvmFunc)))
      return failure();
  }

  return success();
}

LogicalResult ModuleTranslation::convertFunctions() {
  // Convert functions.
  for (auto function : getModuleBody(mlirModule).getOps<LLVMFuncOp>()) {
    // Ignore external functions.
    if (function.isExternal())
      continue;

    if (failed(convertOneFunction(function)))
      return failure();
  }

  return success();
}

llvm::MDNode *
ModuleTranslation::getAccessGroup(Operation &opInst,
                                  SymbolRefAttr accessGroupRef) const {
  auto metadataName = accessGroupRef.getRootReference();
  auto accessGroupName = accessGroupRef.getLeafReference();
  auto metadataOp = SymbolTable::lookupNearestSymbolFrom<LLVM::MetadataOp>(
      opInst.getParentOp(), metadataName);
  auto *accessGroupOp =
      SymbolTable::lookupNearestSymbolFrom(metadataOp, accessGroupName);
  return accessGroupMetadataMapping.lookup(accessGroupOp);
}

LogicalResult ModuleTranslation::createAccessGroupMetadata() {
  mlirModule->walk([&](LLVM::MetadataOp metadatas) {
    metadatas.walk([&](LLVM::AccessGroupMetadataOp op) {
      llvm::LLVMContext &ctx = llvmModule->getContext();
      llvm::MDNode *accessGroup = llvm::MDNode::getDistinct(ctx, {});
      accessGroupMetadataMapping.insert({op, accessGroup});
    });
  });
  return success();
}

void ModuleTranslation::setAccessGroupsMetadata(Operation *op,
                                                llvm::Instruction *inst) {
  auto accessGroups =
      op->getAttrOfType<ArrayAttr>(LLVMDialect::getAccessGroupsAttrName());
  if (accessGroups && !accessGroups.empty()) {
    llvm::Module *module = inst->getModule();
    SmallVector<llvm::Metadata *> metadatas;
    for (SymbolRefAttr accessGroupRef :
         accessGroups.getAsRange<SymbolRefAttr>())
      metadatas.push_back(getAccessGroup(*op, accessGroupRef));

    llvm::MDNode *unionMD = nullptr;
    if (metadatas.size() == 1)
      unionMD = llvm::cast<llvm::MDNode>(metadatas.front());
    else if (metadatas.size() >= 2)
      unionMD = llvm::MDNode::get(module->getContext(), metadatas);

    inst->setMetadata(module->getMDKindID("llvm.access.group"), unionMD);
  }
}

llvm::Type *ModuleTranslation::convertType(Type type) {
  return typeTranslator.translateType(type);
}

/// A helper to look up remapped operands in the value remapping table.`
SmallVector<llvm::Value *, 8>
ModuleTranslation::lookupValues(ValueRange values) {
  SmallVector<llvm::Value *, 8> remapped;
  remapped.reserve(values.size());
  for (Value v : values)
    remapped.push_back(lookupValue(v));
  return remapped;
}

const llvm::DILocation *
ModuleTranslation::translateLoc(Location loc, llvm::DILocalScope *scope) {
  return debugTranslation->translateLoc(loc, scope);
}

llvm::NamedMDNode *
ModuleTranslation::getOrInsertNamedModuleMetadata(StringRef name) {
  return llvmModule->getOrInsertNamedMetadata(name);
}

void ModuleTranslation::StackFrame::anchor() {}

static std::unique_ptr<llvm::Module>
prepareLLVMModule(Operation *m, llvm::LLVMContext &llvmContext,
                  StringRef name) {
  m->getContext()->getOrLoadDialect<LLVM::LLVMDialect>();
  auto llvmModule = std::make_unique<llvm::Module>(name, llvmContext);
  if (auto dataLayoutAttr =
          m->getAttr(LLVM::LLVMDialect::getDataLayoutAttrName()))
    llvmModule->setDataLayout(dataLayoutAttr.cast<StringAttr>().getValue());
  if (auto targetTripleAttr =
          m->getAttr(LLVM::LLVMDialect::getTargetTripleAttrName()))
    llvmModule->setTargetTriple(targetTripleAttr.cast<StringAttr>().getValue());

  // Inject declarations for `malloc` and `free` functions that can be used in
  // memref allocation/deallocation coming from standard ops lowering.
  llvm::IRBuilder<> builder(llvmContext);
  llvmModule->getOrInsertFunction("malloc", builder.getInt8PtrTy(),
                                  builder.getInt64Ty());
  llvmModule->getOrInsertFunction("free", builder.getVoidTy(),
                                  builder.getInt8PtrTy());

  return llvmModule;
}

std::unique_ptr<llvm::Module>
mlir::translateModuleToLLVMIR(Operation *module, llvm::LLVMContext &llvmContext,
                              StringRef name) {
  if (!satisfiesLLVMModule(module))
    return nullptr;
  if (failed(checkSupportedModuleOps(module)))
    return nullptr;
  std::unique_ptr<llvm::Module> llvmModule =
      prepareLLVMModule(module, llvmContext, name);

  LLVM::ensureDistinctSuccessors(module);

  ModuleTranslation translator(module, std::move(llvmModule));
  if (failed(translator.convertFunctionSignatures()))
    return nullptr;
  if (failed(translator.convertGlobals()))
    return nullptr;
  if (failed(translator.createAccessGroupMetadata()))
    return nullptr;
  if (failed(translator.convertFunctions()))
    return nullptr;
  if (llvm::verifyModule(*translator.llvmModule, &llvm::errs()))
    return nullptr;

  return std::move(translator.llvmModule);
}<|MERGE_RESOLUTION|>--- conflicted
+++ resolved
@@ -437,13 +437,10 @@
     if (op.section().hasValue())
       var->setSection(*op.section());
 
-<<<<<<< HEAD
-=======
     Optional<uint64_t> alignment = op.alignment();
     if (alignment.hasValue())
       var->setAlignment(llvm::MaybeAlign(alignment.getValue()));
 
->>>>>>> 3f9ee3c9
     globalsMapping.try_emplace(op, var);
   }
 
