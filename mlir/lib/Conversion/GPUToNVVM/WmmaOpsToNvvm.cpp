--- conflicted
+++ resolved
@@ -108,17 +108,6 @@
       return rewriter.notifyMatchFailure(op, kInvalidCaseStr);
 
     Type resType = convertMMAToLLVMType(retType);
-<<<<<<< HEAD
-
-    // Create nvvm.mma_load op according to the operand types.
-    Value leadingDim32 = rewriter.create<LLVM::ConstantOp>(
-        loc, rewriter.getI32Type(), leadDimension);
-
-    rewriter.replaceOpWithNewOp<NVVM::WMMALoadOp>(
-        op, resType, loadAddressCasted, leadingDim32, m, n, k, layout, eltype,
-        frag);
-
-=======
     Location loc = op->getLoc();
 
     // Create nvvm.mma_load op according to the operand types.
@@ -131,7 +120,6 @@
         subgroupMmaLoadMatrixOp.leadDimensionAttr());
     rewriter.replaceOpWithNewOp<NVVM::WMMALoadOp>(
         op, resType, dataPtr, leadingDim, m, n, k, layout, eltype, frag);
->>>>>>> f7105d88
     return success();
   }
 };
@@ -176,14 +164,6 @@
           rewriter.getI32ArrayAttr(i));
       storeOpOperands.push_back(toUse);
     }
-<<<<<<< HEAD
-    Value leadingDim32 = rewriter.create<LLVM::ConstantOp>(
-        loc, rewriter.getI32Type(), leadDimension);
-    rewriter.create<NVVM::WMMAStoreOp>(loc, storeAddressCasted, m, n, k, layout,
-                                       eltype, storeOpOperands, leadingDim32);
-
-    rewriter.eraseOp(op);
-=======
 
     Value dataPtr = getStridedElementPtr(
         loc, subgroupMmaStoreMatrixOp.dstMemref().getType().cast<MemRefType>(),
@@ -193,7 +173,6 @@
         subgroupMmaStoreMatrixOp.leadDimensionAttr());
     rewriter.replaceOpWithNewOp<NVVM::WMMAStoreOp>(
         op, dataPtr, m, n, k, layout, eltype, storeOpOperands, leadingDim);
->>>>>>> f7105d88
     return success();
   }
 };
@@ -325,11 +304,8 @@
     return builder.create<LLVM::FAddOp>(loc, operands[0].getType(), operands);
   case gpu::MMAElementwiseOp::MULF:
     return builder.create<LLVM::FMulOp>(loc, operands[0].getType(), operands);
-<<<<<<< HEAD
-=======
   case gpu::MMAElementwiseOp::DIVF:
     return builder.create<LLVM::FDivOp>(loc, operands[0].getType(), operands);
->>>>>>> f7105d88
   case gpu::MMAElementwiseOp::MAXF:
     return createMinMaxF(builder, loc, operands[0], operands[1],
                          /*isMin=*/false);
