--- conflicted
+++ resolved
@@ -26,10 +26,7 @@
 
 namespace LLVM {
 class LLVMArmNeonDialect;
-<<<<<<< HEAD
-=======
 class LLVMArmSVEDialect;
->>>>>>> e1e3308f
 class LLVMAVX512Dialect;
 class LLVMDialect;
 } // end namespace LLVM
