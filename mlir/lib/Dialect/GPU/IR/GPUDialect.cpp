--- conflicted
+++ resolved
@@ -397,14 +397,8 @@
       {gridSizeX, gridSizeY, gridSizeZ, blockSizeX, blockSizeY, blockSizeZ});
   result.addOperands(kernelOperands);
   auto kernelModule = kernelFunc.getParentOfType<GPUModuleOp>();
-<<<<<<< HEAD
-  auto kernelSymbol = builder->getSymbolRefAttr(
-      kernelModule.getName(),
-      {builder->getSymbolRefAttr(kernelFunc.getName())});
-=======
   auto kernelSymbol = builder.getSymbolRefAttr(
       kernelModule.getName(), {builder.getSymbolRefAttr(kernelFunc.getName())});
->>>>>>> 918d599f
   result.addAttribute(getKernelAttrName(), kernelSymbol);
 }
 
