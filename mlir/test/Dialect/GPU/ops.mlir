// RUN: mlir-opt -allow-unregistered-dialect %s | FileCheck %s
// Verify the printed output can be parsed.
// RUN: mlir-opt -allow-unregistered-dialect %s | mlir-opt -allow-unregistered-dialect | FileCheck %s
// Verify the generic form can be parsed.
// RUN: mlir-opt -allow-unregistered-dialect -mlir-print-op-generic %s | mlir-opt -allow-unregistered-dialect | FileCheck %s

module attributes {gpu.container_module} {

  // CHECK-LABEL:func @no_args(%{{.*}}: index)
  func.func @no_args(%sz : index) {
    // CHECK: gpu.launch blocks(%{{.*}}, %{{.*}}, %{{.*}}) in (%{{.*}} = %{{.*}}, %{{.*}} = %{{.*}}, %{{.*}} = %{{.*}}) threads(%{{.*}}, %{{.*}}, %{{.*}}) in (%{{.*}} = %{{.*}}, %{{.*}} = %{{.*}}, %{{.*}} = %{{.*}})
    gpu.launch blocks(%bx, %by, %bz) in (%grid_x = %sz, %grid_y = %sz, %grid_z = %sz)
               threads(%tx, %ty, %tz) in (%block_x = %sz, %block_y = %sz, %block_z = %sz) {
      // CHECK: gpu.terminator
      gpu.terminator
    }
    return
  }

  // CHECK-LABEL:func @args(%{{.*}}: index, %{{.*}}: index, %{{.*}}: f32, %{{.*}}: memref<?xf32, 1>) {
  func.func @args(%blk : index, %thrd : index, %float : f32, %data : memref<?xf32,1>) {
    // CHECK: gpu.launch blocks(%{{.*}}, %{{.*}}, %{{.*}}) in (%{{.*}} = %{{.*}}, %{{.*}} = %{{.*}}, %{{.*}} = %{{.*}}) threads(%{{.*}}, %{{.*}}, %{{.*}}) in (%{{.*}} = %{{.*}}, %{{.*}} = %{{.*}}, %{{.*}} = %{{.*}})
    gpu.launch blocks(%bx, %by, %bz) in (%grid_x = %blk, %grid_y = %blk, %grid_z = %blk)
               threads(%tx, %ty, %tz) in (%block_x = %thrd, %block_y = %thrd, %block_z = %thrd) {
      "use"(%float) : (f32) -> ()
      "use"(%data) : (memref<?xf32,1>) -> ()
      // CHECK: gpu.terminator
      gpu.terminator
    }
    return
  }

  // CHECK-LABEL:func @launch_async(%{{.*}}: index, %{{.*}}: index) {
  func.func @launch_async(%blk : index, %thrd : index) {
    // CHECK: gpu.launch async [%{{.+}}] blocks(%{{.*}}, %{{.*}}, %{{.*}}) in (%{{.*}} = %{{.*}}, %{{.*}} = %{{.*}}, %{{.*}} = %{{.*}}) threads(%{{.*}}, %{{.*}}, %{{.*}}) in (%{{.*}} = %{{.*}}, %{{.*}} = %{{.*}}, %{{.*}} = %{{.*}})
    %t = gpu.wait async
    %name = gpu.launch async [%t] blocks(%arg0, %arg1, %arg2) in (%grid_x = %blk, %grid_y = %blk, %grid_z = %blk)
               threads(%arg3, %arg4, %arg5) in (%block_x = %thrd, %block_y = %thrd, %block_z = %thrd) {
      gpu.terminator
    }
    return
  }

  // CHECK-LABEL:func @launch_async_no_deps(%{{.*}}: index, %{{.*}}: index) {
  func.func @launch_async_no_deps(%blk : index, %thrd : index) {
    // CHECK: %{{.*}} = gpu.launch async blocks(%{{.*}}, %{{.*}}, %{{.*}}) in (%{{.*}} = %{{.*}}, %{{.*}} = %{{.*}}, %{{.*}} = %{{.*}}) threads(%{{.*}}, %{{.*}}, %{{.*}}) in (%{{.*}} = %{{.*}}, %{{.*}} = %{{.*}}, %{{.*}} = %{{.*}})
    %t0 = gpu.launch async blocks(%arg0, %arg1, %arg2) in (%grid_x = %blk, %grid_y = %blk, %grid_z = %blk)
               threads(%arg3, %arg4, %arg5) in (%block_x = %thrd, %block_y = %thrd, %block_z = %thrd) {
      gpu.terminator
    }
    // CHECK: gpu.launch async blocks(%{{.*}}, %{{.*}}, %{{.*}}) in (%{{.*}} = %{{.*}}, %{{.*}} = %{{.*}}, %{{.*}} = %{{.*}}) threads(%{{.*}}, %{{.*}}, %{{.*}}) in (%{{.*}} = %{{.*}}, %{{.*}} = %{{.*}}, %{{.*}} = %{{.*}})
    %t1 = gpu.launch async [] blocks(%arg0, %arg1, %arg2) in (%grid_x = %blk, %grid_y = %blk, %grid_z = %blk)
               threads(%arg3, %arg4, %arg5) in (%block_x = %thrd, %block_y = %thrd, %block_z = %thrd) {
      gpu.terminator
    }
    return
  }

  gpu.module @kernels {
    gpu.func @kernel_1(%arg0 : f32, %arg1 : memref<?xf32, 1>) kernel {
      %tIdX = gpu.thread_id x
      %tIdY = gpu.thread_id y
      %tIdZ = gpu.thread_id z

      %bDimX = gpu.block_dim x
      %bDimY = gpu.block_dim y
      %bDimZ = gpu.block_dim z

      %bIdX = gpu.block_id x
      %bIdY = gpu.block_id y
      %bIdZ = gpu.block_id z

      %gDimX = gpu.grid_dim x
      %gDimY = gpu.grid_dim y
      %gDimZ = gpu.grid_dim z

      %gIdX = gpu.global_id x
      %gIdY = gpu.global_id y
      %gIdZ = gpu.global_id z

      %sgId = gpu.subgroup_id : index
      %numSg = gpu.num_subgroups : index
      %SgSi = gpu.subgroup_size : index

      %one = arith.constant 1.0 : f32

      // CHECK: %{{.*}} = gpu.all_reduce add %{{.*}} {
      // CHECK-NEXT: } : (f32) -> f32
      %sum = gpu.all_reduce add %one {} : (f32) -> (f32)

      // CHECK: %{{.*}} = gpu.all_reduce add %{{.*}} uniform {
      // CHECK-NEXT: } : (f32) -> f32
      %sum1 = gpu.all_reduce add %one uniform {} : (f32) -> f32

      // CHECK: %{{.*}} = gpu.subgroup_reduce add %{{.*}} : (f32) -> f32
      %sum_subgroup = gpu.subgroup_reduce add %one : (f32) -> f32

      // CHECK: %{{.*}} = gpu.subgroup_reduce add %{{.*}} uniform : (f32) -> f32
      %sum_subgroup1 = gpu.subgroup_reduce add %one uniform : (f32) -> f32

      %width = arith.constant 7 : i32
      %offset = arith.constant 3 : i32
      // CHECK: gpu.shuffle xor %{{.*}}, %{{.*}}, %{{.*}} : f32
      %shfl, %pred = gpu.shuffle xor %arg0, %offset, %width : f32
      // CHECK: gpu.shuffle up %{{.*}}, %{{.*}}, %{{.*}} : f32
      %shfl1, %pred1 = gpu.shuffle up %arg0, %offset, %width : f32
      // CHECK: gpu.shuffle down %{{.*}}, %{{.*}}, %{{.*}} : f32
      %shfl2, %pred2 = gpu.shuffle down %arg0, %offset, %width : f32
      // CHECK: gpu.shuffle idx %{{.*}}, %{{.*}}, %{{.*}} : f32
      %shfl3, %pred3 = gpu.shuffle idx %arg0, %offset, %width : f32

      "gpu.barrier"() : () -> ()

      "some_op"(%bIdX, %tIdX) : (index, index) -> ()
      %42 = memref.load %arg1[%bIdX] : memref<?xf32, 1>
      gpu.return
    }

    gpu.func @kernel_2() kernel {
      gpu.return
    }
  }

  func.func private @two_value_generator() -> (f32, memref<?xf32, 1>)

  func.func @foo() {
    %0 = "op"() : () -> (f32)
    %1 = "op"() : () -> (memref<?xf32, 1>)
    // CHECK: %{{.*}} = arith.constant 8
    %cst = arith.constant 8 : index
    %c0 = arith.constant 0 : i32
    %t0 = gpu.wait async

    // CHECK: gpu.launch_func @kernels::@kernel_1 blocks in (%{{.*}}, %{{.*}}, %{{.*}}) threads in (%{{.*}}, %{{.*}}, %{{.*}}) args(%{{.*}} : f32, %{{.*}} : memref<?xf32, 1>)
    gpu.launch_func @kernels::@kernel_1 blocks in (%cst, %cst, %cst) threads in (%cst, %cst, %cst) args(%0 : f32, %1 : memref<?xf32, 1>)

    gpu.launch_func @kernels::@kernel_1 blocks in (%cst, %cst, %cst) threads in (%cst, %cst, %cst) dynamic_shared_memory_size %c0 args(%0 : f32, %1 : memref<?xf32, 1>)

    // CHECK: gpu.launch_func @kernels::@kernel_2 blocks in (%{{.*}}, %{{.*}}, %{{.*}}) threads in (%{{.*}}, %{{.*}}, %{{.*}})
    gpu.launch_func @kernels::@kernel_2 blocks in (%cst, %cst, %cst) threads in (%cst, %cst, %cst)

    // CHECK: %{{.*}} = gpu.launch_func async [%{{.*}}] @kernels::@kernel_2 blocks in (%{{.*}}, %{{.*}}, %{{.*}}) threads in (%{{.*}}, %{{.*}}, %{{.*}})
    %t1 = gpu.launch_func async [%t0] @kernels::@kernel_2  blocks in (%cst, %cst, %cst) threads in (%cst, %cst, %cst)

    // CHECK: %[[VALUES:.*]]:2 = call
    %values:2 = func.call @two_value_generator() : () -> (f32, memref<?xf32, 1>)
    // CHECK: gpu.launch_func @kernels::@kernel_1 {{.*}} args(%[[VALUES]]#0 : f32, %[[VALUES]]#1 : memref<?xf32, 1>)
    gpu.launch_func @kernels::@kernel_1 blocks in (%cst, %cst, %cst) threads in (%cst, %cst, %cst) args(%values#0 : f32, %values#1 : memref<?xf32, 1>)

    return
  }

  gpu.module @gpu_funcs {
    // CHECK-LABEL: gpu.func @kernel_1({{.*}}: f32)
    // CHECK:       workgroup
    // CHECK:       private
    // CHECK:       attributes
    gpu.func @kernel_1(%arg0: f32)
        workgroup(%arg1: memref<42xf32, 3>)
        private(%arg2: memref<2xf32, 5>, %arg3: memref<1xf32, 5>)
        kernel
        attributes {foo="bar"} {
      "use"(%arg1) : (memref<42xf32, 3>) -> ()
      "use"(%arg2) : (memref<2xf32, 5>) -> ()
      "use"(%arg3) : (memref<1xf32, 5>) -> ()
      gpu.return
    }

    // CHECK-LABEL gpu.func @printf_test
    // CHECK: (%[[ARG0:.*]]: i32)
    // CHECK: gpu.printf "Value: %d" %[[ARG0]] : i32
    gpu.func @printf_test(%arg0 : i32) {
      gpu.printf "Value: %d" %arg0 : i32
      gpu.return
    }

    // CHECK-LABEL: gpu.func @no_attribution
    // CHECK: {
    gpu.func @no_attribution(%arg0: f32) {
      gpu.return
    }

    // CHECK-LABEL: @no_attribution_attrs
    // CHECK:       attributes
    // CHECK:       {
    gpu.func @no_attribution_attrs(%arg0: f32) attributes {foo="bar"} {
      gpu.return
    }

    // CHECK-LABEL: @workgroup_only
    // CHECK:       workgroup({{.*}}: {{.*}})
    // CHECK:       {
    gpu.func @workgroup_only() workgroup(%arg0: memref<42xf32, 3>) {
      gpu.return
    }
    // CHECK-LABEL: @private_only
    // CHECK:       private({{.*}}: {{.*}})
    // CHECK:       {
    gpu.func @private_only() private(%arg0: memref<2xf32, 5>) {
      gpu.return
    }

    // CHECK-LABEL: @empty_attribution
    // CHECK:       {
    gpu.func @empty_attribution(%arg0: f32) workgroup() private() {
      gpu.return
    }
  }

  gpu.module @explicit_attributions {
    // CHECK-LABEL: gpu.func @kernel_1({{.*}}: f32, {{.*}}: memref<?xf32>) workgroup({{.*}}: memref<5xf32, 3>) private({{.*}}: memref<5xf32, 5>)
    "gpu.func"() ({
    ^bb0(%arg0: f32, %arg1: memref<?xf32>, %arg2: memref<5xf32, 3>, %arg3: memref<5xf32, 5>):
      "gpu.return"() : () -> ()
    } ) {function_type = (f32, memref<?xf32>) -> (), gpu.kernel, sym_name = "kernel_1", workgroup_attributions = 1: i64} : () -> ()
  }

  func.func @alloc() {
    // CHECK-LABEL: func @alloc()

    // CHECK: %[[m0:.*]] = gpu.alloc () : memref<13xf32, 1>
    %m0 = gpu.alloc () : memref<13xf32, 1>
    // CHECK: gpu.dealloc %[[m0]] : memref<13xf32, 1>
    gpu.dealloc %m0 : memref<13xf32, 1>

    %t0 = gpu.wait async
    // CHECK: %[[m1:.*]], %[[t1:.*]] = gpu.alloc async [{{.*}}] () : memref<13xf32, 1>
    %m1, %t1 = gpu.alloc async [%t0] () : memref<13xf32, 1>
    // CHECK: gpu.dealloc async [%[[t1]]] %[[m1]] : memref<13xf32, 1>
    %t2 = gpu.dealloc async [%t1] %m1 : memref<13xf32, 1>

    // CHECK: %[[m2:.*]] = gpu.alloc host_shared () : memref<13xf32, 1>
    %m2 = gpu.alloc host_shared () : memref<13xf32, 1>
    // CHECK: gpu.dealloc %[[m2]] : memref<13xf32, 1>
    gpu.dealloc %m2 : memref<13xf32, 1>

    return
  }

  func.func @async_token(%arg0 : !gpu.async.token) -> !gpu.async.token {
    // CHECK-LABEL: func @async_token({{.*}}: !gpu.async.token)
    // CHECK: return {{.*}} : !gpu.async.token
    return %arg0 : !gpu.async.token
  }

  func.func @async_wait() {
    // CHECK-LABEL: func @async_wait
    // CHECK: %[[t0:.*]] = gpu.wait async
    %0 = gpu.wait async
    // CHECK: %[[t1:.*]] = gpu.wait async [%[[t0]]]
    %1 = gpu.wait async [%0]
    // CHECK: %{{.*}} = gpu.wait async [%[[t0]], %[[t1]]]
    %2 = gpu.wait async [%0, %1]
    // CHECK: gpu.wait [%[[t0]], %[[t1]]]
    // CHECK-NOT: async
    gpu.wait [%0, %1]
    // CHECK: gpu.wait
    // CHECK-NOT: async
    gpu.wait // Valid, but a no-op.
    return
  }

  func.func @memcpy(%dst : memref<3x7xf32>, %src : memref<3x7xf32, 1>) {
    // CHECK-LABEL: func @memcpy
    // CHECK: gpu.memcpy {{.*}}, {{.*}} : memref<3x7xf32>, memref<3x7xf32, 1>
    gpu.memcpy %dst, %src : memref<3x7xf32>, memref<3x7xf32, 1>
    // CHECK: %[[t0:.*]] = gpu.wait async
    %0 = gpu.wait async
    // CHECK: {{.*}} = gpu.memcpy async [%[[t0]]] {{.*}}, {{.*}} : memref<3x7xf32>, memref<3x7xf32, 1>
    %1 = gpu.memcpy async [%0] %dst, %src : memref<3x7xf32>, memref<3x7xf32, 1>
    return
  }

  func.func @memset(%dst : memref<3x7xf32>, %value : f32) {
    // CHECK-LABEL: func @memset
    // CHECK: gpu.memset {{.*}}, {{.*}} : memref<3x7xf32>, f32
    gpu.memset %dst, %value : memref<3x7xf32>, f32
    // CHECK: %[[t0:.*]] = gpu.wait async
    %0 = gpu.wait async
    // CHECK: {{.*}} = gpu.memset async [%[[t0]]] {{.*}}, {{.*}} : memref<3x7xf32>, f32
    %1 = gpu.memset async [%0] %dst, %value : memref<3x7xf32>, f32
    return
  }

  func.func @mmamatrix_valid_scalar_element_type(%src : memref<32x32xf16, affine_map<(d0, d1) -> (d0 * 64 + d1)>>){
    // CHECK-LABEL: func @mmamatrix_valid_scalar_element_type
    %wg = memref.alloca() {alignment = 32} : memref<32x32xf16, 3>
    // CHECK: %[[wg:.*]] = memref.alloca()
    %i = arith.constant 16 : index
    // CHECK: %[[i:.*]] = arith.constant 16 : index
     %cst = arith.constant 1.000000e+00 : f32
    // CHECK: %[[cst:.*]] = arith.constant 1.000000e+00 : f32
    %0 = gpu.subgroup_mma_load_matrix %wg[%i, %i] {leadDimension = 32 : index} : memref<32x32xf16, 3> -> !gpu.mma_matrix<16x16xf16, "AOp">
    // CHECK: gpu.subgroup_mma_load_matrix %[[wg]][%[[i]], %[[i]]] {leadDimension = 32 : index} : memref<32x32xf16, 3> -> !gpu.mma_matrix<16x16xf16, "AOp">
    %s = gpu.subgroup_mma_load_matrix %src[%i, %i] {leadDimension = 64 : index} : memref<32x32xf16, affine_map<(d0, d1) -> (d0 * 64 + d1)>> -> !gpu.mma_matrix<16x16xf16, "AOp">
    // CHECK: gpu.subgroup_mma_load_matrix %{{.*}}[%[[i]], %[[i]]] {leadDimension = 64 : index} : memref<32x32xf16, #{{.*}}> -> !gpu.mma_matrix<16x16xf16, "AOp">
    %1 = gpu.subgroup_mma_constant_matrix %cst : !gpu.mma_matrix<16x16xf32, "COp">
    // CHECK: gpu.subgroup_mma_elementwise addf %{{.*}}, %{{.*}} : (!gpu.mma_matrix<16x16xf32, "COp">, !gpu.mma_matrix<16x16xf32, "COp">) -> !gpu.mma_matrix<16x16xf32, "COp">
    %2 = gpu.subgroup_mma_elementwise addf %1, %1 : (!gpu.mma_matrix<16x16xf32, "COp">, !gpu.mma_matrix<16x16xf32, "COp">) -> !gpu.mma_matrix<16x16xf32, "COp">
    // CHECK: gpu.subgroup_mma_elementwise maxf %{{.*}}, %{{.*}} : (!gpu.mma_matrix<16x16xf32, "COp">, !gpu.mma_matrix<16x16xf32, "COp">) -> !gpu.mma_matrix<16x16xf32, "COp">
    %3 = gpu.subgroup_mma_elementwise maxf %2, %1 : (!gpu.mma_matrix<16x16xf32, "COp">, !gpu.mma_matrix<16x16xf32, "COp">) -> !gpu.mma_matrix<16x16xf32, "COp">
    return
  }

  // CHECK-LABEL: func @mmamatrix_valid_vector_element_type
  func.func @mmamatrix_valid_vector_element_type(%src : memref<32x4xvector<4xf32>>, %i : index) {
    // CHECK: gpu.subgroup_mma_load_matrix
    %s = gpu.subgroup_mma_load_matrix %src[%i, %i] {leadDimension = 4 : index} : memref<32x4xvector<4xf32>> -> !gpu.mma_matrix<16x16xf16, "COp">
    // CHECK: gpu.subgroup_mma_store_matrix
    gpu.subgroup_mma_store_matrix %s, %src[%i, %i] {leadDimension = 4 : index} : !gpu.mma_matrix<16x16xf16, "COp">, memref<32x4xvector<4xf32>>
    return
  }

  // CHECK-LABEL: func @set_default_device
  func.func @set_default_device(%arg0: i32) {
    // CHECK: gpu.set_default_device
    gpu.set_default_device %arg0
    return
  }

  // CHECK-LABEL: func @sparse_ops
  func.func @sparse_ops(%arg0: index) {
    // CHECK: gpu.wait async
    %token0 = gpu.wait async
    // CHECK: gpu.alloc async
    %mem1, %token1 = gpu.alloc async [%token0] (%arg0) : memref<?xindex>
    // CHECK: gpu.alloc async
    %mem2, %token2 = gpu.alloc async [%token1] (%arg0) : memref<?xf64>
    // CHECK: gpu.create_sparse_env async
    %env, %token3 = gpu.create_sparse_env async [%token2]
    // CHECK: gpu.create_coo async
    %spmat, %token4 = gpu.create_coo async [%token3] %arg0, %arg0, %arg0, %mem1, %mem1, %mem2 : memref<?xindex>, memref<?xindex>, memref<?xf64>
    // CHECK: gpu.create_csr async
    %spmat2, %token5 = gpu.create_csr async [%token4] %arg0, %arg0, %arg0, %mem1, %mem1, %mem2 : memref<?xindex>, memref<?xindex>, memref<?xf64>
    // CHECK: gpu.create_dn_vec async
    %dnvec, %token6 = gpu.create_dn_vec async [%token5] %mem2, %arg0 : memref<?xf64>
    // CHECK: gpu.spmv_buffer_size async
    %bufferSz, %token7 = gpu.spmv_buffer_size async [%token6] %env, %spmat, %dnvec, %dnvec  into f64
    // CHECK: gpu.spmv async
    %token8 = gpu.spmv async [%token7] %env, %spmat, %dnvec, %dnvec, %mem2 : memref<?xf64>  into f64
    // CHECK: gpu.create_dn_mat async
    %dnmat, %token9 = gpu.create_dn_mat async [%token8] %arg0, %arg0, %mem2 : memref<?xf64>
    // CHECK: gpu.spmm_buffer_size async
    %bufferSz2, %token10 = gpu.spmm_buffer_size async [%token9] %env, %spmat, %dnmat, %dnmat  into f64
    // CHECK: gpu.spmm async
<<<<<<< HEAD
    %token11 = gpu.spmm async [%token10] %env, %spmat, %dnmat, %dnmat, %mem2 : memref<?xf64>
    // CHECK: gpu.sddmm_buffer_size async
    %bufferSz3, %token12 = gpu.sddmm_buffer_size async [%token11] %env, %dnmat, %dnmat, %spmat
    // CHECK: gpu.sddmm async
    %token13 = gpu.sddmm async [%token12] %env, %dnmat, %dnmat, %spmat, %mem2 : memref<?xf64>
=======
    %token11 = gpu.spmm async [%token10] %env, %spmat, %dnmat, %dnmat, %mem2 : memref<?xf64>  into f64
    // CHECK: gpu.sddmm_buffer_size async
    %bufferSz3, %token12 = gpu.sddmm_buffer_size async [%token11] %env, %dnmat, %dnmat, %spmat  into f64
    // CHECK: gpu.sddmm async
    %token13 = gpu.sddmm async [%token12] %env, %dnmat, %dnmat, %spmat, %mem2 : memref<?xf64>  into f64
>>>>>>> cd92bbcb
    // CHECK: gpu.destroy_dn_mat async
    %token14 = gpu.destroy_dn_mat async [%token13] %dnmat
    // CHECK: gpu.destroy_sp_mat async
    %token15 = gpu.destroy_sp_mat async [%token14] %spmat
    // CHECK: gpu.destroy_dn_vec async
    %token16 = gpu.destroy_dn_vec async [%token15] %dnvec
    // CHECK: gpu.destroy_sparse_env async
    %token17 = gpu.destroy_sparse_env async [%token16] %env
    // CHECK: gpu.wait
    gpu.wait [%token17]
    return
  }
}

// Just check that this doesn't crash.
gpu.module @module {
  "gpu.func"() ({
    gpu.return
  }) {function_type = () -> (), sym_name = "func"} : () -> ()
}<|MERGE_RESOLUTION|>--- conflicted
+++ resolved
@@ -343,19 +343,11 @@
     // CHECK: gpu.spmm_buffer_size async
     %bufferSz2, %token10 = gpu.spmm_buffer_size async [%token9] %env, %spmat, %dnmat, %dnmat  into f64
     // CHECK: gpu.spmm async
-<<<<<<< HEAD
-    %token11 = gpu.spmm async [%token10] %env, %spmat, %dnmat, %dnmat, %mem2 : memref<?xf64>
-    // CHECK: gpu.sddmm_buffer_size async
-    %bufferSz3, %token12 = gpu.sddmm_buffer_size async [%token11] %env, %dnmat, %dnmat, %spmat
-    // CHECK: gpu.sddmm async
-    %token13 = gpu.sddmm async [%token12] %env, %dnmat, %dnmat, %spmat, %mem2 : memref<?xf64>
-=======
     %token11 = gpu.spmm async [%token10] %env, %spmat, %dnmat, %dnmat, %mem2 : memref<?xf64>  into f64
     // CHECK: gpu.sddmm_buffer_size async
     %bufferSz3, %token12 = gpu.sddmm_buffer_size async [%token11] %env, %dnmat, %dnmat, %spmat  into f64
     // CHECK: gpu.sddmm async
     %token13 = gpu.sddmm async [%token12] %env, %dnmat, %dnmat, %spmat, %mem2 : memref<?xf64>  into f64
->>>>>>> cd92bbcb
     // CHECK: gpu.destroy_dn_mat async
     %token14 = gpu.destroy_dn_mat async [%token13] %dnmat
     // CHECK: gpu.destroy_sp_mat async
