--- conflicted
+++ resolved
@@ -776,16 +776,10 @@
   %c192 = constant 192 : index
   %0 = linalg.tiled_loop (%i, %j) = (%c0, %c0) to (%c192, %c192)
       step (%c24, %c24)
-<<<<<<< HEAD
-      ins (%A, %B: memref<192x192xf32>, memref<192x192xf32>)
-      outs (%C_tensor, %C :tensor<192x192xf32>, memref<192x192xf32>) {
-        call @foo(%A, %B, %C)
-=======
       ins (%A_ = %A: memref<192x192xf32>, %B_ = %B: memref<192x192xf32>)
       outs (%CT_ = %C_tensor: tensor<192x192xf32>,
             %C_ = %C: memref<192x192xf32>) {
         call @foo(%A_, %B_, %C_)
->>>>>>> 11299179
           : (memref<192x192xf32>, memref<192x192xf32>, memref<192x192xf32>)-> ()
     // expected-error @+1 {{expected number of tensor output args = 1 to match the number of yield operands = 0}}
     linalg.yield
@@ -810,16 +804,10 @@
   %c192 = constant 192 : index
   %0 = linalg.tiled_loop (%i, %j) = (%c0, %c0) to (%c192, %c192)
       step (%c24, %c24)
-<<<<<<< HEAD
-      ins (%A, %B: memref<192x192xf32>, memref<192x192xf32>)
-      outs (%C_tensor, %C :tensor<192x192xf32>, memref<192x192xf32>) {
-        %1 = call @foo(%A, %B, %C)
-=======
       ins (%A_ = %A: memref<192x192xf32>, %B_ = %B: memref<192x192xf32>)
       outs (%CT_ = %C_tensor: tensor<192x192xf32>,
             %C_ = %C: memref<192x192xf32>) {
         %1 = call @foo(%A_, %B_, %C_)
->>>>>>> 11299179
           : (memref<192x192xf32>, memref<192x192xf32>, memref<192x192xf32>)-> tensor<f32>
     // expected-error @+1 {{expected yield operand 0 with type = 'tensor<f32>' to match output arg type = 'tensor<192x192xf32>}}
     linalg.yield %1 : tensor<f32>
@@ -829,13 +817,6 @@
 
 // -----
 
-<<<<<<< HEAD
-#map0 = affine_map<(d0) -> (24, -d0 + 192)>
-#map1 = affine_map<(d0, d1)[s0] -> (d0 * 192 + s0 + d1)>
-#map2 = affine_map<(d0) -> (16, -d0 + 192)>
-
-=======
->>>>>>> 11299179
 func private @foo(%A: memref<192x192xf32>, %B: memref<192x192xf32>,
                   %C: memref<192x192xf32>) -> ()
 
@@ -847,19 +828,12 @@
   %c192 = constant 192 : index
   // expected-error @+1 {{expected iterator types array attribute size = 1 to match the number of loops = 2}}
   %0 = "linalg.tiled_loop"(%c0, %c0, %c192, %c192, %c24, %c24, %A, %B, %C_tensor, %C) ( {
-<<<<<<< HEAD
-    ^bb0(%arg4: index, %arg5: index):  // no predecessors
-      call @foo(%A, %B, %C)
-          : (memref<192x192xf32>, memref<192x192xf32>, memref<192x192xf32>)-> ()
-      linalg.yield %C_tensor : tensor<192x192xf32>
-=======
     ^bb0(%arg4: index, %arg5: index, %A_: memref<192x192xf32>,
          %B_: memref<192x192xf32>, %CT_: tensor<192x192xf32>,
          %C_: memref<192x192xf32>):
       call @foo(%A_, %B_, %C_)
           : (memref<192x192xf32>, memref<192x192xf32>, memref<192x192xf32>)-> ()
       linalg.yield %CT_ : tensor<192x192xf32>
->>>>>>> 11299179
     }) {
       iterator_types = ["parallel"],
       operand_segment_sizes = dense<2> : vector<5xi32>
@@ -867,8 +841,6 @@
       memref<192x192xf32>, tensor<192x192xf32>, memref<192x192xf32>
     ) -> tensor<192x192xf32>
   return
-<<<<<<< HEAD
-=======
 }
 
 // -----
@@ -889,5 +861,4 @@
       operand_segment_sizes = dense<[1, 1, 1, 0, 1]> : vector<5xi32>
     } : (index, index, index, memref<192xf32>) -> ()
   return
->>>>>>> 11299179
 }