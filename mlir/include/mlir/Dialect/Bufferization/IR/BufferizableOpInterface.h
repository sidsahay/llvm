//===- BufferizableOpInterface.h - Bufferizable Ops -------------*- C++ -*-===//
//
// Part of the LLVM Project, under the Apache License v2.0 with LLVM Exceptions.
// See https://llvm.org/LICENSE.txt for license information.
// SPDX-License-Identifier: Apache-2.0 WITH LLVM-exception
//
//===----------------------------------------------------------------------===//

#ifndef MLIR_DIALECT_BUFFERIZATION_IR_BUFFERIZABLEOPINTERFACE_H_
#define MLIR_DIALECT_BUFFERIZATION_IR_BUFFERIZABLEOPINTERFACE_H_

#include "mlir/IR/Operation.h"
#include "mlir/IR/PatternMatch.h"
#include "mlir/Support/LLVM.h"
#include "llvm/ADT/SetVector.h"

namespace mlir {
class OpBuilder;

namespace bufferization {

class AnalysisState;
class BufferizableOpInterface;
struct DialectAnalysisState;

class OpFilter {
public:
  /// An op filter entry. Filters can be used to specify which ops should be
  /// processed by the bufferization.
  struct Entry {
    /// If the filter function evaluates to `true`, the filter matches.
    using FilterFn = std::function<bool(Operation *)>;

    /// Filter type: A filter can either be a DENY filter or an ALLOW filter.
    enum FilterType : int8_t { DENY = 0, ALLOW = 1 };

    FilterFn fn;
    FilterType type;
  };

  /// Return whether the op is allowed or not.
  ///
  /// If the filter does not have an ALLOW rule, ops are allowed by default,
  /// unless they are explicitly marked as DENY. If the filter has at least one
  /// ALLOW rule, ops are denied by default and only allowed if they match
  /// an ALLOW rule and no DENY rule.
  bool isOpAllowed(Operation *op) const;

  /// Allow the given dialects.
  ///
  /// This function adds one or multiple ALLOW entries.
  template <typename... DialectTs> void allowDialect() {
    // The following expands a call to allowDialectImpl for each dialect
    // in 'DialectTs'. This magic is necessary due to a limitation in the places
    // that a parameter pack can be expanded in c++11.
    // FIXME: In c++17 this can be simplified by using 'fold expressions'.
    (void)std::initializer_list<int>{0, (allowDialectImpl<DialectTs>(), 0)...};
  }

  /// Deny the given dialects.
  ///
  /// This function adds one or multiple DENY entries.
  template <typename... DialectTs> void denyDialect() {
    // FIXME: In c++17 this can be simplified by using 'fold expressions'.
    (void)std::initializer_list<int>{0, (denyDialectImpl<DialectTs>(), 0)...};
  }

  /// Allow the given dialect.
  ///
  /// This function adds an ALLOW entry.
  void allowDialect(StringRef dialectNamespace) {
    Entry::FilterFn filterFn = [=](Operation *op) {
      return op->getDialect()->getNamespace() == dialectNamespace;
    };
    entries.push_back(Entry{filterFn, Entry::FilterType::ALLOW});
  }

  /// Allow the given ops.
  ///
  /// This function adds one or multiple ALLOW entries.
  template <typename... OpTys> void allowOperation() {
    // FIXME: In c++17 this can be simplified by using 'fold expressions'.
    (void)std::initializer_list<int>{0, (allowOperationImpl<OpTys>(), 0)...};
  }

  /// Deny the given ops.
  ///
  /// This function adds one or multiple DENY entries.
  template <typename... OpTys> void denyOperation() {
    // FIXME: In c++17 this can be simplified by using 'fold expressions'.
    (void)std::initializer_list<int>{0, (denyOperationImpl<OpTys>(), 0)...};
  }

  /// Allow the given op.
  ///
  /// This function adds an ALLOW entry.
  void allowOperation(StringRef opName) {
    Entry::FilterFn filterFn = [=](Operation *op) {
      return op->getName().getStringRef() == opName;
    };
    allowOperation(filterFn);
  }

  /// Deny the given op.
  ///
  /// This function adds a DENY entry.
  void denyOperation(StringRef opName) {
    Entry::FilterFn filterFn = [=](Operation *op) {
      return op->getName().getStringRef() == opName;
    };
    denyOperation(filterFn);
  }

  /// Allow ops that are matched by `fn`.
  ///
  /// This function adds an ALLOW entry.
  void allowOperation(Entry::FilterFn fn) {
    entries.push_back(Entry{fn, Entry::FilterType::ALLOW});
  }

  /// Deny ops that are matched by `fn`.
  ///
  /// This function adds a DENY entry.
  void denyOperation(Entry::FilterFn fn) {
    entries.push_back(Entry{fn, Entry::FilterType::DENY});
  }

private:
  /// Return `true` if the filter has at least one ALLOW rule.
  bool hasAllowRule() const {
    for (const Entry &e : entries)
      if (e.type == Entry::FilterType::ALLOW)
        return true;
    return false;
  }

  /// Allow a dialect.
  template <typename DialectT> void allowDialectImpl() {
    allowDialect(DialectT::getDialectNamespace());
  }

  /// Deny a dialect.
  template <typename DialectT> void denyDialectImpl() {
    denyDialect(DialectT::getDialectNamespace());
  }

  /// Allow an op.
  template <typename OpTy> void allowOperationImpl() {
    allowOperation(OpTy::getOperationName());
  }

  /// Deny an op.
  template <typename OpTy> void denyOperationImpl() {
    denyOperation(OpTy::getOperationName());
  }

  /// A list of filter entries that determine whether an op should be allowed or
  /// denied. If the filter has an ALLOW rule, only ops that are allowed and not
  /// denied are allowed. If the filter does not have an ALLOW rule, only ops
  /// that are not denied are allowed.
  SmallVector<Entry> entries;
};

/// Options for BufferizableOpInterface-based bufferization.
struct BufferizationOptions {
  /// Allocator function: Generate a memref allocation with the given type,
  /// dynamic extents and alignment.
  using AllocationFn = std::function<FailureOr<Value>(
      OpBuilder &, Location, MemRefType, ValueRange, unsigned int)>;
  /// Deallocator function: Deallocate a buffer that was allocated with
  /// AllocatorFn.
  using DeallocationFn =
      std::function<LogicalResult(OpBuilder &, Location, Value)>;
  /// Memcpy function: Generate a memcpy between two buffers.
  using MemCpyFn =
      std::function<LogicalResult(OpBuilder &, Location, Value, Value)>;
  /// Initializer function for analysis state.
  using AnalysisStateInitFn = std::function<void(AnalysisState &)>;
  /// Initializer function for dialect-specific analysis state.
  using DialectStateInitFn =
      std::function<std::unique_ptr<DialectAnalysisState>()>;

  enum class LayoutMapOption : int8_t {
    InferLayoutMap = 0,
    IdentityLayoutMap = 1,
    FullyDynamicLayoutMap = 2
  };

  BufferizationOptions();

  /// Try to cast the given op to BufferizableOpInterface if the op is allow
  /// listed.
  BufferizableOpInterface dynCastBufferizableOp(Operation *op) const;

  /// Try to cast the given value to BufferizableOpInterface if the op is allow
  /// listed.
  BufferizableOpInterface dynCastBufferizableOp(Value value) const;

  /// A filter that specifies which ops should be bufferized and which ops
  /// should be ignored.
  OpFilter opFilter;

  /// Return `true` if the given op should be bufferized.
  bool isOpAllowed(Operation *op) const;

  /// Helper functions for allocation, deallocation, memory copying.
  Optional<AllocationFn> allocationFn;
  Optional<DeallocationFn> deallocationFn;
  Optional<MemCpyFn> memCpyFn;

  /// Create a memref allocation with the given type and dynamic extents.
  FailureOr<Value> createAlloc(OpBuilder &b, Location loc, MemRefType type,
                               ValueRange dynShape) const;

  /// Creates a memref deallocation. The given memref buffer must have been
  /// allocated using `createAlloc`.
  LogicalResult createDealloc(OpBuilder &b, Location loc,
                              Value allocatedBuffer) const;

  /// Creates a memcpy between two given buffers.
  LogicalResult createMemCpy(OpBuilder &b, Location loc, Value from,
                             Value to) const;

  /// Specifies whether not bufferizable ops are allowed in the input. If so,
  /// bufferization.to_memref and bufferization.to_tensor ops are inserted at
  /// the boundaries.
  bool allowUnknownOps = false;

  /// Specifies whether function boundaries (ops in the func dialect) should be
  /// bufferized or not.
  bool bufferizeFunctionBoundaries = false;

  /// The default memory space that should be used when it cannot be inferred
  /// from the context. If no default memory space is specified, bufferization
  /// fails when the memory space cannot be inferred at any point.
  Optional<unsigned> defaultMemorySpace = 0;

  /// Certain ops have aliasing OpOperand/OpResult invariants (e.g., scf.for).
  /// If this flag is set to `false`, those invariants are no longer enforced
  /// with buffer copies.
  ///
  /// Note: Deactivating this flag can lead to incorrect bufferization results
  /// when used incorrectly. This flag is useful with
  /// `AlwaysCopyAnalysisState` which bufferizes all writing tensor
  /// OpOperands out-of-place.
  bool enforceAliasingInvariants = true;

  /// This flag controls buffer types on function signatures.
  ///
  /// * InferLayoutMap: All function parameter types have a fully dynamic layout
  ///   map, but function result types are inferred from the body of the
  ///   function.
  /// * FullyDynamicLayoutMap: All function parameter types and result types
  ///   have a fully dynamic layout map. This option is most efficient because
  ///   any layout map can be casted to a fully dynamic one.
  /// * IdentityLayoutMap: All function parameter types and result types have a
  ///   static identity layout (i.e., no layout map). This option may introduce
  ///   additional buffer allocs and copies because layout maps cannot be casted
  ///   away.
  ///
  /// If `bufferizeFunctionBoundaries` is not set, this flag has no effect.
  ///
  /// Note: Inferred layout maps may not be desireable when interacting with
  /// external functions, because the generated function signatures will be less
  /// predictable.
  LayoutMapOption functionBoundaryTypeConversion =
      LayoutMapOption::InferLayoutMap;

  /// This flag controls buffer types on unknown ops (to_memref wrappers) and in
  /// other cases where a precise memref type cannot be inferred (e.g., the
  /// bufferization of "tensor.cast").
  ///
  /// * InferLayoutMap: This option is invalid and cannot be used.
  /// * FullyDynamicLayoutMap: Assume that unknown ops have results with fully
  ///   dynamic layout maps after bufferization. This option is most efficient
  ///   because any layout map can be casted to a fully dynamic one.
  /// * IdentityLayoutMap: Assume that unknown ops have results with static
  ///   identity layout (i.e., no layout map) after bufferization. This option
  ///   introduces additional buffer allocs and copies if the unknown op is
  ///   eventually bufferized to an op that returns a buffer with non-identity
  ///   layout.
  LayoutMapOption unknownTypeConversion =
      LayoutMapOption::FullyDynamicLayoutMap;

  /// Specifies whether dealloc ops should be generated along with alloc ops. If
  /// not, new memory allocations will leak.
  bool createDeallocs = true;

  /// Seed for the analysis fuzzer. If set to `0`, the fuzzer is deactivated.
  /// Should be used only with `testAnalysisOnly = true`.
  unsigned analysisFuzzerSeed = 0;

  /// If set to `true`, does not modify the IR apart from adding attributes (for
  /// checking the results of the analysis) and post analysis steps.
  bool testAnalysisOnly = false;

  /// If set to `true`, the IR is annotated with details about RaW conflicts.
  /// For debugging only. Should be used together with `testAnalysisOnly`.
  bool printConflicts = false;

  /// Buffer alignment for new memory allocations.
  unsigned int bufferAlignment = 128;

  /// Initializer functions for analysis state. These can be used to
  /// initialize dialect-specific analysis state.
  SmallVector<AnalysisStateInitFn> stateInitializers;

  /// Add a analysis state initializer that initializes the specified
  /// dialect-specific analysis state.
  void addDialectStateInitializer(StringRef name, const DialectStateInitFn &fn);
};

/// Specify fine-grain relationship between buffers to enable more analysis.
enum class BufferRelation {
  None,
  // TODO: ResultContainsOperand,
  // TODO: OperandContainsResult,
  Equivalent
};

/// Return `true` if the given value is a BlockArgument of a func::FuncOp.
bool isFunctionArgument(Value value);

/// Dialect-specific analysis state. Analysis/bufferization information
/// that is specific to ops from a certain dialect can be stored in derived
/// variants of this struct.
struct DialectAnalysisState {
  DialectAnalysisState() = default;

  virtual ~DialectAnalysisState() = default;

  // Copying state is forbidden. Always pass as reference.
  DialectAnalysisState(const DialectAnalysisState &) = delete;
};

/// AnalysisState provides a variety of helper functions for dealing with
/// tensor values.
class AnalysisState {
public:
  /// Determine which OpOperand* will alias with `result` if the op is
  /// bufferized in place. Return an empty vector if the op is not bufferizable.
  SmallVector<OpOperand *> getAliasingOpOperand(OpResult result) const;

  /// Determine which OpResult will alias with `opOperand` if the op is
  /// bufferized in place. Return an empty vector if the op is not bufferizable.
  SmallVector<OpResult> getAliasingOpResult(OpOperand &opOperand) const;

  /// Return true if `opOperand` bufferizes to a memory read. Return `true` if
  /// the op is not bufferizable.
  bool bufferizesToMemoryRead(OpOperand &opOperand) const;

  /// Return true if `opOperand` bufferizes to a memory write. Return true` if
  /// the op is not bufferizable.
  bool bufferizesToMemoryWrite(OpOperand &opOperand) const;

  /// Return true if `opOperand` does neither read nor write but bufferizes to
  /// an alias. Return false if the op is not bufferizable.
  bool bufferizesToAliasOnly(OpOperand &opOperand) const;

  /// Return true if a copy can always be avoided when allocating a new tensor
  /// for the given OpOperand.
  bool canOmitTensorCopy(OpOperand &opOperand) const;

  /// Return true if the given value is read by an op that bufferizes to a
  /// memory read. Also takes into account ops that create an alias but do not
  /// read by themselves (e.g., ExtractSliceOp).
  bool isValueRead(Value value) const;

  /// Starting from `value`, follow the use-def chain in reverse, always
  /// selecting the aliasing OpOperands. Find and return Values for which
  /// `condition` evaluates to true. OpOperands of such matching Values are not
  /// traversed any further.
  ///
  /// When reaching the end of a chain (BlockArgument or Value without aliasing
  /// OpOperands), also return the last Value of that chain.
  ///
  /// Example:
  ///
  ///                               8
  ///                               |
  ///   6*         7*         +-----+----+
  ///   |          |          |          |
  ///   2*         3          4*         5
  ///   |          |          |          |
  ///   +----------+----------+----------+
  ///              |
  ///              1
  ///
  /// In the above example, Values with a star satisfy the condition. When
  /// starting the traversal from Value 1, the resulting SetVector is:
  /// { 2, 7, 8, 5 }
  SetVector<Value> findValueInReverseUseDefChain(
      Value value, llvm::function_ref<bool(Value)> condition) const;

  /// Find the Values of the last preceding write of a given Value.
  ///
  /// Note: Unknown ops are handled conservatively and assumed to be writes.
  /// Furthermore, BlockArguments are also assumed to be writes. There is no
  /// analysis across block boundaries.
  ///
  /// Note: When reaching an end of the reverse SSA use-def chain, that value
  /// is returned regardless of whether it is a memory write or not.
  SetVector<Value> findLastPrecedingWrite(Value value) const;

  /// Return `true` if the given OpResult has been decided to bufferize inplace.
  virtual bool isInPlace(OpOperand &opOperand) const;

  /// Return true if `v1` and `v2` bufferize to equivalent buffers.
  virtual bool areEquivalentBufferizedValues(Value v1, Value v2) const;

  /// Return true if `v1` and `v2` may bufferize to aliasing buffers.
  virtual bool areAliasingBufferizedValues(Value v1, Value v2) const;

  /// Return `true` if the given tensor has undefined contents.
  virtual bool hasUndefinedContents(OpOperand *opOperand) const;

  /// Return true if the given tensor (or an aliasing tensor) is yielded from
  /// the containing block. Also include all aliasing tensors in the same block.
  ///
  /// Note: In the absence of an analysis, an implementation may return true for
  /// any given tensor.
  virtual bool isTensorYielded(Value tensor) const;

  /// Return `true` if the given dialect state exists.
  bool hasDialectState(StringRef name) const {
    auto it = dialectState.find(name);
    return it != dialectState.end();
  }

  /// Return dialect-specific bufferization state.
  template <typename StateT>
  Optional<const StateT *> getDialectState(StringRef name) const {
    auto it = dialectState.find(name);
    if (it == dialectState.end())
      return None;
    return static_cast<const StateT *>(it->getSecond().get());
  }

  /// Return dialect-specific analysis state or create one if none exists.
  template <typename StateT>
  StateT &getOrCreateDialectState(StringRef name) {
    // Create state if it does not exist yet.
    if (!hasDialectState(name))
      dialectState[name] = std::make_unique<StateT>();
    return static_cast<StateT &>(*dialectState[name]);
  }

  void insertDialectState(StringRef name,
                          std::unique_ptr<DialectAnalysisState> state) {
    assert(!dialectState.count(name) && "dialect state already initialized");
    dialectState[name] = std::move(state);
  }

  /// Return a reference to the BufferizationOptions.
  const BufferizationOptions &getOptions() const { return options; }

  explicit AnalysisState(const BufferizationOptions &options);

  // AnalysisState should be passed as a reference.
  AnalysisState(const AnalysisState &) = delete;

  virtual ~AnalysisState() = default;

private:
  /// Dialect-specific analysis state.
  DenseMap<StringRef, std::unique_ptr<DialectAnalysisState>> dialectState;

  /// A reference to current bufferization options.
  const BufferizationOptions &options;
};

/// Create an AllocTensorOp for the given shaped value (memref or tensor).
/// If `copy` is set, the shaped value is copied. Otherwise, a tensor with
/// undefined contents is allocated.
<<<<<<< HEAD
Value allocateTensorForShapedValue(OpBuilder &b, Location loc,
                                   Value shapedValue, bool escape,
                                   bool copy = true);
=======
FailureOr<Value>
allocateTensorForShapedValue(OpBuilder &b, Location loc, Value shapedValue,
                             bool escape, const BufferizationOptions &options,
                             bool copy = true);
>>>>>>> 3de04b6d

/// Lookup the buffer for the given value. If the value was not bufferized
/// yet, wrap it in a ToMemrefOp. Otherwise, it is the result of a ToTensorOp,
/// from which the memref operand is returned.
<<<<<<< HEAD
Value getBuffer(RewriterBase &rewriter, Value value,
                const BufferizationOptions &options);
=======
FailureOr<Value> getBuffer(RewriterBase &rewriter, Value value,
                           const BufferizationOptions &options);
>>>>>>> 3de04b6d

/// Return the buffer type for a given Value (tensor) after bufferization.
///
/// Note: Op implementations should preferrably call `getBuffer()->getType()`.
/// This function should only be used if `getBuffer` cannot be used.
<<<<<<< HEAD
BaseMemRefType getBufferType(Value value, const BufferizationOptions &options);
=======
FailureOr<BaseMemRefType> getBufferType(Value value,
                                        const BufferizationOptions &options);
>>>>>>> 3de04b6d

/// Replace an op with replacement values. The op is deleted. Tensor OpResults
/// must be replaced with memref values.
void replaceOpWithBufferizedValues(RewriterBase &rewriter, Operation *op,
                                   ValueRange values);

/// Replace an op with a new op. The new op must have the same number of
/// results as the replaced op. The new op may not return any tensor values.
template <typename OpTy, typename... Args>
OpTy replaceOpWithNewBufferizedOp(RewriterBase &rewriter, Operation *op,
                                  Args &&...args) {
  auto newOp = rewriter.create<OpTy>(op->getLoc(), std::forward<Args>(args)...);
  replaceOpWithBufferizedValues(rewriter, op, newOp->getResults());
  return newOp;
}

/// Return a MemRefType to which the `tensorType` can be bufferized.
///
/// If possible, op bufferization implementations should not use this function
/// and instead infer precise memref types for tensor results by themselves.
///
/// Unless a layout map was specified, `options.unknownTypeConverter` determines
/// what kind of layout map will be used. For best composability (without
/// copies), the fully dynamic layout map is used by default.
///
/// Note: Canonicalization patterns could clean up layout maps and infer more
/// precise layout maps after bufferization. However, many possible
/// canonicalizations are currently not implemented.
BaseMemRefType getMemRefType(TensorType tensorType,
                             const BufferizationOptions &options,
                             MemRefLayoutAttrInterface layout = {},
                             unsigned memorySpace = 0);

/// Return a MemRef type with fully dynamic layout. If the given tensor type
/// is unranked, return an unranked MemRef type.
BaseMemRefType getMemRefTypeWithFullyDynamicLayout(TensorType tensorType,
                                                   unsigned memorySpace = 0);

/// Return a MemRef type with a static identity layout (i.e., no layout map). If
/// the given tensor type is unranked, return an unranked MemRef type.
BaseMemRefType getMemRefTypeWithStaticIdentityLayout(TensorType tensorType,
                                                     unsigned memorySpace = 0);

} // namespace bufferization
} // namespace mlir

#include "mlir/Dialect/Bufferization/IR/BufferizableOpInterface.h.inc"

#endif // MLIR_DIALECT_BUFFERIZATION_IR_BUFFERIZABLEOPINTERFACE_H_<|MERGE_RESOLUTION|>--- conflicted
+++ resolved
@@ -472,38 +472,23 @@
 /// Create an AllocTensorOp for the given shaped value (memref or tensor).
 /// If `copy` is set, the shaped value is copied. Otherwise, a tensor with
 /// undefined contents is allocated.
-<<<<<<< HEAD
-Value allocateTensorForShapedValue(OpBuilder &b, Location loc,
-                                   Value shapedValue, bool escape,
-                                   bool copy = true);
-=======
 FailureOr<Value>
 allocateTensorForShapedValue(OpBuilder &b, Location loc, Value shapedValue,
                              bool escape, const BufferizationOptions &options,
                              bool copy = true);
->>>>>>> 3de04b6d
 
 /// Lookup the buffer for the given value. If the value was not bufferized
 /// yet, wrap it in a ToMemrefOp. Otherwise, it is the result of a ToTensorOp,
 /// from which the memref operand is returned.
-<<<<<<< HEAD
-Value getBuffer(RewriterBase &rewriter, Value value,
-                const BufferizationOptions &options);
-=======
 FailureOr<Value> getBuffer(RewriterBase &rewriter, Value value,
                            const BufferizationOptions &options);
->>>>>>> 3de04b6d
 
 /// Return the buffer type for a given Value (tensor) after bufferization.
 ///
 /// Note: Op implementations should preferrably call `getBuffer()->getType()`.
 /// This function should only be used if `getBuffer` cannot be used.
-<<<<<<< HEAD
-BaseMemRefType getBufferType(Value value, const BufferizationOptions &options);
-=======
 FailureOr<BaseMemRefType> getBufferType(Value value,
                                         const BufferizationOptions &options);
->>>>>>> 3de04b6d
 
 /// Replace an op with replacement values. The op is deleted. Tensor OpResults
 /// must be replaced with memref values.
