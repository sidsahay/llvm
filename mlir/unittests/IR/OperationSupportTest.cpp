//===- OperationSupportTest.cpp - Operation support unit tests ------------===//
//
// Part of the LLVM Project, under the Apache License v2.0 with LLVM Exceptions.
// See https://llvm.org/LICENSE.txt for license information.
// SPDX-License-Identifier: Apache-2.0 WITH LLVM-exception
//
//===----------------------------------------------------------------------===//

#include "mlir/IR/OperationSupport.h"
#include "mlir/IR/Builders.h"
#include "mlir/IR/StandardTypes.h"
#include "gtest/gtest.h"

using namespace mlir;
using namespace mlir::detail;

static Operation *createOp(MLIRContext *context,
                           ArrayRef<Value> operands = llvm::None,
                           ArrayRef<Type> resultTypes = llvm::None,
                           unsigned int numRegions = 0) {
  context->allowUnregisteredDialects();
  return Operation::create(UnknownLoc::get(context),
                           OperationName("foo.bar", context), resultTypes,
                           operands, llvm::None, llvm::None, numRegions);
}

namespace {
TEST(OperandStorageTest, NonResizable) {
  MLIRContext context;
  Builder builder(&context);

  Operation *useOp =
      createOp(&context, /*operands=*/llvm::None, builder.getIntegerType(16));
  Value operand = useOp->getResult(0);

  // Create a non-resizable operation with one operand.
  Operation *user = createOp(&context, operand);

  // The same number of operands is okay.
  user->setOperands(operand);
  EXPECT_EQ(user->getNumOperands(), 1u);

  // Removing is okay.
  user->setOperands(llvm::None);
  EXPECT_EQ(user->getNumOperands(), 0u);

  // Destroy the operations.
  user->destroy();
  useOp->destroy();
}

TEST(OperandStorageTest, Resizable) {
  MLIRContext context;
  Builder builder(&context);

  Operation *useOp =
      createOp(&context, /*operands=*/llvm::None, builder.getIntegerType(16));
  Value operand = useOp->getResult(0);

  // Create a resizable operation with one operand.
  Operation *user = createOp(&context, operand);

  // The same number of operands is okay.
  user->setOperands(operand);
  EXPECT_EQ(user->getNumOperands(), 1u);

  // Removing is okay.
  user->setOperands(llvm::None);
  EXPECT_EQ(user->getNumOperands(), 0u);

  // Adding more operands is okay.
  user->setOperands({operand, operand, operand});
  EXPECT_EQ(user->getNumOperands(), 3u);

  // Destroy the operations.
  user->destroy();
  useOp->destroy();
}

TEST(OperandStorageTest, RangeReplace) {
  MLIRContext context;
  Builder builder(&context);

  Operation *useOp =
      createOp(&context, /*operands=*/llvm::None, builder.getIntegerType(16));
  Value operand = useOp->getResult(0);

  // Create a resizable operation with one operand.
  Operation *user = createOp(&context, operand);

  // Check setting with the same number of operands.
  user->setOperands(/*start=*/0, /*length=*/1, operand);
  EXPECT_EQ(user->getNumOperands(), 1u);

  // Check setting with more operands.
  user->setOperands(/*start=*/0, /*length=*/1, {operand, operand, operand});
  EXPECT_EQ(user->getNumOperands(), 3u);

  // Check setting with less operands.
  user->setOperands(/*start=*/1, /*length=*/2, {operand});
  EXPECT_EQ(user->getNumOperands(), 2u);

  // Check inserting without replacing operands.
  user->setOperands(/*start=*/2, /*length=*/0, {operand});
  EXPECT_EQ(user->getNumOperands(), 3u);

  // Check erasing operands.
  user->setOperands(/*start=*/0, /*length=*/3, {});
  EXPECT_EQ(user->getNumOperands(), 0u);

  // Destroy the operations.
  user->destroy();
  useOp->destroy();
}

TEST(OperandStorageTest, MutableRange) {
  MLIRContext context;
  Builder builder(&context);

  Operation *useOp =
      createOp(&context, /*operands=*/llvm::None, builder.getIntegerType(16));
  Value operand = useOp->getResult(0);

  // Create a resizable operation with one operand.
  Operation *user = createOp(&context, operand);

  // Check setting with the same number of operands.
  MutableOperandRange mutableOperands(user);
  mutableOperands.assign(operand);
  EXPECT_EQ(mutableOperands.size(), 1u);
  EXPECT_EQ(user->getNumOperands(), 1u);

  // Check setting with more operands.
  mutableOperands.assign({operand, operand, operand});
  EXPECT_EQ(mutableOperands.size(), 3u);
  EXPECT_EQ(user->getNumOperands(), 3u);

  // Check with inserting a new operand.
  mutableOperands.append({operand, operand});
  EXPECT_EQ(mutableOperands.size(), 5u);
  EXPECT_EQ(user->getNumOperands(), 5u);

  // Check erasing operands.
  mutableOperands.clear();
  EXPECT_EQ(mutableOperands.size(), 0u);
  EXPECT_EQ(user->getNumOperands(), 0u);

  // Destroy the operations.
  user->destroy();
  useOp->destroy();
}

TEST(OperationOrderTest, OrderIsAlwaysValid) {
<<<<<<< HEAD
  MLIRContext context(false);
=======
  MLIRContext context;
>>>>>>> a4eefe45
  Builder builder(&context);

  Operation *containerOp =
      createOp(&context, /*operands=*/llvm::None, /*resultTypes=*/llvm::None,
               /*numRegions=*/1);
  Region &region = containerOp->getRegion(0);
  Block *block = new Block();
  region.push_back(block);

  // Insert two operations, then iteratively add more operations in the middle
  // of them. Eventually we will insert more than kOrderStride operations and
  // the block order will need to be recomputed.
  Operation *frontOp = createOp(&context);
  Operation *backOp = createOp(&context);
  block->push_back(frontOp);
  block->push_back(backOp);

  // Chosen to be larger than Operation::kOrderStride.
  int kNumOpsToInsert = 10;
  for (int i = 0; i < kNumOpsToInsert; ++i) {
    Operation *op = createOp(&context);
    block->getOperations().insert(backOp->getIterator(), op);
    ASSERT_TRUE(op->isBeforeInBlock(backOp));
    // Note verifyOpOrder() returns false if the order is valid.
    ASSERT_FALSE(block->verifyOpOrder());
  }

  containerOp->destroy();
}

} // end namespace<|MERGE_RESOLUTION|>--- conflicted
+++ resolved
@@ -151,11 +151,7 @@
 }
 
 TEST(OperationOrderTest, OrderIsAlwaysValid) {
-<<<<<<< HEAD
-  MLIRContext context(false);
-=======
   MLIRContext context;
->>>>>>> a4eefe45
   Builder builder(&context);
 
   Operation *containerOp =
