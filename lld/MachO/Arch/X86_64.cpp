//===- X86_64.cpp ---------------------------------------------------------===//
//
// Part of the LLVM Project, under the Apache License v2.0 with LLVM Exceptions.
// See https://llvm.org/LICENSE.txt for license information.
// SPDX-License-Identifier: Apache-2.0 WITH LLVM-exception
//
//===----------------------------------------------------------------------===//

#include "InputFiles.h"
#include "Symbols.h"
#include "SyntheticSections.h"
#include "Target.h"

#include "lld/Common/ErrorHandler.h"
#include "llvm/BinaryFormat/MachO.h"
#include "llvm/Support/Endian.h"

using namespace llvm::MachO;
using namespace llvm::support::endian;
using namespace lld;
using namespace lld::macho;

namespace {

struct X86_64 : TargetInfo {
  X86_64();

  bool isPairedReloc(relocation_info) const override;
  uint64_t getAddend(MemoryBufferRef, const section_64 &, relocation_info,
                     relocation_info) const override;
  void relocateOne(uint8_t *loc, const Reloc &, uint64_t val) const override;

  void writeStub(uint8_t *buf, const macho::Symbol &) const override;
  void writeStubHelperHeader(uint8_t *buf) const override;
  void writeStubHelperEntry(uint8_t *buf, const DylibSymbol &,
                            uint64_t entryAddr) const override;

  void prepareSymbolRelocation(lld::macho::Symbol *, const InputSection *,
                               const Reloc &) override;
  uint64_t resolveSymbolVA(uint8_t *buf, const lld::macho::Symbol &,
                           uint8_t type) const override;
};

} // namespace

static std::string getErrorLocation(MemoryBufferRef mb, const section_64 &sec,
                                    relocation_info rel) {
  return ("invalid relocation at offset " + std::to_string(rel.r_address) +
          " of " + sec.segname + "," + sec.sectname + " in " +
          mb.getBufferIdentifier())
      .str();
}

static void validateLength(MemoryBufferRef mb, const section_64 &sec,
<<<<<<< HEAD
                           const relocation_info &rel,
=======
                           relocation_info rel,
>>>>>>> e1e3308f
                           ArrayRef<uint8_t> validLengths) {
  if (find(validLengths, rel.r_length) != validLengths.end())
    return;

  std::string msg = getErrorLocation(mb, sec, rel) + ": relocations of type " +
                    std::to_string(rel.r_type) + " must have r_length of ";
  bool first = true;
  for (uint8_t length : validLengths) {
    if (!first)
      msg += " or ";
    first = false;
    msg += std::to_string(length);
  }
  fatal(msg);
}

bool X86_64::isPairedReloc(relocation_info rel) const {
  return rel.r_type == X86_64_RELOC_SUBTRACTOR;
}

uint64_t X86_64::getAddend(MemoryBufferRef mb, const section_64 &sec,
                           relocation_info rel,
                           relocation_info pairedRel) const {
  auto *buf = reinterpret_cast<const uint8_t *>(mb.getBufferStart());
  const uint8_t *loc = buf + sec.offset + rel.r_address;

  if (isThreadLocalVariables(sec.flags) && rel.r_type != X86_64_RELOC_UNSIGNED)
    error("relocations in thread-local variable sections must be "
          "X86_64_RELOC_UNSIGNED");

  switch (rel.r_type) {
  case X86_64_RELOC_BRANCH:
    // XXX: ld64 also supports r_length = 0 here but I'm not sure when such a
    // relocation will actually be generated.
    validateLength(mb, sec, rel, {2});
    break;
  case X86_64_RELOC_SIGNED:
  case X86_64_RELOC_SIGNED_1:
  case X86_64_RELOC_SIGNED_2:
  case X86_64_RELOC_SIGNED_4:
  case X86_64_RELOC_GOT_LOAD:
  case X86_64_RELOC_GOT:
  case X86_64_RELOC_TLV:
    if (!rel.r_pcrel)
      fatal(getErrorLocation(mb, sec, rel) + ": relocations of type " +
            std::to_string(rel.r_type) + " must be pcrel");
    validateLength(mb, sec, rel, {2});
    break;
  case X86_64_RELOC_UNSIGNED:
    if (rel.r_pcrel)
      fatal(getErrorLocation(mb, sec, rel) + ": relocations of type " +
            std::to_string(rel.r_type) + " must not be pcrel");
    validateLength(mb, sec, rel, {2, 3});
    break;
  default:
    error("TODO: Unhandled relocation type " + std::to_string(rel.r_type));
    return 0;
  }

  switch (rel.r_length) {
  case 0:
    return *loc;
  case 1:
    return read16le(loc);
  case 2:
    return read32le(loc);
  case 3:
    return read64le(loc);
  default:
    llvm_unreachable("invalid r_length");
  }
}

void X86_64::relocateOne(uint8_t *loc, const Reloc &r, uint64_t val) const {
  switch (r.type) {
  case X86_64_RELOC_BRANCH:
  case X86_64_RELOC_SIGNED:
  case X86_64_RELOC_SIGNED_1:
  case X86_64_RELOC_SIGNED_2:
  case X86_64_RELOC_SIGNED_4:
  case X86_64_RELOC_GOT_LOAD:
  case X86_64_RELOC_GOT:
  case X86_64_RELOC_TLV:
    // These types are only used for pc-relative relocations, so offset by 4
    // since the RIP has advanced by 4 at this point. This is only valid when
    // r_length = 2, which is enforced by validateLength().
    val -= 4;
    break;
  case X86_64_RELOC_UNSIGNED:
    break;
  default:
    llvm_unreachable(
        "getAddend should have flagged all unhandled relocation types");
  }

  switch (r.length) {
  case 0:
    *loc = val;
    break;
  case 1:
    write16le(loc, val);
    break;
  case 2:
    write32le(loc, val);
    break;
  case 3:
    write64le(loc, val);
    break;
  default:
    llvm_unreachable("invalid r_length");
  }
}

// The following methods emit a number of assembly sequences with RIP-relative
// addressing. Note that RIP-relative addressing on X86-64 has the RIP pointing
// to the next instruction, not the current instruction, so we always have to
// account for the current instruction's size when calculating offsets.
// writeRipRelative helps with that.
//
// bufAddr:  The virtual address corresponding to buf[0].
// bufOff:   The offset within buf of the next instruction.
// destAddr: The destination address that the current instruction references.
static void writeRipRelative(uint8_t *buf, uint64_t bufAddr, uint64_t bufOff,
                             uint64_t destAddr) {
  uint64_t rip = bufAddr + bufOff;
  // For the instructions we care about, the RIP-relative address is always
  // stored in the last 4 bytes of the instruction.
  write32le(buf + bufOff - 4, destAddr - rip);
}

static constexpr uint8_t stub[] = {
    0xff, 0x25, 0, 0, 0, 0, // jmpq *__la_symbol_ptr(%rip)
};

void X86_64::writeStub(uint8_t *buf, const macho::Symbol &sym) const {
  memcpy(buf, stub, 2); // just copy the two nonzero bytes
  uint64_t stubAddr = in.stubs->addr + sym.stubsIndex * sizeof(stub);
  writeRipRelative(buf, stubAddr, sizeof(stub),
                   in.lazyPointers->addr + sym.stubsIndex * WordSize);
}

static constexpr uint8_t stubHelperHeader[] = {
    0x4c, 0x8d, 0x1d, 0, 0, 0, 0, // 0x0: leaq ImageLoaderCache(%rip), %r11
    0x41, 0x53,                   // 0x7: pushq %r11
    0xff, 0x25, 0,    0, 0, 0,    // 0x9: jmpq *dyld_stub_binder@GOT(%rip)
    0x90,                         // 0xf: nop
};

static constexpr uint8_t stubHelperEntry[] = {
    0x68, 0, 0, 0, 0, // 0x0: pushq <bind offset>
    0xe9, 0, 0, 0, 0, // 0x5: jmp <__stub_helper>
};

void X86_64::writeStubHelperHeader(uint8_t *buf) const {
  memcpy(buf, stubHelperHeader, sizeof(stubHelperHeader));
  writeRipRelative(buf, in.stubHelper->addr, 7, in.imageLoaderCache->getVA());
  writeRipRelative(buf, in.stubHelper->addr, 0xf,
                   in.got->addr +
                       in.stubHelper->stubBinder->gotIndex * WordSize);
}

void X86_64::writeStubHelperEntry(uint8_t *buf, const DylibSymbol &sym,
                                  uint64_t entryAddr) const {
  memcpy(buf, stubHelperEntry, sizeof(stubHelperEntry));
  write32le(buf + 1, sym.lazyBindOffset);
  writeRipRelative(buf, entryAddr, sizeof(stubHelperEntry),
                   in.stubHelper->addr);
}

void X86_64::prepareSymbolRelocation(lld::macho::Symbol *sym,
                                     const InputSection *isec, const Reloc &r) {
  switch (r.type) {
  case X86_64_RELOC_GOT_LOAD: {
    if (needsBinding(sym))
      in.got->addEntry(sym);

    if (sym->isTlv())
      error("found GOT relocation referencing thread-local variable in " +
            toString(isec));
    break;
  }
  case X86_64_RELOC_GOT: {
    in.got->addEntry(sym);

    if (sym->isTlv())
      error("found GOT relocation referencing thread-local variable in " +
            toString(isec));
    break;
  }
  case X86_64_RELOC_BRANCH: {
    prepareBranchTarget(sym);
    break;
  }
  case X86_64_RELOC_UNSIGNED: {
    if (auto *dysym = dyn_cast<DylibSymbol>(sym)) {
      if (r.length != 3) {
        error("X86_64_RELOC_UNSIGNED referencing the dynamic symbol " +
              dysym->getName() + " must have r_length = 3");
        return;
      }
    }
    // References from thread-local variable sections are treated as offsets
    // relative to the start of the referent section, and therefore have no
    // need of rebase opcodes.
    if (!(isThreadLocalVariables(isec->flags) && isa<Defined>(sym)))
      addNonLazyBindingEntries(sym, isec, r.offset, r.addend);
    break;
  }
  case X86_64_RELOC_SIGNED:
  case X86_64_RELOC_SIGNED_1:
  case X86_64_RELOC_SIGNED_2:
  case X86_64_RELOC_SIGNED_4:
    // TODO: warn if they refer to a weak global
    break;
  case X86_64_RELOC_TLV: {
    if (needsBinding(sym))
      in.tlvPointers->addEntry(sym);

    if (!sym->isTlv())
      error(
          "found X86_64_RELOC_TLV referencing a non-thread-local variable in " +
          toString(isec));
    break;
  }
  case X86_64_RELOC_SUBTRACTOR:
    fatal("TODO: handle relocation type " + std::to_string(r.type));
    break;
  default:
    llvm_unreachable("unexpected relocation type");
  }
}

uint64_t X86_64::resolveSymbolVA(uint8_t *buf, const lld::macho::Symbol &sym,
                                 uint8_t type) const {
  switch (type) {
  case X86_64_RELOC_GOT_LOAD: {
    if (!sym.isInGot()) {
      if (buf[-2] != 0x8b)
        error("X86_64_RELOC_GOT_LOAD must be used with movq instructions");
      buf[-2] = 0x8d;
      return sym.getVA();
    }
    LLVM_FALLTHROUGH;
  }
  case X86_64_RELOC_GOT:
    return in.got->addr + sym.gotIndex * WordSize;
  case X86_64_RELOC_BRANCH: {
    if (sym.isInStubs())
      return in.stubs->addr + sym.stubsIndex * sizeof(stub);
    return sym.getVA();
  }
  case X86_64_RELOC_UNSIGNED:
  case X86_64_RELOC_SIGNED:
  case X86_64_RELOC_SIGNED_1:
  case X86_64_RELOC_SIGNED_2:
  case X86_64_RELOC_SIGNED_4:
    return sym.getVA();
  case X86_64_RELOC_TLV: {
    if (sym.isInGot())
      return in.tlvPointers->addr + sym.gotIndex * WordSize;

    // Convert the movq to a leaq.
    assert(isa<Defined>(&sym));
    if (buf[-2] != 0x8b)
      error("X86_64_RELOC_TLV must be used with movq instructions");
    buf[-2] = 0x8d;
    return sym.getVA();
  }
  case X86_64_RELOC_SUBTRACTOR:
    fatal("TODO: handle relocation type " + std::to_string(type));
  default:
    llvm_unreachable("Unexpected relocation type");
  }
}

X86_64::X86_64() {
  cpuType = CPU_TYPE_X86_64;
  cpuSubtype = CPU_SUBTYPE_X86_64_ALL;

  stubSize = sizeof(stub);
  stubHelperHeaderSize = sizeof(stubHelperHeader);
  stubHelperEntrySize = sizeof(stubHelperEntry);
}

TargetInfo *macho::createX86_64TargetInfo() {
  static X86_64 t;
  return &t;
}<|MERGE_RESOLUTION|>--- conflicted
+++ resolved
@@ -52,11 +52,7 @@
 }
 
 static void validateLength(MemoryBufferRef mb, const section_64 &sec,
-<<<<<<< HEAD
-                           const relocation_info &rel,
-=======
                            relocation_info rel,
->>>>>>> e1e3308f
                            ArrayRef<uint8_t> validLengths) {
   if (find(validLengths, rel.r_length) != validLengths.end())
     return;
