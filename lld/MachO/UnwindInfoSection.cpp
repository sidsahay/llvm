//===- UnwindInfoSection.cpp ----------------------------------------------===//
//
// Part of the LLVM Project, under the Apache License v2.0 with LLVM Exceptions.
// See https://llvm.org/LICENSE.txt for license information.
// SPDX-License-Identifier: Apache-2.0 WITH LLVM-exception
//
//===----------------------------------------------------------------------===//

#include "UnwindInfoSection.h"
#include "Config.h"
#include "InputSection.h"
#include "MergedOutputSection.h"
#include "OutputSection.h"
#include "OutputSegment.h"
#include "SymbolTable.h"
#include "Symbols.h"
#include "SyntheticSections.h"
#include "Target.h"

#include "lld/Common/ErrorHandler.h"
#include "lld/Common/Memory.h"
#include "llvm/ADT/SmallVector.h"
#include "llvm/ADT/STLExtras.h"
#include "llvm/BinaryFormat/MachO.h"

using namespace llvm;
using namespace llvm::MachO;
using namespace lld;
using namespace lld::macho;

#define COMMON_ENCODINGS_MAX 127
#define COMPACT_ENCODINGS_MAX 256

#define SECOND_LEVEL_PAGE_BYTES 4096
#define SECOND_LEVEL_PAGE_WORDS (SECOND_LEVEL_PAGE_BYTES / sizeof(uint32_t))
#define REGULAR_SECOND_LEVEL_ENTRIES_MAX                                       \
  ((SECOND_LEVEL_PAGE_BYTES -                                                  \
    sizeof(unwind_info_regular_second_level_page_header)) /                    \
   sizeof(unwind_info_regular_second_level_entry))
#define COMPRESSED_SECOND_LEVEL_ENTRIES_MAX                                    \
  ((SECOND_LEVEL_PAGE_BYTES -                                                  \
    sizeof(unwind_info_compressed_second_level_page_header)) /                 \
   sizeof(uint32_t))

#define COMPRESSED_ENTRY_FUNC_OFFSET_BITS 24
#define COMPRESSED_ENTRY_FUNC_OFFSET_MASK                                      \
  UNWIND_INFO_COMPRESSED_ENTRY_FUNC_OFFSET(~0)

// Compact Unwind format is a Mach-O evolution of DWARF Unwind that
// optimizes space and exception-time lookup.  Most DWARF unwind
// entries can be replaced with Compact Unwind entries, but the ones
// that cannot are retained in DWARF form.
//
// This comment will address macro-level organization of the pre-link
// and post-link compact unwind tables. For micro-level organization
// pertaining to the bitfield layout of the 32-bit compact unwind
// entries, see libunwind/include/mach-o/compact_unwind_encoding.h
//
// Important clarifying factoids:
//
// * __LD,__compact_unwind is the compact unwind format for compiler
// output and linker input. It is never a final output. It could be
// an intermediate output with the `-r` option which retains relocs.
//
// * __TEXT,__unwind_info is the compact unwind format for final
// linker output. It is never an input.
//
// * __TEXT,__eh_frame is the DWARF format for both linker input and output.
//
// * __TEXT,__unwind_info entries are divided into 4 KiB pages (2nd
// level) by ascending address, and the pages are referenced by an
// index (1st level) in the section header.
//
// * Following the headers in __TEXT,__unwind_info, the bulk of the
// section contains a vector of compact unwind entries
// `{functionOffset, encoding}` sorted by ascending `functionOffset`.
// Adjacent entries with the same encoding can be folded to great
// advantage, achieving a 3-order-of-magnitude reduction in the
// number of entries.
//
// * The __TEXT,__unwind_info format can accommodate up to 127 unique
// encodings for the space-efficient compressed format. In practice,
// fewer than a dozen unique encodings are used by C++ programs of
// all sizes. Therefore, we don't even bother implementing the regular
// non-compressed format. Time will tell if anyone in the field ever
// overflows the 127-encodings limit.
//
// Refer to the definition of unwind_info_section_header in
// compact_unwind_encoding.h for an overview of the format we are encoding
// here.

// TODO(gkm): prune __eh_frame entries superseded by __unwind_info
// TODO(gkm): how do we align the 2nd-level pages?

using EncodingMap = llvm::DenseMap<compact_unwind_encoding_t, size_t>;

template <class Ptr> struct CompactUnwindEntry {
  Ptr functionAddress;
  uint32_t functionLength;
  compact_unwind_encoding_t encoding;
  Ptr personality;
  Ptr lsda;
};

struct SecondLevelPage {
  uint32_t kind;
  size_t entryIndex;
  size_t entryCount;
  size_t byteCount;
  std::vector<compact_unwind_encoding_t> localEncodings;
  EncodingMap localEncodingIndexes;
};

template <class Ptr> class UnwindInfoSectionImpl : public UnwindInfoSection {
public:
  void prepareRelocations(InputSection *) override;
  void finalize() override;
  void writeTo(uint8_t *buf) const override;

private:
  std::vector<std::pair<compact_unwind_encoding_t, size_t>> commonEncodings;
  EncodingMap commonEncodingIndexes;
  // Indices of personality functions within the GOT.
  std::vector<uint32_t> personalities;
  SmallDenseMap<std::pair<InputSection *, uint64_t /* addend */>, Symbol *>
      personalityTable;
  std::vector<unwind_info_section_header_lsda_index_entry> lsdaEntries;
  // Map of function offset (from the image base) to an index within the LSDA
  // array.
  llvm::DenseMap<uint32_t, uint32_t> functionToLsdaIndex;
  std::vector<CompactUnwindEntry<Ptr>> cuVector;
  std::vector<CompactUnwindEntry<Ptr> *> cuPtrVector;
  std::vector<SecondLevelPage> secondLevelPages;
  uint64_t level2PagesOffset = 0;
};

// Compact unwind relocations have different semantics, so we handle them in a
// separate code path from regular relocations. First, we do not wish to add
// rebase opcodes for __LD,__compact_unwind, because that section doesn't
// actually end up in the final binary. Second, personality pointers always
// reside in the GOT and must be treated specially.
template <class Ptr>
void UnwindInfoSectionImpl<Ptr>::prepareRelocations(InputSection *isec) {
  assert(isec->segname == segment_names::ld &&
         isec->name == section_names::compactUnwind);

  for (Reloc &r : isec->relocs) {
    assert(target->hasAttr(r.type, RelocAttrBits::UNSIGNED));
    if (r.offset % sizeof(CompactUnwindEntry<Ptr>) !=
        offsetof(CompactUnwindEntry<Ptr>, personality))
      continue;

    if (auto *s = r.referent.dyn_cast<Symbol *>()) {
      if (auto *undefined = dyn_cast<Undefined>(s)) {
        treatUndefinedSymbol(*undefined);
        // treatUndefinedSymbol() can replace s with a DylibSymbol; re-check.
        if (isa<Undefined>(s))
          continue;
      }
      if (auto *defined = dyn_cast<Defined>(s)) {
        // Check if we have created a synthetic symbol at the same address.
        Symbol *&personality =
            personalityTable[{defined->isec, defined->value}];
        if (personality == nullptr) {
          personality = defined;
          in.got->addEntry(defined);
        } else if (personality != defined) {
          r.referent = personality;
        }
        continue;
      }
      assert(isa<DylibSymbol>(s));
      in.got->addEntry(s);
      continue;
    }

    if (auto *referentIsec = r.referent.dyn_cast<InputSection *>()) {
      // Personality functions can be referenced via section relocations
      // if they live in the same object file. Create placeholder synthetic
      // symbols for them in the GOT.
      Symbol *&s = personalityTable[{referentIsec, r.addend}];
      if (s == nullptr) {
        s = make<Defined>("<internal>", /*file=*/nullptr, referentIsec,
                          r.addend, /*size=*/0, /*isWeakDef=*/false,
<<<<<<< HEAD
                          /*isExternal=*/false, /*isPrivateExtern=*/false);
=======
                          /*isExternal=*/false, /*isPrivateExtern=*/false,
                          /*isThumb=*/false);
>>>>>>> 11299179
        in.got->addEntry(s);
      }
      r.referent = s;
      r.addend = 0;
    }
  }
}

// Unwind info lives in __DATA, and finalization of __TEXT will occur before
// finalization of __DATA. Moreover, the finalization of unwind info depends on
// the exact addresses that it references. So it is safe for compact unwind to
// reference addresses in __TEXT, but not addresses in any other segment.
static void checkTextSegment(InputSection *isec) {
  if (isec->segname != segment_names::text)
    error("compact unwind references address in " + toString(isec) +
          " which is not in segment __TEXT");
}

// We need to apply the relocations to the pre-link compact unwind section
// before converting it to post-link form. There should only be absolute
// relocations here: since we are not emitting the pre-link CU section, there
// is no source address to make a relative location meaningful.
template <class Ptr>
static void
relocateCompactUnwind(MergedOutputSection *compactUnwindSection,
                      std::vector<CompactUnwindEntry<Ptr>> &cuVector) {
  for (const InputSection *isec : compactUnwindSection->inputs) {
    uint8_t *buf =
        reinterpret_cast<uint8_t *>(cuVector.data()) + isec->outSecFileOff;
    memcpy(buf, isec->data.data(), isec->data.size());

    for (const Reloc &r : isec->relocs) {
      uint64_t referentVA = 0;
      if (auto *referentSym = r.referent.dyn_cast<Symbol *>()) {
        if (!isa<Undefined>(referentSym)) {
          assert(referentSym->isInGot());
          if (auto *defined = dyn_cast<Defined>(referentSym))
            checkTextSegment(defined->isec);
          // At this point in the link, we may not yet know the final address of
          // the GOT, so we just encode the index. We make it a 1-based index so
          // that we can distinguish the null pointer case.
          referentVA = referentSym->gotIndex + 1;
        }
      } else if (auto *referentIsec = r.referent.dyn_cast<InputSection *>()) {
        checkTextSegment(referentIsec);
        referentVA = referentIsec->getVA() + r.addend;
      }

      writeAddress(buf + r.offset, referentVA, r.length);
    }
  }
}

// There should only be a handful of unique personality pointers, so we can
// encode them as 2-bit indices into a small array.
template <class Ptr>
void encodePersonalities(
    const std::vector<CompactUnwindEntry<Ptr> *> &cuPtrVector,
    std::vector<uint32_t> &personalities) {
  for (CompactUnwindEntry<Ptr> *cu : cuPtrVector) {
    if (cu->personality == 0)
      continue;
    // Linear search is fast enough for a small array.
    auto it = find(personalities, cu->personality);
    uint32_t personalityIndex; // 1-based index
    if (it != personalities.end()) {
      personalityIndex = std::distance(personalities.begin(), it) + 1;
    } else {
      personalities.push_back(cu->personality);
      personalityIndex = personalities.size();
    }
    cu->encoding |=
        personalityIndex << countTrailingZeros(
            static_cast<compact_unwind_encoding_t>(UNWIND_PERSONALITY_MASK));
  }
  if (personalities.size() > 3)
    error("too many personalities (" + std::to_string(personalities.size()) +
          ") for compact unwind to encode");
}

// Scan the __LD,__compact_unwind entries and compute the space needs of
// __TEXT,__unwind_info and __TEXT,__eh_frame
template <class Ptr> void UnwindInfoSectionImpl<Ptr>::finalize() {
  if (compactUnwindSection == nullptr)
    return;

  // At this point, the address space for __TEXT,__text has been
  // assigned, so we can relocate the __LD,__compact_unwind entries
  // into a temporary buffer. Relocation is necessary in order to sort
  // the CU entries by function address. Sorting is necessary so that
  // we can fold adjacent CU entries with identical
  // encoding+personality+lsda. Folding is necessary because it reduces
  // the number of CU entries by as much as 3 orders of magnitude!
  compactUnwindSection->finalize();
  assert(compactUnwindSection->getSize() % sizeof(CompactUnwindEntry<Ptr>) ==
         0);
  size_t cuCount =
      compactUnwindSection->getSize() / sizeof(CompactUnwindEntry<Ptr>);
  cuVector.resize(cuCount);
  relocateCompactUnwind(compactUnwindSection, cuVector);

  // Rather than sort & fold the 32-byte entries directly, we create a
  // vector of pointers to entries and sort & fold that instead.
  cuPtrVector.reserve(cuCount);
  for (CompactUnwindEntry<Ptr> &cuEntry : cuVector)
    cuPtrVector.emplace_back(&cuEntry);
<<<<<<< HEAD
  std::sort(
      cuPtrVector.begin(), cuPtrVector.end(),
      [](const CompactUnwindEntry<Ptr> *a, const CompactUnwindEntry<Ptr> *b) {
        return a->functionAddress < b->functionAddress;
      });
=======
  llvm::sort(cuPtrVector, [](const CompactUnwindEntry<Ptr> *a,
                             const CompactUnwindEntry<Ptr> *b) {
    return a->functionAddress < b->functionAddress;
  });
>>>>>>> 11299179

  // Fold adjacent entries with matching encoding+personality+lsda
  // We use three iterators on the same cuPtrVector to fold in-situ:
  // (1) `foldBegin` is the first of a potential sequence of matching entries
  // (2) `foldEnd` is the first non-matching entry after `foldBegin`.
  // The semi-open interval [ foldBegin .. foldEnd ) contains a range
  // entries that can be folded into a single entry and written to ...
  // (3) `foldWrite`
  auto foldWrite = cuPtrVector.begin();
  for (auto foldBegin = cuPtrVector.begin(); foldBegin < cuPtrVector.end();) {
    auto foldEnd = foldBegin;
    while (++foldEnd < cuPtrVector.end() &&
           (*foldBegin)->encoding == (*foldEnd)->encoding &&
           (*foldBegin)->personality == (*foldEnd)->personality &&
           (*foldBegin)->lsda == (*foldEnd)->lsda)
      ;
    *foldWrite++ = *foldBegin;
    foldBegin = foldEnd;
  }
  cuPtrVector.erase(foldWrite, cuPtrVector.end());

  encodePersonalities(cuPtrVector, personalities);

  // Count frequencies of the folded encodings
  EncodingMap encodingFrequencies;
  for (const CompactUnwindEntry<Ptr> *cuPtrEntry : cuPtrVector)
    encodingFrequencies[cuPtrEntry->encoding]++;

  // Make a vector of encodings, sorted by descending frequency
  for (const auto &frequency : encodingFrequencies)
    commonEncodings.emplace_back(frequency);
  llvm::sort(commonEncodings,
             [](const std::pair<compact_unwind_encoding_t, size_t> &a,
                const std::pair<compact_unwind_encoding_t, size_t> &b) {
               if (a.second == b.second)
                 // When frequencies match, secondarily sort on encoding
                 // to maintain parity with validate-unwind-info.py
                 return a.first > b.first;
               return a.second > b.second;
             });

  // Truncate the vector to 127 elements.
  // Common encoding indexes are limited to 0..126, while encoding
  // indexes 127..255 are local to each second-level page
  if (commonEncodings.size() > COMMON_ENCODINGS_MAX)
    commonEncodings.resize(COMMON_ENCODINGS_MAX);

  // Create a map from encoding to common-encoding-table index
  for (size_t i = 0; i < commonEncodings.size(); i++)
    commonEncodingIndexes[commonEncodings[i].first] = i;

  // Split folded encodings into pages, where each page is limited by ...
  // (a) 4 KiB capacity
  // (b) 24-bit difference between first & final function address
  // (c) 8-bit compact-encoding-table index,
  //     for which 0..126 references the global common-encodings table,
  //     and 127..255 references a local per-second-level-page table.
  // First we try the compact format and determine how many entries fit.
  // If more entries fit in the regular format, we use that.
  for (size_t i = 0; i < cuPtrVector.size();) {
    secondLevelPages.emplace_back();
    SecondLevelPage &page = secondLevelPages.back();
    page.entryIndex = i;
    uintptr_t functionAddressMax =
        cuPtrVector[i]->functionAddress + COMPRESSED_ENTRY_FUNC_OFFSET_MASK;
    size_t n = commonEncodings.size();
    size_t wordsRemaining =
        SECOND_LEVEL_PAGE_WORDS -
        sizeof(unwind_info_compressed_second_level_page_header) /
            sizeof(uint32_t);
    while (wordsRemaining >= 1 && i < cuPtrVector.size()) {
      const CompactUnwindEntry<Ptr> *cuPtr = cuPtrVector[i];
      if (cuPtr->functionAddress >= functionAddressMax) {
        break;
      } else if (commonEncodingIndexes.count(cuPtr->encoding) ||
                 page.localEncodingIndexes.count(cuPtr->encoding)) {
        i++;
        wordsRemaining--;
      } else if (wordsRemaining >= 2 && n < COMPACT_ENCODINGS_MAX) {
        page.localEncodings.emplace_back(cuPtr->encoding);
        page.localEncodingIndexes[cuPtr->encoding] = n++;
        i++;
        wordsRemaining -= 2;
      } else {
        break;
      }
    }
    page.entryCount = i - page.entryIndex;

    // If this is not the final page, see if it's possible to fit more
    // entries by using the regular format. This can happen when there
    // are many unique encodings, and we we saturated the local
    // encoding table early.
    if (i < cuPtrVector.size() &&
        page.entryCount < REGULAR_SECOND_LEVEL_ENTRIES_MAX) {
      page.kind = UNWIND_SECOND_LEVEL_REGULAR;
      page.entryCount = std::min(REGULAR_SECOND_LEVEL_ENTRIES_MAX,
                                 cuPtrVector.size() - page.entryIndex);
      i = page.entryIndex + page.entryCount;
    } else {
      page.kind = UNWIND_SECOND_LEVEL_COMPRESSED;
    }
  }

  for (const CompactUnwindEntry<Ptr> *cu : cuPtrVector) {
    uint32_t functionOffset = cu->functionAddress - in.header->addr;
    functionToLsdaIndex[functionOffset] = lsdaEntries.size();
    if (cu->lsda != 0)
      lsdaEntries.push_back(
          {functionOffset, static_cast<uint32_t>(cu->lsda - in.header->addr)});
  }

  // compute size of __TEXT,__unwind_info section
  level2PagesOffset =
      sizeof(unwind_info_section_header) +
      commonEncodings.size() * sizeof(uint32_t) +
      personalities.size() * sizeof(uint32_t) +
      // The extra second-level-page entry is for the sentinel
      (secondLevelPages.size() + 1) *
          sizeof(unwind_info_section_header_index_entry) +
      lsdaEntries.size() * sizeof(unwind_info_section_header_lsda_index_entry);
  unwindInfoSize =
      level2PagesOffset + secondLevelPages.size() * SECOND_LEVEL_PAGE_BYTES;
}

// All inputs are relocated and output addresses are known, so write!

template <class Ptr>
void UnwindInfoSectionImpl<Ptr>::writeTo(uint8_t *buf) const {
  // section header
  auto *uip = reinterpret_cast<unwind_info_section_header *>(buf);
  uip->version = 1;
  uip->commonEncodingsArraySectionOffset = sizeof(unwind_info_section_header);
  uip->commonEncodingsArrayCount = commonEncodings.size();
  uip->personalityArraySectionOffset =
      uip->commonEncodingsArraySectionOffset +
      (uip->commonEncodingsArrayCount * sizeof(uint32_t));
  uip->personalityArrayCount = personalities.size();
  uip->indexSectionOffset = uip->personalityArraySectionOffset +
                            (uip->personalityArrayCount * sizeof(uint32_t));
  uip->indexCount = secondLevelPages.size() + 1;

  // Common encodings
  auto *i32p = reinterpret_cast<uint32_t *>(&uip[1]);
  for (const auto &encoding : commonEncodings)
    *i32p++ = encoding.first;

  // Personalities
  for (const uint32_t &personality : personalities)
    *i32p++ =
        in.got->addr + (personality - 1) * target->wordSize - in.header->addr;

  // Level-1 index
  uint32_t lsdaOffset =
      uip->indexSectionOffset +
      uip->indexCount * sizeof(unwind_info_section_header_index_entry);
  uint64_t l2PagesOffset = level2PagesOffset;
  auto *iep = reinterpret_cast<unwind_info_section_header_index_entry *>(i32p);
  for (const SecondLevelPage &page : secondLevelPages) {
    iep->functionOffset =
        cuPtrVector[page.entryIndex]->functionAddress - in.header->addr;
    iep->secondLevelPagesSectionOffset = l2PagesOffset;
    iep->lsdaIndexArraySectionOffset =
        lsdaOffset + functionToLsdaIndex.lookup(iep->functionOffset) *
                         sizeof(unwind_info_section_header_lsda_index_entry);
    iep++;
    l2PagesOffset += SECOND_LEVEL_PAGE_BYTES;
  }
  // Level-1 sentinel
  const CompactUnwindEntry<Ptr> &cuEnd = cuVector.back();
  iep->functionOffset = cuEnd.functionAddress + cuEnd.functionLength;
  iep->secondLevelPagesSectionOffset = 0;
  iep->lsdaIndexArraySectionOffset =
      lsdaOffset +
      lsdaEntries.size() * sizeof(unwind_info_section_header_lsda_index_entry);
  iep++;

  // LSDAs
  size_t lsdaBytes =
      lsdaEntries.size() * sizeof(unwind_info_section_header_lsda_index_entry);
  if (lsdaBytes > 0)
    memcpy(iep, lsdaEntries.data(), lsdaBytes);

  // Level-2 pages
  auto *pp = reinterpret_cast<uint32_t *>(reinterpret_cast<uint8_t *>(iep) +
                                          lsdaBytes);
  for (const SecondLevelPage &page : secondLevelPages) {
    if (page.kind == UNWIND_SECOND_LEVEL_COMPRESSED) {
      uintptr_t functionAddressBase =
          cuPtrVector[page.entryIndex]->functionAddress;
      auto *p2p =
          reinterpret_cast<unwind_info_compressed_second_level_page_header *>(
              pp);
      p2p->kind = page.kind;
      p2p->entryPageOffset =
          sizeof(unwind_info_compressed_second_level_page_header);
      p2p->entryCount = page.entryCount;
      p2p->encodingsPageOffset =
          p2p->entryPageOffset + p2p->entryCount * sizeof(uint32_t);
      p2p->encodingsCount = page.localEncodings.size();
      auto *ep = reinterpret_cast<uint32_t *>(&p2p[1]);
      for (size_t i = 0; i < page.entryCount; i++) {
        const CompactUnwindEntry<Ptr> *cuep = cuPtrVector[page.entryIndex + i];
        auto it = commonEncodingIndexes.find(cuep->encoding);
        if (it == commonEncodingIndexes.end())
          it = page.localEncodingIndexes.find(cuep->encoding);
        *ep++ = (it->second << COMPRESSED_ENTRY_FUNC_OFFSET_BITS) |
                (cuep->functionAddress - functionAddressBase);
      }
      if (page.localEncodings.size() != 0)
        memcpy(ep, page.localEncodings.data(),
               page.localEncodings.size() * sizeof(uint32_t));
    } else {
      auto *p2p =
          reinterpret_cast<unwind_info_regular_second_level_page_header *>(pp);
      p2p->kind = page.kind;
      p2p->entryPageOffset =
          sizeof(unwind_info_regular_second_level_page_header);
      p2p->entryCount = page.entryCount;
      auto *ep = reinterpret_cast<uint32_t *>(&p2p[1]);
      for (size_t i = 0; i < page.entryCount; i++) {
        const CompactUnwindEntry<Ptr> *cuep = cuPtrVector[page.entryIndex + i];
        *ep++ = cuep->functionAddress;
        *ep++ = cuep->encoding;
      }
    }
    pp += SECOND_LEVEL_PAGE_WORDS;
  }
}

UnwindInfoSection *macho::makeUnwindInfoSection() {
  if (target->wordSize == 8)
    return make<UnwindInfoSectionImpl<uint64_t>>();
  else
    return make<UnwindInfoSectionImpl<uint32_t>>();
}<|MERGE_RESOLUTION|>--- conflicted
+++ resolved
@@ -182,12 +182,8 @@
       if (s == nullptr) {
         s = make<Defined>("<internal>", /*file=*/nullptr, referentIsec,
                           r.addend, /*size=*/0, /*isWeakDef=*/false,
-<<<<<<< HEAD
-                          /*isExternal=*/false, /*isPrivateExtern=*/false);
-=======
                           /*isExternal=*/false, /*isPrivateExtern=*/false,
                           /*isThumb=*/false);
->>>>>>> 11299179
         in.got->addEntry(s);
       }
       r.referent = s;
@@ -294,18 +290,10 @@
   cuPtrVector.reserve(cuCount);
   for (CompactUnwindEntry<Ptr> &cuEntry : cuVector)
     cuPtrVector.emplace_back(&cuEntry);
-<<<<<<< HEAD
-  std::sort(
-      cuPtrVector.begin(), cuPtrVector.end(),
-      [](const CompactUnwindEntry<Ptr> *a, const CompactUnwindEntry<Ptr> *b) {
-        return a->functionAddress < b->functionAddress;
-      });
-=======
   llvm::sort(cuPtrVector, [](const CompactUnwindEntry<Ptr> *a,
                              const CompactUnwindEntry<Ptr> *b) {
     return a->functionAddress < b->functionAddress;
   });
->>>>>>> 11299179
 
   // Fold adjacent entries with matching encoding+personality+lsda
   // We use three iterators on the same cuPtrVector to fold in-situ:
