# REQUIRES: x86, aarch64, arm
# RUN: rm -rf %t && mkdir -p %t
# RUN: llvm-mc -filetype=obj -triple=x86_64-apple-darwin %s -o %t/x86-64-test.o
# RUN: llvm-mc -filetype=obj -triple=arm64-apple-darwin %s -o %t/arm64-test.o
# RUN: llvm-mc -filetype=obj -triple=arm64_32-apple-watchos %s -o %t/arm64-32-test.o
<<<<<<< HEAD
# RUN: %lld -arch x86_64 -platform_version macos 10.5.0 11.0 -o %t/x86-64-executable %t/x86-64-test.o
# RUN: %lld -arch arm64 -o %t/arm64-executable %t/arm64-test.o
# RUN: %lld-watchos -o %t/arm64-32-executable %t/arm64-32-test.o
# RUN: %lld -arch x86_64 -dylib -o %t/x86-64-dylib %t/x86-64-test.o
# RUN: %lld -arch arm64  -dylib -o %t/arm64-dylib %t/arm64-test.o
# RUN: %lld-watchos -dylib -o %t/arm64-32-dylib %t/arm64-32-test.o

# RUN: llvm-objdump --macho --private-header %t/x86-64-executable | FileCheck %s -DCPU=X86_64 -DCAPS=LIB64
# RUN: llvm-objdump --macho --private-header %t/arm64-executable | FileCheck %s -DCPU=ARM64 -DCAPS=0x00
# RUN: llvm-objdump --macho --private-header %t/arm64-32-executable | FileCheck %s --check-prefix=ARM64-32
# RUN: llvm-objdump --macho --private-header %t/x86-64-dylib | FileCheck %s -DCPU=X86_64 -DCAPS=0x00
# RUN: llvm-objdump --macho --private-header %t/arm64-dylib | FileCheck %s -DCPU=ARM64 -DCAPS=0x00
# RUN: llvm-objdump --macho --private-header %t/arm64-32-dylib | FileCheck %s --check-prefix=ARM64-32

# CHECK:      magic        cputype  cpusubtype  caps     filetype {{.*}} flags
# CHECK-NEXT: MH_MAGIC_64  [[CPU]]         ALL  [[CAPS]] {{.*}}          NOUNDEFS {{.*}} TWOLEVEL

# ARM64-32:      magic     cputype  cpusubtype  caps  filetype {{.*}} flags
# ARM64-32-NEXT: MH_MAGIC  ARM64_32         V8  0x00  {{.*}}          NOUNDEFS {{.*}} TWOLEVEL
=======
# RUN: llvm-mc -filetype=obj -triple=arm64_32-apple-watchos %s -o %t/arm64-32-test.o
# RUN: llvm-mc -filetype=obj -triple=armv7-apple-watchos %s -o %t/arm-test.o

# RUN: %lld -lSystem -arch x86_64 -o %t/x86-64-executable %t/x86-64-test.o
# RUN: %lld -lSystem -arch arm64 -o %t/arm64-executable %t/arm64-test.o
# RUN: %lld-watchos -lSystem -o %t/arm64-32-executable %t/arm64-32-test.o
# RUN: %lld-watchos -lSystem -arch armv7 -o %t/arm-executable %t/arm-test.o

# RUN: %lld -arch x86_64 -dylib -o %t/x86-64-dylib %t/x86-64-test.o

## NOTE: recent versions of ld64 don't emit LIB64 for x86-64-executable, maybe we should follow suit
# RUN: llvm-objdump --macho --private-header %t/x86-64-executable | FileCheck %s --check-prefix=EXEC -DCPU=X86_64 -DSUBTYPE=ALL -DCAPS=LIB64
# RUN: llvm-objdump --macho --private-header %t/arm64-executable | FileCheck %s --check-prefix=EXEC -DCPU=ARM64 -DSUBTYPE=ALL -DCAPS=0x00
# RUN: llvm-objdump --macho --private-header %t/arm64-32-executable | FileCheck %s --check-prefix=EXEC -DCPU=ARM64_32 -DSUBTYPE=V8 -DCAPS=0x00
# RUN: llvm-objdump --macho --private-header %t/arm-executable | FileCheck %s  --check-prefix=EXEC -DCPU=ARM -DSUBTYPE=V7 -DCAPS=0x00

# RUN: llvm-objdump --macho --private-header %t/x86-64-dylib | FileCheck %s --check-prefix=DYLIB -DCPU=X86_64 -DSUBTYPE=ALL -DCAPS=0x00

# EXEC:      magic               cputype  cpusubtype   caps     filetype {{.*}} flags
# EXEC-NEXT: MH_MAGIC{{(_64)?}}  [[CPU]]  [[SUBTYPE]]  [[CAPS]] EXECUTE  {{.*}} NOUNDEFS DYLDLINK TWOLEVEL PIE{{$}}

# DYLIB:      magic                  cputype  cpusubtype   caps      filetype {{.*}} flags
# DYLIB-NEXT: MH_MAGIC_64{{(_64)?}}  [[CPU]]  [[SUBTYPE]]  [[CAPS]]  DYLIB    {{.*}} NOUNDEFS DYLDLINK TWOLEVEL NO_REEXPORTED_DYLIBS{{$}}
>>>>>>> 11299179

.globl _main
_main:<|MERGE_RESOLUTION|>--- conflicted
+++ resolved
@@ -3,27 +3,6 @@
 # RUN: llvm-mc -filetype=obj -triple=x86_64-apple-darwin %s -o %t/x86-64-test.o
 # RUN: llvm-mc -filetype=obj -triple=arm64-apple-darwin %s -o %t/arm64-test.o
 # RUN: llvm-mc -filetype=obj -triple=arm64_32-apple-watchos %s -o %t/arm64-32-test.o
-<<<<<<< HEAD
-# RUN: %lld -arch x86_64 -platform_version macos 10.5.0 11.0 -o %t/x86-64-executable %t/x86-64-test.o
-# RUN: %lld -arch arm64 -o %t/arm64-executable %t/arm64-test.o
-# RUN: %lld-watchos -o %t/arm64-32-executable %t/arm64-32-test.o
-# RUN: %lld -arch x86_64 -dylib -o %t/x86-64-dylib %t/x86-64-test.o
-# RUN: %lld -arch arm64  -dylib -o %t/arm64-dylib %t/arm64-test.o
-# RUN: %lld-watchos -dylib -o %t/arm64-32-dylib %t/arm64-32-test.o
-
-# RUN: llvm-objdump --macho --private-header %t/x86-64-executable | FileCheck %s -DCPU=X86_64 -DCAPS=LIB64
-# RUN: llvm-objdump --macho --private-header %t/arm64-executable | FileCheck %s -DCPU=ARM64 -DCAPS=0x00
-# RUN: llvm-objdump --macho --private-header %t/arm64-32-executable | FileCheck %s --check-prefix=ARM64-32
-# RUN: llvm-objdump --macho --private-header %t/x86-64-dylib | FileCheck %s -DCPU=X86_64 -DCAPS=0x00
-# RUN: llvm-objdump --macho --private-header %t/arm64-dylib | FileCheck %s -DCPU=ARM64 -DCAPS=0x00
-# RUN: llvm-objdump --macho --private-header %t/arm64-32-dylib | FileCheck %s --check-prefix=ARM64-32
-
-# CHECK:      magic        cputype  cpusubtype  caps     filetype {{.*}} flags
-# CHECK-NEXT: MH_MAGIC_64  [[CPU]]         ALL  [[CAPS]] {{.*}}          NOUNDEFS {{.*}} TWOLEVEL
-
-# ARM64-32:      magic     cputype  cpusubtype  caps  filetype {{.*}} flags
-# ARM64-32-NEXT: MH_MAGIC  ARM64_32         V8  0x00  {{.*}}          NOUNDEFS {{.*}} TWOLEVEL
-=======
 # RUN: llvm-mc -filetype=obj -triple=arm64_32-apple-watchos %s -o %t/arm64-32-test.o
 # RUN: llvm-mc -filetype=obj -triple=armv7-apple-watchos %s -o %t/arm-test.o
 
@@ -47,7 +26,6 @@
 
 # DYLIB:      magic                  cputype  cpusubtype   caps      filetype {{.*}} flags
 # DYLIB-NEXT: MH_MAGIC_64{{(_64)?}}  [[CPU]]  [[SUBTYPE]]  [[CAPS]]  DYLIB    {{.*}} NOUNDEFS DYLDLINK TWOLEVEL NO_REEXPORTED_DYLIBS{{$}}
->>>>>>> 11299179
 
 .globl _main
 _main: