--- conflicted
+++ resolved
@@ -40,17 +40,10 @@
   enum Kind {
     DataSegment,
     Merge,
-<<<<<<< HEAD
-    MergedSegment,
-    Function,
-    SyntheticFunction,
-    Section
-=======
     MergedChunk,
     Function,
     SyntheticFunction,
     Section,
->>>>>>> 86645b40
   };
 
   StringRef name;
@@ -63,11 +56,7 @@
   uint32_t getSize() const;
   uint32_t getInputSize() const;
 
-<<<<<<< HEAD
-  virtual void writeTo(uint8_t *buf) const;
-=======
   void writeTo(uint8_t *buf) const;
->>>>>>> 86645b40
   void relocate(uint8_t *buf) const;
 
   ArrayRef<WasmRelocation> getRelocations() const { return relocations; }
@@ -125,20 +114,12 @@
   unsigned discarded : 1;
 
 protected:
-<<<<<<< HEAD
-  InputChunk(ObjFile *f, Kind k)
-      : file(f), live(!config->gcSections), discarded(false), sectionKind(k) {}
-  virtual ~InputChunk() = default;
-  virtual ArrayRef<uint8_t> data() const = 0;
-  virtual uint64_t getTombstone() const { return 0; }
-=======
   InputChunk(ObjFile *f, Kind k, StringRef name, uint32_t alignment = 0,
              uint32_t flags = 0)
       : name(name), file(f), alignment(alignment), flags(flags), sectionKind(k),
         live(!config->gcSections), discarded(false) {}
   ArrayRef<uint8_t> data() const { return rawData; }
   uint64_t getTombstone() const;
->>>>>>> 86645b40
 
   ArrayRef<WasmRelocation> relocations;
   ArrayRef<uint8_t> rawData;
@@ -154,12 +135,6 @@
 // each global variable.
 class InputSegment : public InputChunk {
 public:
-<<<<<<< HEAD
-  InputSegment(const WasmSegment *seg, ObjFile *f)
-      : InputChunk(f, InputChunk::DataSegment), segment(seg) {
-    alignment = segment->Data.Alignment;
-    flags = segment->Data.LinkingFlags;
-=======
   InputSegment(const WasmSegment &seg, ObjFile *f)
       : InputChunk(f, InputChunk::DataSegment, seg.Data.Name,
                    seg.Data.Alignment, seg.Data.LinkingFlags),
@@ -167,65 +142,25 @@
     rawData = segment.Data.Content;
     comdat = segment.Data.Comdat;
     inputSectionOffset = segment.SectionOffset;
->>>>>>> 86645b40
-  }
-
-  InputSegment(uint32_t alignment, uint32_t flags)
-      : InputChunk(nullptr, InputChunk::DataSegment), alignment(alignment),
-        flags(flags) {}
-
-  static bool classof(const InputChunk *c) {
-    return c->kind() == DataSegment || c->kind() == Merge ||
-           c->kind() == MergedSegment;
-  }
+  }
+
+  static bool classof(const InputChunk *c) { return c->kind() == DataSegment; }
 
 protected:
   const WasmSegment &segment;
 };
 
-<<<<<<< HEAD
-  StringRef getName() const override { return segment->Data.Name; }
-  StringRef getDebugName() const override { return StringRef(); }
-  uint32_t getComdat() const override { return segment->Data.Comdat; }
-  uint32_t getInputSectionOffset() const override {
-    return segment->SectionOffset;
-  }
-
-  // Translate an offset in the input section to an offset in the output
-  // section.
-  uint64_t getOffset(uint64_t offset) const;
-
-  uint64_t getVA(uint64_t offset = 0) const;
-
-  bool isTLS() const {
-    // Older object files don't include WASM_SEG_FLAG_TLS and instead
-    // relied on the naming convention.
-    return flags & llvm::wasm::WASM_SEG_FLAG_TLS ||
-           getName().startswith(".tdata") || getName().startswith(".tbss");
-  }
-
-  const OutputSegment *outputSeg = nullptr;
-  uint32_t outputSegmentOffset = 0;
-  uint32_t alignment = 0;
-  uint32_t flags = 0;
-
-protected:
-  ArrayRef<uint8_t> data() const override { return segment->Data.Content; }
-
-  const WasmSegment *segment = nullptr;
-};
-
-class SyntheticMergedDataSegment;
+class SyntheticMergedChunk;
 
 // Merge segment handling copied from lld/ELF/InputSection.h.  Keep in sync
 // where possible.
 
-// SegmentPiece represents a piece of splittable segment contents.
+// SectionPiece represents a piece of splittable segment contents.
 // We allocate a lot of these and binary search on them. This means that they
 // have to be as compact as possible, which is why we don't store the size (can
 // be found by looking at the next one).
-struct SegmentPiece {
-  SegmentPiece(size_t off, uint32_t hash, bool live)
+struct SectionPiece {
+  SectionPiece(size_t off, uint32_t hash, bool live)
       : inputOff(off), live(live || !config->gcSections), hash(hash >> 1) {}
 
   uint32_t inputOff;
@@ -234,13 +169,24 @@
   uint64_t outputOff = 0;
 };
 
-static_assert(sizeof(SegmentPiece) == 16, "SectionPiece is too big");
+static_assert(sizeof(SectionPiece) == 16, "SectionPiece is too big");
 
 // This corresponds segments marked as WASM_SEG_FLAG_STRINGS.
-class MergeInputSegment : public InputSegment {
-public:
-  MergeInputSegment(const WasmSegment *seg, ObjFile *f) : InputSegment(seg, f) {
-    sectionKind = Merge;
+class MergeInputChunk : public InputChunk {
+public:
+  MergeInputChunk(const WasmSegment &seg, ObjFile *f)
+      : InputChunk(f, Merge, seg.Data.Name, seg.Data.Alignment,
+                   seg.Data.LinkingFlags) {
+    rawData = seg.Data.Content;
+    comdat = seg.Data.Comdat;
+    inputSectionOffset = seg.SectionOffset;
+  }
+
+  MergeInputChunk(const WasmSection &s, ObjFile *f)
+      : InputChunk(f, Merge, s.Name, 0, llvm::wasm::WASM_SEG_FLAG_STRINGS) {
+    assert(s.Type == llvm::wasm::WASM_SEC_CUSTOM);
+    comdat = s.Comdat;
+    rawData = s.Content;
   }
 
   static bool classof(const InputChunk *s) { return s->kind() == Merge; }
@@ -252,7 +198,7 @@
 
   // Splittable sections are handled as a sequence of data
   // rather than a single large blob of data.
-  std::vector<SegmentPiece> pieces;
+  std::vector<SectionPiece> pieces;
 
   // Returns I'th piece's data. This function is very hot when
   // string merging is enabled, so we want to inline.
@@ -265,115 +211,17 @@
   }
 
   // Returns the SectionPiece at a given input section offset.
-  SegmentPiece *getSegmentPiece(uint64_t offset);
-  const SegmentPiece *getSegmentPiece(uint64_t offset) const {
-    return const_cast<MergeInputSegment *>(this)->getSegmentPiece(offset);
-  }
-
-  SyntheticMergedDataSegment *parent = nullptr;
-=======
-class SyntheticMergedChunk;
-
-// Merge segment handling copied from lld/ELF/InputSection.h.  Keep in sync
-// where possible.
-
-// SectionPiece represents a piece of splittable segment contents.
-// We allocate a lot of these and binary search on them. This means that they
-// have to be as compact as possible, which is why we don't store the size (can
-// be found by looking at the next one).
-struct SectionPiece {
-  SectionPiece(size_t off, uint32_t hash, bool live)
-      : inputOff(off), live(live || !config->gcSections), hash(hash >> 1) {}
-
-  uint32_t inputOff;
-  uint32_t live : 1;
-  uint32_t hash : 31;
-  uint64_t outputOff = 0;
-};
-
-static_assert(sizeof(SectionPiece) == 16, "SectionPiece is too big");
-
-// This corresponds segments marked as WASM_SEG_FLAG_STRINGS.
-class MergeInputChunk : public InputChunk {
-public:
-  MergeInputChunk(const WasmSegment &seg, ObjFile *f)
-      : InputChunk(f, Merge, seg.Data.Name, seg.Data.Alignment,
-                   seg.Data.LinkingFlags) {
-    rawData = seg.Data.Content;
-    comdat = seg.Data.Comdat;
-    inputSectionOffset = seg.SectionOffset;
-  }
-
-  MergeInputChunk(const WasmSection &s, ObjFile *f)
-      : InputChunk(f, Merge, s.Name, 0, llvm::wasm::WASM_SEG_FLAG_STRINGS) {
-    assert(s.Type == llvm::wasm::WASM_SEC_CUSTOM);
-    comdat = s.Comdat;
-    rawData = s.Content;
-  }
-
-  static bool classof(const InputChunk *s) { return s->kind() == Merge; }
-  void splitIntoPieces();
-
-  // Translate an offset in the input section to an offset in the parent
-  // MergeSyntheticSection.
-  uint64_t getParentOffset(uint64_t offset) const;
-
-  // Splittable sections are handled as a sequence of data
-  // rather than a single large blob of data.
-  std::vector<SectionPiece> pieces;
-
-  // Returns I'th piece's data. This function is very hot when
-  // string merging is enabled, so we want to inline.
-  LLVM_ATTRIBUTE_ALWAYS_INLINE
-  llvm::CachedHashStringRef getData(size_t i) const {
-    size_t begin = pieces[i].inputOff;
-    size_t end =
-        (pieces.size() - 1 == i) ? data().size() : pieces[i + 1].inputOff;
-    return {toStringRef(data().slice(begin, end - begin)), pieces[i].hash};
-  }
-
-  // Returns the SectionPiece at a given input section offset.
   SectionPiece *getSectionPiece(uint64_t offset);
   const SectionPiece *getSectionPiece(uint64_t offset) const {
     return const_cast<MergeInputChunk *>(this)->getSectionPiece(offset);
   }
 
   SyntheticMergedChunk *parent = nullptr;
->>>>>>> 86645b40
 
 private:
   void splitStrings(ArrayRef<uint8_t> a);
 };
 
-<<<<<<< HEAD
-// SyntheticMergedDataSegment is a class that allows us to put mergeable
-// sections with different attributes in a single output sections. To do that we
-// put them into SyntheticMergedDataSegment synthetic input sections which are
-// attached to regular output sections.
-class SyntheticMergedDataSegment : public InputSegment {
-public:
-  SyntheticMergedDataSegment(StringRef name, uint32_t alignment, uint32_t flags)
-      : InputSegment(alignment, flags), name(name),
-        builder(llvm::StringTableBuilder::RAW, 1ULL << alignment) {
-    sectionKind = InputChunk::MergedSegment;
-  }
-
-  static bool classof(const InputChunk *c) {
-    return c->kind() == InputChunk::MergedSegment;
-  }
-
-  uint32_t getSize() const override;
-
-  StringRef getName() const override { return name; }
-
-  uint32_t getComdat() const override { return segments[0]->getComdat(); }
-
-  void writeTo(uint8_t *buf) const override;
-
-  void addMergeSegment(MergeInputSegment *ms) {
-    ms->parent = this;
-    segments.push_back(ms);
-=======
 // SyntheticMergedChunk is a class that allows us to put mergeable
 // sections with different attributes in a single output sections. To do that we
 // put them into SyntheticMergedChunk synthetic input sections which are
@@ -392,22 +240,14 @@
     comdat = ms->getComdat();
     ms->parent = this;
     chunks.push_back(ms);
->>>>>>> 86645b40
   }
 
   void finalizeContents();
 
-<<<<<<< HEAD
-protected:
-  std::vector<MergeInputSegment *> segments;
-  StringRef name;
   llvm::StringTableBuilder builder;
-=======
-  llvm::StringTableBuilder builder;
 
 protected:
   std::vector<MergeInputChunk *> chunks;
->>>>>>> 86645b40
 };
 
 // Represents a single wasm function within and input file.  These are
