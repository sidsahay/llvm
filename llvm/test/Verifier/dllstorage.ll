--- conflicted
+++ resolved
@@ -1,8 +1,6 @@
-<<<<<<< HEAD
-; RUN: not opt -opaque-pointers -verify %s 2>&1 | FileCheck %s
-=======
-; RUN: not opt -passes=verify %s 2>&1 | FileCheck %s
->>>>>>> 92649767
+; TODO: Remove -opaque-pointers flag when the project supports opaque pointers
+; by default
+; RUN: not opt -opaque-pointers -passes=verify %s 2>&1 | FileCheck %s
 
 target datalayout = "e-m:w-p270:32:32-p271:32:32-p272:64:64-i64:64-f80:128-n8:16:32:64-S128"
 target triple = "x86_64-pc-windows-gnu"
