llvm_canonicalize_cmake_booleans(
  BUILD_SHARED_LIBS
  HAVE_LIBXAR
  HAVE_OCAMLOPT
  HAVE_OCAML_OUNIT
  LLVM_ENABLE_DIA_SDK
  LLVM_ENABLE_FFI
  LLVM_ENABLE_THREADS
  LLVM_ENABLE_ZLIB
  LLVM_INCLUDE_GO_TESTS
  LLVM_LIBXML2_ENABLED
  LLVM_LINK_LLVM_DYLIB
  LLVM_TOOL_LTO_BUILD
  LLVM_USE_INTEL_JITEVENTS
  LLVM_BUILD_EXAMPLES
  LLVM_ENABLE_PLUGINS
  LLVM_BYE_LINK_INTO_TOOLS
  )

configure_lit_site_cfg(
  ${CMAKE_CURRENT_SOURCE_DIR}/lit.site.cfg.py.in
  ${CMAKE_CURRENT_BINARY_DIR}/lit.site.cfg.py
  MAIN_CONFIG
  ${CMAKE_CURRENT_SOURCE_DIR}/lit.cfg.py
  )
configure_lit_site_cfg(
  ${CMAKE_CURRENT_SOURCE_DIR}/Unit/lit.site.cfg.py.in
  ${CMAKE_CURRENT_BINARY_DIR}/Unit/lit.site.cfg.py
  MAIN_CONFIG
  ${CMAKE_CURRENT_SOURCE_DIR}/Unit/lit.cfg.py
  )

# Set the depends list as a variable so that it can grow conditionally.
# NOTE: Sync the substitutions in test/lit.cfg when adding to this list.
set(LLVM_TEST_DEPENDS
          BugpointPasses
          FileCheck
          LLVMHello
          UnitTests
          bugpoint
          count
          llc
          lli
          lli-child-target
          llvm-addr2line
          llvm-ar
          llvm-as
          llvm-bcanalyzer
          llvm-c-test
          llvm-cat
          llvm-cfi-verify
          llvm-config
          llvm-cov
          llvm-cvtres
          llvm-cxxdump
          llvm-cxxfilt
          llvm-cxxmap
          llvm-diff
          llvm-dis
          llvm-dlltool
          dsymutil
          llvm-dwarfdump
          llvm-dwp
          llvm-elfabi
          llvm-exegesis
          llvm-extract
<<<<<<< HEAD
          llvm-foreach
=======
          llvm-gsymutil
>>>>>>> e4af56db
          llvm-isel-fuzzer
          llvm-ifs
          llvm-install-name-tool
          llvm-jitlink
          llvm-lib
          llvm-link
          llvm-lipo
          llvm-locstats
          llvm-lto2
          llvm-mc
          llvm-mca
          llvm-ml
          llvm-modextract
          llvm-mt
          llvm-nm
          llvm-no-spir-kernel
          llvm-objcopy
          llvm-objdump
          llvm-opt-fuzzer
          llvm-opt-report
          llvm-pdbutil
          llvm-profdata
          llvm-ranlib
          llvm-rc
          llvm-readobj
          llvm-readelf
          llvm-reduce
          llvm-rtdyld
          llvm-size
          llvm-split
          llvm-strings
          llvm-strip
          llvm-symbolizer
          llvm-tblgen
          llvm-undname
          llvm-xray
          not
          obj2yaml
          opt
          sancov
          sanstats
          sycl-post-link
          verify-uselistorder
          yaml-bench
          yaml2obj
        )

if(TARGET llvm-lto)
  set(LLVM_TEST_DEPENDS ${LLVM_TEST_DEPENDS} llvm-lto)
endif()

# If Intel JIT events are supported, depend on a tool that tests the listener.
if( LLVM_USE_INTEL_JITEVENTS )
  set(LLVM_TEST_DEPENDS ${LLVM_TEST_DEPENDS} llvm-jitlistener)
endif( LLVM_USE_INTEL_JITEVENTS )

if(TARGET LLVMgold)
  set(LLVM_TEST_DEPENDS ${LLVM_TEST_DEPENDS} LLVMgold)
endif()

if(TARGET llvm-go)
  set(LLVM_TEST_DEPENDS ${LLVM_TEST_DEPENDS} llvm-go)
endif()

if(TARGET LTO)
  set(LLVM_TEST_DEPENDS ${LLVM_TEST_DEPENDS} LTO)
endif()

if(LLVM_BUILD_EXAMPLES)
  list(APPEND LLVM_TEST_DEPENDS
    Bye
    Kaleidoscope-Ch3
    Kaleidoscope-Ch4
    Kaleidoscope-Ch5
    Kaleidoscope-Ch6
    Kaleidoscope-Ch7
    )
endif()

if(TARGET ocaml_llvm)
  # Clear all non-OCaml cross-target dependencies when building out-of-tree.
  if(LLVM_OCAML_OUT_OF_TREE)
    set(LLVM_TEST_DEPENDS)
  endif()

  set(LLVM_TEST_DEPENDS ${LLVM_TEST_DEPENDS}
          ocaml_llvm
          ocaml_llvm_all_backends
          ocaml_llvm_analysis
          ocaml_llvm_bitreader
          ocaml_llvm_bitwriter
          ocaml_llvm_executionengine
          ocaml_llvm_irreader
          ocaml_llvm_linker
          ocaml_llvm_target
          ocaml_llvm_ipo
          ocaml_llvm_passmgr_builder
          ocaml_llvm_scalar_opts
          ocaml_llvm_transform_utils
          ocaml_llvm_vectorize
        )
endif()

add_custom_target(llvm-test-depends DEPENDS ${LLVM_TEST_DEPENDS})
set_target_properties(llvm-test-depends PROPERTIES FOLDER "Tests")

if(LLVM_BUILD_TOOLS)
  set(exclude_from_check_all "")
else()
  set(exclude_from_check_all "EXCLUDE_FROM_CHECK_ALL")
endif()

add_lit_testsuite(check-llvm "Running the LLVM regression tests"
  ${CMAKE_CURRENT_BINARY_DIR}
  ${exclude_from_check_all}
  DEPENDS ${LLVM_TEST_DEPENDS}
  )
set_target_properties(check-llvm PROPERTIES FOLDER "Tests")

add_lit_testsuites(LLVM ${CMAKE_CURRENT_SOURCE_DIR}
  ${exclude_from_check_all}
  DEPENDS ${LLVM_TEST_DEPENDS}
  )

# Setup a legacy alias for 'check-llvm'. This will likely change to be an
# alias for 'check-all' at some point in the future.
add_custom_target(check)
add_dependencies(check check-llvm)
set_target_properties(check PROPERTIES FOLDER "Tests")<|MERGE_RESOLUTION|>--- conflicted
+++ resolved
@@ -64,11 +64,8 @@
           llvm-elfabi
           llvm-exegesis
           llvm-extract
-<<<<<<< HEAD
           llvm-foreach
-=======
           llvm-gsymutil
->>>>>>> e4af56db
           llvm-isel-fuzzer
           llvm-ifs
           llvm-install-name-tool
