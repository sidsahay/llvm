; NOTE: Assertions have been autogenerated by utils/update_test_checks.py
; RUN: opt < %s -passes=instcombine -S | FileCheck %s

declare void @use(float)

define float @fneg_fneg(float %a) {
;
; CHECK-LABEL: @fneg_fneg(
; CHECK-NEXT:    ret float [[A:%.*]]
;
  %f = fneg float %a
  %r = fneg float %f
  ret float %r
}

; -(X * C) --> X * (-C)

define float @fmul_fsub(float %x) {
; CHECK-LABEL: @fmul_fsub(
; CHECK-NEXT:    [[R:%.*]] = fmul float [[X:%.*]], -4.200000e+01
; CHECK-NEXT:    ret float [[R]]
;
  %m = fmul float %x, 42.0
  %r = fsub float -0.0, %m
  ret float %r
}

define float @fmul_fneg(float %x) {
; CHECK-LABEL: @fmul_fneg(
; CHECK-NEXT:    [[R:%.*]] = fmul float [[X:%.*]], -4.200000e+01
; CHECK-NEXT:    ret float [[R]]
;
  %m = fmul float %x, 42.0
  %r = fneg float %m
  ret float %r
}

; Fast math is not required, but it should be propagated.

define float @fmul_fsub_fmf(float %x) {
; CHECK-LABEL: @fmul_fsub_fmf(
; CHECK-NEXT:    [[R:%.*]] = fmul reassoc nsz float [[X:%.*]], -4.200000e+01
; CHECK-NEXT:    ret float [[R]]
;
  %m = fmul float %x, 42.0
  %r = fsub reassoc nsz float -0.0, %m
  ret float %r
}

define float @fmul_fneg_fmf(float %x) {
; CHECK-LABEL: @fmul_fneg_fmf(
; CHECK-NEXT:    [[R:%.*]] = fmul reassoc nsz float [[X:%.*]], -4.200000e+01
; CHECK-NEXT:    ret float [[R]]
;
  %m = fmul float %x, 42.0
  %r = fneg reassoc nsz float %m
  ret float %r
}

; Extra use prevents the fold. We don't want to replace the fneg with an fmul.

define float @fmul_fsub_extra_use(float %x) {
; CHECK-LABEL: @fmul_fsub_extra_use(
; CHECK-NEXT:    [[M:%.*]] = fmul float [[X:%.*]], 4.200000e+01
; CHECK-NEXT:    [[R:%.*]] = fneg float [[M]]
; CHECK-NEXT:    call void @use(float [[M]])
; CHECK-NEXT:    ret float [[R]]
;
  %m = fmul float %x, 42.0
  %r = fsub float -0.0, %m
  call void @use(float %m)
  ret float %r
}

define float @fmul_fneg_extra_use(float %x) {
; CHECK-LABEL: @fmul_fneg_extra_use(
; CHECK-NEXT:    [[M:%.*]] = fmul float [[X:%.*]], 4.200000e+01
; CHECK-NEXT:    [[R:%.*]] = fneg float [[M]]
; CHECK-NEXT:    call void @use(float [[M]])
; CHECK-NEXT:    ret float [[R]]
;
  %m = fmul float %x, 42.0
  %r = fneg float %m
  call void @use(float %m)
  ret float %r
}

; Try a vector. Use special constants (NaN, INF, undef) because they don't change anything.

define <4 x double> @fmul_fsub_vec(<4 x double> %x) {
; CHECK-LABEL: @fmul_fsub_vec(
; CHECK-NEXT:    [[R:%.*]] = fmul <4 x double> [[X:%.*]], <double -4.200000e+01, double 0xFFF8000000000000, double 0xFFF0000000000000, double undef>
; CHECK-NEXT:    ret <4 x double> [[R]]
;
  %m = fmul <4 x double> %x, <double 42.0, double 0x7FF8000000000000, double 0x7FF0000000000000, double undef>
  %r = fsub <4 x double> <double -0.0, double -0.0, double -0.0, double -0.0>, %m
  ret <4 x double> %r
}

define <4 x double> @fmul_fneg_vec(<4 x double> %x) {
; CHECK-LABEL: @fmul_fneg_vec(
; CHECK-NEXT:    [[R:%.*]] = fmul <4 x double> [[X:%.*]], <double -4.200000e+01, double 0xFFF8000000000000, double 0xFFF0000000000000, double undef>
; CHECK-NEXT:    ret <4 x double> [[R]]
;
  %m = fmul <4 x double> %x, <double 42.0, double 0x7FF8000000000000, double 0x7FF0000000000000, double undef>
  %r = fneg <4 x double> %m
  ret <4 x double> %r
}

; -(X / C) --> X / (-C)

define float @fdiv_op1_constant_fsub(float %x) {
; CHECK-LABEL: @fdiv_op1_constant_fsub(
; CHECK-NEXT:    [[R:%.*]] = fdiv float [[X:%.*]], 4.200000e+01
; CHECK-NEXT:    ret float [[R]]
;
  %d = fdiv float %x, -42.0
  %r = fsub float -0.0, %d
  ret float %r
}

define float @fdiv_op1_constant_fneg(float %x) {
; CHECK-LABEL: @fdiv_op1_constant_fneg(
; CHECK-NEXT:    [[R:%.*]] = fdiv float [[X:%.*]], 4.200000e+01
; CHECK-NEXT:    ret float [[R]]
;
  %d = fdiv float %x, -42.0
  %r = fneg float %d
  ret float %r
}

; Fast math is not required, but it should be propagated.

define float @fdiv_op1_constant_fsub_fmf(float %x) {
; CHECK-LABEL: @fdiv_op1_constant_fsub_fmf(
; CHECK-NEXT:    [[R:%.*]] = fdiv nnan float [[X:%.*]], 4.200000e+01
; CHECK-NEXT:    ret float [[R]]
;
  %d = fdiv float %x, -42.0
  %r = fsub nnan float -0.0, %d
  ret float %r
}

define float @fdiv_op1_constant_fneg_fmf(float %x) {
; CHECK-LABEL: @fdiv_op1_constant_fneg_fmf(
; CHECK-NEXT:    [[R:%.*]] = fdiv nnan float [[X:%.*]], 4.200000e+01
; CHECK-NEXT:    ret float [[R]]
;
  %d = fdiv float %x, -42.0
  %r = fneg nnan float %d
  ret float %r
}

; Extra use prevents the fold. We don't want to replace the fneg with an fdiv.

define float @fdiv_op1_constant_fsub_extra_use(float %x) {
; CHECK-LABEL: @fdiv_op1_constant_fsub_extra_use(
; CHECK-NEXT:    [[D:%.*]] = fdiv float [[X:%.*]], 4.200000e+01
; CHECK-NEXT:    [[R:%.*]] = fneg float [[D]]
; CHECK-NEXT:    call void @use(float [[D]])
; CHECK-NEXT:    ret float [[R]]
;
  %d = fdiv float %x, 42.0
  %r = fsub float -0.0, %d
  call void @use(float %d)
  ret float %r
}

define float @fdiv_op1_constant_fneg_extra_use(float %x) {
; CHECK-LABEL: @fdiv_op1_constant_fneg_extra_use(
; CHECK-NEXT:    [[D:%.*]] = fdiv float [[X:%.*]], 4.200000e+01
; CHECK-NEXT:    [[R:%.*]] = fneg float [[D]]
; CHECK-NEXT:    call void @use(float [[D]])
; CHECK-NEXT:    ret float [[R]]
;
  %d = fdiv float %x, 42.0
  %r = fneg float %d
  call void @use(float %d)
  ret float %r
}

; Try a vector. Use special constants (NaN, INF, undef) because they don't change anything.

define <4 x double> @fdiv_op1_constant_fsub_vec(<4 x double> %x) {
; CHECK-LABEL: @fdiv_op1_constant_fsub_vec(
; CHECK-NEXT:    [[R:%.*]] = fdiv <4 x double> [[X:%.*]], <double 4.200000e+01, double 0x7FF800000ABCD000, double 0x7FF0000000000000, double undef>
; CHECK-NEXT:    ret <4 x double> [[R]]
;
  %d = fdiv <4 x double> %x, <double -42.0, double 0xFFF800000ABCD000, double 0xFFF0000000000000, double undef>
  %r = fsub <4 x double> <double -0.0, double -0.0, double -0.0, double -0.0>, %d
  ret <4 x double> %r
}

define <4 x double> @fdiv_op1_constant_fneg_vec(<4 x double> %x) {
; CHECK-LABEL: @fdiv_op1_constant_fneg_vec(
; CHECK-NEXT:    [[R:%.*]] = fdiv <4 x double> [[X:%.*]], <double 4.200000e+01, double 0x7FF800000ABCD000, double 0x7FF0000000000000, double undef>
; CHECK-NEXT:    ret <4 x double> [[R]]
;
  %d = fdiv <4 x double> %x, <double -42.0, double 0xFFF800000ABCD000, double 0xFFF0000000000000, double undef>
  %r = fneg <4 x double> %d
  ret <4 x double> %r
}

; -(C / X) --> (-C) / X

define float @fdiv_op0_constant_fsub(float %x) {
; CHECK-LABEL: @fdiv_op0_constant_fsub(
; CHECK-NEXT:    [[R:%.*]] = fdiv float -4.200000e+01, [[X:%.*]]
; CHECK-NEXT:    ret float [[R]]
;
  %d = fdiv float 42.0, %x
  %r = fsub float -0.0, %d
  ret float %r
}

define float @fdiv_op0_constant_fneg(float %x) {
; CHECK-LABEL: @fdiv_op0_constant_fneg(
; CHECK-NEXT:    [[R:%.*]] = fdiv float -4.200000e+01, [[X:%.*]]
; CHECK-NEXT:    ret float [[R]]
;
  %d = fdiv float 42.0, %x
  %r = fneg float %d
  ret float %r
}

; Fast math is not required, but it should be propagated.

define float @fdiv_op0_constant_fneg_fast_fast(float %x) {
; CHECK-LABEL: @fdiv_op0_constant_fneg_fast_fast(
; CHECK-NEXT:    [[R:%.*]] = fdiv fast float -4.200000e+01, [[X:%.*]]
; CHECK-NEXT:    ret float [[R]]
;
  %d = fdiv fast float 42.0, %x
  %r = fneg fast float %d
  ret float %r
}

define float @fdiv_op0_constant_fneg_fast(float %x) {
; CHECK-LABEL: @fdiv_op0_constant_fneg_fast(
; CHECK-NEXT:    [[R:%.*]] = fdiv reassoc nnan arcp contract afn float -4.200000e+01, [[X:%.*]]
; CHECK-NEXT:    ret float [[R]]
;
  %d = fdiv float 42.0, %x
  %r = fneg fast float %d
  ret float %r
}

define float @fdiv_op0_constant_fneg_nsz_nsz(float %x) {
; CHECK-LABEL: @fdiv_op0_constant_fneg_nsz_nsz(
; CHECK-NEXT:    [[R:%.*]] = fdiv nsz float -4.200000e+01, [[X:%.*]]
; CHECK-NEXT:    ret float [[R]]
;
  %d = fdiv nsz float 42.0, %x
  %r = fneg nsz float %d
  ret float %r
}

define float @fdiv_op0_constant_fneg_nsz(float %x) {
; CHECK-LABEL: @fdiv_op0_constant_fneg_nsz(
; CHECK-NEXT:    [[R:%.*]] = fdiv float -4.200000e+01, [[X:%.*]]
; CHECK-NEXT:    ret float [[R]]
;
  %d = fdiv float 42.0, %x
  %r = fneg nsz float %d
  ret float %r
}

define float @fdiv_op0_constant_fneg_ninf_ninf(float %x) {
; CHECK-LABEL: @fdiv_op0_constant_fneg_ninf_ninf(
; CHECK-NEXT:    [[R:%.*]] = fdiv ninf float -4.200000e+01, [[X:%.*]]
; CHECK-NEXT:    ret float [[R]]
;
  %d = fdiv ninf float 42.0, %x
  %r = fneg ninf float %d
  ret float %r
}

define float @fdiv_op0_constant_fneg_ninf(float %x) {
; CHECK-LABEL: @fdiv_op0_constant_fneg_ninf(
; CHECK-NEXT:    [[R:%.*]] = fdiv float -4.200000e+01, [[X:%.*]]
; CHECK-NEXT:    ret float [[R]]
;
  %d = fdiv float 42.0, %x
  %r = fneg ninf float %d
  ret float %r
}

define float @fdiv_op0_constant_fneg_nnan_nnan(float %x) {
; CHECK-LABEL: @fdiv_op0_constant_fneg_nnan_nnan(
; CHECK-NEXT:    [[R:%.*]] = fdiv nnan float -4.200000e+01, [[X:%.*]]
; CHECK-NEXT:    ret float [[R]]
;
  %d = fdiv nnan float 42.0, %x
  %r = fneg nnan float %d
  ret float %r
}

define float @fdiv_op0_constant_fneg_nnan(float %x) {
; CHECK-LABEL: @fdiv_op0_constant_fneg_nnan(
; CHECK-NEXT:    [[R:%.*]] = fdiv nnan float -4.200000e+01, [[X:%.*]]
; CHECK-NEXT:    ret float [[R]]
;
  %d = fdiv float 42.0, %x
  %r = fneg nnan float %d
  ret float %r
}

; Extra use prevents the fold. We don't want to replace the fneg with an fdiv.

define float @fdiv_op0_constant_fsub_extra_use(float %x) {
; CHECK-LABEL: @fdiv_op0_constant_fsub_extra_use(
; CHECK-NEXT:    [[D:%.*]] = fdiv float -4.200000e+01, [[X:%.*]]
; CHECK-NEXT:    [[R:%.*]] = fneg float [[D]]
; CHECK-NEXT:    call void @use(float [[D]])
; CHECK-NEXT:    ret float [[R]]
;
  %d = fdiv float -42.0, %x
  %r = fsub float -0.0, %d
  call void @use(float %d)
  ret float %r
}

define float @fdiv_op0_constant_fneg_extra_use(float %x) {
; CHECK-LABEL: @fdiv_op0_constant_fneg_extra_use(
; CHECK-NEXT:    [[D:%.*]] = fdiv float -4.200000e+01, [[X:%.*]]
; CHECK-NEXT:    [[R:%.*]] = fneg float [[D]]
; CHECK-NEXT:    call void @use(float [[D]])
; CHECK-NEXT:    ret float [[R]]
;
  %d = fdiv float -42.0, %x
  %r = fneg float %d
  call void @use(float %d)
  ret float %r
}

; Try a vector. Use special constants (NaN, INF, undef) because they don't change anything.

define <4 x double> @fdiv_op0_constant_fsub_vec(<4 x double> %x) {
; CHECK-LABEL: @fdiv_op0_constant_fsub_vec(
; CHECK-NEXT:    [[R:%.*]] = fdiv <4 x double> <double 4.200000e+01, double 0xFFF8000000000000, double 0x7FF0000000000000, double undef>, [[X:%.*]]
; CHECK-NEXT:    ret <4 x double> [[R]]
;
  %d = fdiv <4 x double> <double -42.0, double 0x7FF8000000000000, double 0xFFF0000000000000, double undef>, %x
  %r = fsub <4 x double> <double -0.0, double -0.0, double -0.0, double -0.0>, %d
  ret <4 x double> %r
}

define <4 x double> @fdiv_op0_constant_fneg_vec(<4 x double> %x) {
; CHECK-LABEL: @fdiv_op0_constant_fneg_vec(
; CHECK-NEXT:    [[R:%.*]] = fdiv <4 x double> <double 4.200000e+01, double 0xFFF8000000000000, double 0x7FF0000000000000, double undef>, [[X:%.*]]
; CHECK-NEXT:    ret <4 x double> [[R]]
;
  %d = fdiv <4 x double> <double -42.0, double 0x7FF8000000000000, double 0xFFF0000000000000, double undef>, %x
  %r = fneg <4 x double> %d
  ret <4 x double> %r
}

; Sink FP negation through a select:
; c ? -x : -y --> -(c ? x : y)

define <2 x double> @fneg_fneg_sel(<2 x double> %x, <2 x double> %y, i1 %cond) {
; CHECK-LABEL: @fneg_fneg_sel(
; CHECK-NEXT:    [[SEL_V:%.*]] = select i1 [[COND:%.*]], <2 x double> [[X:%.*]], <2 x double> [[Y:%.*]]
; CHECK-NEXT:    [[SEL:%.*]] = fneg <2 x double> [[SEL_V]]
; CHECK-NEXT:    ret <2 x double> [[SEL]]
;
  %n1 = fneg <2 x double> %x
  %n2 = fneg <2 x double> %y
  %sel = select i1 %cond, <2 x double> %n1, <2 x double> %n2
  ret <2 x double> %sel
}

; An extra use is allowed.

define float @fneg_fneg_sel_extra_use1(float %x, float %y, i1 %cond) {
; CHECK-LABEL: @fneg_fneg_sel_extra_use1(
; CHECK-NEXT:    [[N1:%.*]] = fneg float [[X:%.*]]
; CHECK-NEXT:    call void @use(float [[N1]])
; CHECK-NEXT:    [[SEL_V:%.*]] = select i1 [[COND:%.*]], float [[X]], float [[Y:%.*]]
; CHECK-NEXT:    [[SEL:%.*]] = fneg float [[SEL_V]]
; CHECK-NEXT:    ret float [[SEL]]
;
  %n1 = fneg float %x
  call void @use(float %n1)
  %n2 = fneg float %y
  %sel = select i1 %cond, float %n1, float %n2
  ret float %sel
}

define float @fneg_fneg_sel_extra_use2(float %x, float %y, i1 %cond) {
; CHECK-LABEL: @fneg_fneg_sel_extra_use2(
; CHECK-NEXT:    [[N2:%.*]] = fneg float [[Y:%.*]]
; CHECK-NEXT:    call void @use(float [[N2]])
; CHECK-NEXT:    [[SEL_V:%.*]] = select i1 [[COND:%.*]], float [[X:%.*]], float [[Y]]
; CHECK-NEXT:    [[SEL:%.*]] = fneg float [[SEL_V]]
; CHECK-NEXT:    ret float [[SEL]]
;
  %n1 = fneg float %x
  %n2 = fneg float %y
  call void @use(float %n2)
  %sel = select i1 %cond, float %n1, float %n2
  ret float %sel
}

; Legacy form of fneg should work too.

define float @fsub_fsub_sel_extra_use1(float %x, float %y, i1 %cond) {
; CHECK-LABEL: @fsub_fsub_sel_extra_use1(
; CHECK-NEXT:    [[N1:%.*]] = fneg float [[X:%.*]]
; CHECK-NEXT:    call void @use(float [[N1]])
; CHECK-NEXT:    [[SEL_V:%.*]] = select i1 [[COND:%.*]], float [[X]], float [[Y:%.*]]
; CHECK-NEXT:    [[SEL:%.*]] = fneg float [[SEL_V]]
; CHECK-NEXT:    ret float [[SEL]]
;
  %n1 = fsub float -0.0, %x
  call void @use(float %n1)
  %n2 = fsub float -0.0, %y
  %sel = select i1 %cond, float %n1, float %n2
  ret float %sel
}

; Negative test: but 2 extra uses would require an extra instruction.

define float @fneg_fneg_sel_extra_use3(float %x, float %y, i1 %cond) {
; CHECK-LABEL: @fneg_fneg_sel_extra_use3(
; CHECK-NEXT:    [[N1:%.*]] = fneg float [[X:%.*]]
; CHECK-NEXT:    call void @use(float [[N1]])
; CHECK-NEXT:    [[N2:%.*]] = fneg float [[Y:%.*]]
; CHECK-NEXT:    call void @use(float [[N2]])
; CHECK-NEXT:    [[SEL:%.*]] = select i1 [[COND:%.*]], float [[N1]], float [[N2]]
; CHECK-NEXT:    ret float [[SEL]]
;
  %n1 = fneg float %x
  call void @use(float %n1)
  %n2 = fneg float %y
  call void @use(float %n2)
  %sel = select i1 %cond, float %n1, float %n2
  ret float %sel
}

define double @fneg_fneg_sel_fmf1(double %x, double %y, i1 %cond) {
; CHECK-LABEL: @fneg_fneg_sel_fmf1(
; CHECK-NEXT:    [[SEL_V:%.*]] = select i1 [[COND:%.*]], double [[X:%.*]], double [[Y:%.*]]
; CHECK-NEXT:    [[SEL:%.*]] = fneg double [[SEL_V]]
; CHECK-NEXT:    ret double [[SEL]]
;
  %n1 = fneg nnan double %x
  %n2 = fneg ninf double %y
  %sel = select i1 %cond, double %n1, double %n2
  ret double %sel
}

define double @fneg_fneg_sel_fmf2(double %x, double %y, i1 %cond) {
; CHECK-LABEL: @fneg_fneg_sel_fmf2(
; CHECK-NEXT:    [[SEL_V:%.*]] = select ninf i1 [[COND:%.*]], double [[X:%.*]], double [[Y:%.*]]
; CHECK-NEXT:    [[SEL:%.*]] = fneg ninf double [[SEL_V]]
; CHECK-NEXT:    ret double [[SEL]]
;
  %n1 = fneg nnan ninf double %x
  %n2 = fneg ninf double %y
  %sel = select i1 %cond, double %n1, double %n2
  ret double %sel
}

define double @fneg_fneg_sel_fmf3(double %x, double %y, i1 %cond) {
; CHECK-LABEL: @fneg_fneg_sel_fmf3(
; CHECK-NEXT:    [[SEL_V:%.*]] = select ninf i1 [[COND:%.*]], double [[X:%.*]], double [[Y:%.*]]
; CHECK-NEXT:    [[SEL:%.*]] = fneg ninf double [[SEL_V]]
; CHECK-NEXT:    ret double [[SEL]]
;
  %n1 = fneg nnan ninf double %x
  %n2 = fneg ninf double %y
  %sel = select ninf i1 %cond, double %n1, double %n2
  ret double %sel
}

define double @fneg_fneg_sel_fmf4(double %x, double %y, i1 %cond) {
; CHECK-LABEL: @fneg_fneg_sel_fmf4(
; CHECK-NEXT:    [[SEL_V:%.*]] = select nnan ninf nsz i1 [[COND:%.*]], double [[X:%.*]], double [[Y:%.*]]
; CHECK-NEXT:    [[SEL:%.*]] = fneg nnan ninf nsz double [[SEL_V]]
; CHECK-NEXT:    ret double [[SEL]]
;
  %n1 = fneg nnan double %x
  %n2 = fneg ninf double %y
  %sel = select nsz nnan ninf i1 %cond, double %n1, double %n2
  ret double %sel
}

; Negative test

define float @fneg_fadd_constant(float %x) {
; CHECK-LABEL: @fneg_fadd_constant(
; CHECK-NEXT:    [[A:%.*]] = fadd float [[X:%.*]], 4.200000e+01
; CHECK-NEXT:    [[R:%.*]] = fneg float [[A]]
; CHECK-NEXT:    ret float [[R]]
;
  %a = fadd float %x, 42.0
  %r = fneg float %a
  ret float %r
}

; Negative test

define float @fake_nsz_fadd_constant(float %x) {
; CHECK-LABEL: @fake_nsz_fadd_constant(
; CHECK-NEXT:    [[A:%.*]] = fadd float [[X:%.*]], 4.200000e+01
; CHECK-NEXT:    [[R:%.*]] = fneg float [[A]]
; CHECK-NEXT:    ret float [[R]]
;
  %a = fadd float %x, 42.0
  %r = fsub float -0.0, %a
  ret float %r
}

; -(X + C) --> -C - X

define float @fneg_nsz_fadd_constant(float %x) {
; CHECK-LABEL: @fneg_nsz_fadd_constant(
; CHECK-NEXT:    [[R:%.*]] = fsub nsz float -4.200000e+01, [[X:%.*]]
; CHECK-NEXT:    ret float [[R]]
;
  %a = fadd float %x, 42.0
  %r = fneg nsz float %a
  ret float %r
}

; -(X + C) --> -C - X

define float @fake_fneg_nsz_fadd_constant(float %x) {
; CHECK-LABEL: @fake_fneg_nsz_fadd_constant(
; CHECK-NEXT:    [[R:%.*]] = fsub fast float -4.200000e+01, [[X:%.*]]
; CHECK-NEXT:    ret float [[R]]
;
  %a = fadd float %x, 42.0
  %r = fsub fast float -0.0, %a
  ret float %r
}

; Negative test

define float @fneg_nsz_fadd_constant_extra_use(float %x) {
; CHECK-LABEL: @fneg_nsz_fadd_constant_extra_use(
; CHECK-NEXT:    [[A:%.*]] = fadd float [[X:%.*]], 4.200000e+01
; CHECK-NEXT:    call void @use(float [[A]])
; CHECK-NEXT:    [[R:%.*]] = fneg nsz float [[A]]
; CHECK-NEXT:    ret float [[R]]
;
  %a = fadd float %x, 42.0
  call void @use(float %a)
  %r = fneg nsz float %a
  ret float %r
}

; Negative test

define float @fake_fneg_nsz_fadd_constant_extra_use(float %x) {
; CHECK-LABEL: @fake_fneg_nsz_fadd_constant_extra_use(
; CHECK-NEXT:    [[A:%.*]] = fadd float [[X:%.*]], 4.200000e+01
; CHECK-NEXT:    call void @use(float [[A]])
; CHECK-NEXT:    [[R:%.*]] = fneg fast float [[A]]
; CHECK-NEXT:    ret float [[R]]
;
  %a = fadd float %x, 42.0
  call void @use(float %a)
  %r = fsub fast float -0.0, %a
  ret float %r
}

; -(X + C) --> -C - X

define <2 x float> @fneg_nsz_fadd_constant_vec(<2 x float> %x) {
; CHECK-LABEL: @fneg_nsz_fadd_constant_vec(
; CHECK-NEXT:    [[R:%.*]] = fsub reassoc nnan nsz <2 x float> <float -4.200000e+01, float -4.300000e+01>, [[X:%.*]]
; CHECK-NEXT:    ret <2 x float> [[R]]
;
  %a = fadd <2 x float> %x, <float 42.0, float 43.0>
  %r = fneg nsz nnan reassoc <2 x float> %a
  ret <2 x float> %r
}

; -(X + C) --> -C - X

define <2 x float> @fake_fneg_nsz_fadd_constant_vec(<2 x float> %x) {
; CHECK-LABEL: @fake_fneg_nsz_fadd_constant_vec(
; CHECK-NEXT:    [[R:%.*]] = fsub nsz <2 x float> <float -4.200000e+01, float undef>, [[X:%.*]]
; CHECK-NEXT:    ret <2 x float> [[R]]
;
  %a = fadd <2 x float> %x, <float 42.0, float undef>
  %r = fsub nsz <2 x float> <float undef, float -0.0>, %a
  ret <2 x float> %r
}

@g = external global i16, align 1

define float @fneg_nsz_fadd_constant_expr(float %x) {
; CHECK-LABEL: @fneg_nsz_fadd_constant_expr(
<<<<<<< HEAD
; CHECK-NEXT:    [[A:%.*]] = fadd float [[X:%.*]], bitcast (i32 ptrtoint (i16* @g to i32) to float)
=======
; CHECK-NEXT:    [[A:%.*]] = fadd float [[X:%.*]], bitcast (i32 ptrtoint (ptr @g to i32) to float)
>>>>>>> f788a4d7
; CHECK-NEXT:    [[R:%.*]] = fneg nsz float [[A]]
; CHECK-NEXT:    ret float [[R]]
;
  %a = fadd float %x, bitcast (i32 ptrtoint (ptr @g to i32) to float)
  %r = fneg nsz float %a
  ret float %r
}

define float @fake_fneg_nsz_fadd_constant_expr(float %x) {
; CHECK-LABEL: @fake_fneg_nsz_fadd_constant_expr(
<<<<<<< HEAD
; CHECK-NEXT:    [[A:%.*]] = fadd float [[X:%.*]], bitcast (i32 ptrtoint (i16* @g to i32) to float)
=======
; CHECK-NEXT:    [[A:%.*]] = fadd float [[X:%.*]], bitcast (i32 ptrtoint (ptr @g to i32) to float)
>>>>>>> f788a4d7
; CHECK-NEXT:    [[R:%.*]] = fneg nsz float [[A]]
; CHECK-NEXT:    ret float [[R]]
;
  %a = fadd float %x, bitcast (i32 ptrtoint (ptr @g to i32) to float)
  %r = fsub nsz float -0.0, %a
  ret float %r
}

define float @select_fneg_true(float %x, float %y, i1 %b) {
; CHECK-LABEL: @select_fneg_true(
; CHECK-NEXT:    [[Y_NEG:%.*]] = fneg float [[Y:%.*]]
; CHECK-NEXT:    [[R:%.*]] = select i1 [[B:%.*]], float [[X:%.*]], float [[Y_NEG]]
; CHECK-NEXT:    ret float [[R]]
;
  %nx = fneg float %x
  %s = select i1 %b, float %nx, float %y
  %r = fneg float %s
  ret float %r
}

define <2 x float> @select_fneg_false(<2 x float> %x, <2 x float> %y, <2 x i1> %b) {
; CHECK-LABEL: @select_fneg_false(
; CHECK-NEXT:    [[X_NEG:%.*]] = fneg nnan nsz <2 x float> [[X:%.*]]
; CHECK-NEXT:    [[R:%.*]] = select nnan <2 x i1> [[B:%.*]], <2 x float> [[X_NEG]], <2 x float> [[Y:%.*]]
; CHECK-NEXT:    ret <2 x float> [[R]]
;
  %ny = fneg nnan <2 x float> %y
  %s = select ninf <2 x i1> %b, <2 x float> %x, <2 x float> %ny
  %r = fneg nsz nnan <2 x float> %s
  ret <2 x float> %r
}

define float @select_fneg_false_no_nsz(float %x, float %y, i1 %b) {
; CHECK-LABEL: @select_fneg_false_no_nsz(
; CHECK-NEXT:    [[X_NEG:%.*]] = fneg nnan ninf nsz float [[X:%.*]]
; CHECK-NEXT:    [[R:%.*]] = select nnan ninf i1 [[B:%.*]], float [[X_NEG]], float [[Y:%.*]]
; CHECK-NEXT:    ret float [[R]]
;
  %ny = fneg float %y
  %s = select i1 %b, float %x, float %ny
  %r = fneg ninf nnan nsz float %s
  ret float %r
}

; The removal of nsz in this pattern is not needed if the select condition can't be poison.

define float @select_fneg_false_nsz_ok(float %x, float %y, i1 noundef %b) {
; CHECK-LABEL: @select_fneg_false_nsz_ok(
; CHECK-NEXT:    [[X_NEG:%.*]] = fneg nnan ninf nsz float [[X:%.*]]
; CHECK-NEXT:    [[R:%.*]] = select nnan ninf nsz i1 [[B:%.*]], float [[X_NEG]], float [[Y:%.*]]
; CHECK-NEXT:    ret float [[R]]
;
  %ny = fneg float %y
  %s = select i1 %b, float %x, float %ny
  %r = fneg nsz ninf nnan float %s
  ret float %r
}

define float @select_fneg_false_nsz(float %x, float %y, i1 %b) {
; CHECK-LABEL: @select_fneg_false_nsz(
; CHECK-NEXT:    [[X_NEG:%.*]] = fneg nnan ninf nsz float [[X:%.*]]
; CHECK-NEXT:    [[R:%.*]] = select nnan ninf nsz i1 [[B:%.*]], float [[X_NEG]], float [[Y:%.*]]
; CHECK-NEXT:    ret float [[R]]
;
  %ny = fneg float %y
  %s = select nsz i1 %b, float %x, float %ny
  %r = fneg ninf nnan nsz float %s
  ret float %r
}

; Special-case for propagating nsz: it's ok when selecting between an operand and its negation.

define float @select_common_op_fneg_true(float %x, i1 %b) {
; CHECK-LABEL: @select_common_op_fneg_true(
; CHECK-NEXT:    [[X_NEG:%.*]] = fneg nnan ninf nsz float [[X:%.*]]
; CHECK-NEXT:    [[R:%.*]] = select nnan ninf nsz i1 [[B:%.*]], float [[X_NEG]], float [[X]]
; CHECK-NEXT:    ret float [[R]]
;
  %nx = fneg float %x
  %s = select i1 %b, float %x, float %nx
  %r = fneg nsz ninf nnan float %s
  ret float %r
}

define float @select_common_op_fneg_false(float %x, i1 %b) {
; CHECK-LABEL: @select_common_op_fneg_false(
; CHECK-NEXT:    [[X_NEG:%.*]] = fneg nnan ninf nsz float [[X:%.*]]
; CHECK-NEXT:    [[R:%.*]] = select nnan ninf nsz i1 [[B:%.*]], float [[X_NEG]], float [[X]]
; CHECK-NEXT:    ret float [[R]]
;
  %nx = fneg float %x
  %s = select i1 %b, float %x, float %nx
  %r = fneg nsz ninf nnan float %s
  ret float %r
}

; The transform above allows follow-on folds to convert to fabs.

define float @fabs(float %a) {
; CHECK-LABEL: @fabs(
; CHECK-NEXT:    [[TMP1:%.*]] = call nnan ninf nsz float @llvm.fabs.f32(float [[A:%.*]])
; CHECK-NEXT:    ret float [[TMP1]]
;
  %fneg = fneg float %a
  %cmp = fcmp ogt float %a, %fneg
  %sel = select i1 %cmp, float %fneg, float %a
  %fneg1 = fneg nnan ninf nsz float %sel
  ret float %fneg1
}

define float @fnabs(float %a) {
; CHECK-LABEL: @fnabs(
; CHECK-NEXT:    [[TMP1:%.*]] = call fast float @llvm.fabs.f32(float [[A:%.*]])
; CHECK-NEXT:    [[FNEG1:%.*]] = fneg fast float [[TMP1]]
; CHECK-NEXT:    ret float [[FNEG1]]
;
  %fneg = fneg float %a
  %cmp = fcmp olt float %a, %fneg
  %sel = select i1 %cmp, float %fneg, float %a
  %fneg1 = fneg fast float %sel
  ret float %fneg1
}

define float @fnabs_1(float %a) {
; CHECK-LABEL: @fnabs_1(
; CHECK-NEXT:    [[TMP1:%.*]] = call fast float @llvm.fabs.f32(float [[A:%.*]])
; CHECK-NEXT:    [[FNEG1:%.*]] = fneg fast float [[TMP1]]
; CHECK-NEXT:    ret float [[FNEG1]]
;
  %fneg = fneg float %a
  %cmp = fcmp ogt float %a, %fneg
  %sel = select i1 %cmp, float %a, float %fneg
  %fneg1 = fneg fast float %sel
  ret float %fneg1
}

define float @fnabs_2(float %a) {
; CHECK-LABEL: @fnabs_2(
; CHECK-NEXT:    [[TMP1:%.*]] = call nsz float @llvm.fabs.f32(float [[A:%.*]])
; CHECK-NEXT:    [[FNEG1:%.*]] = fneg float [[TMP1]]
; CHECK-NEXT:    ret float [[FNEG1]]
;
  %fneg = fneg float %a
  %cmp = fcmp olt float %a, %fneg
  %sel = select nsz i1 %cmp, float %fneg, float %a
  %fneg1 = fneg float %sel
  ret float %fneg1
}

define float @select_fneg_both(float %x, float %y, i1 %b) {
; CHECK-LABEL: @select_fneg_both(
; CHECK-NEXT:    [[S_V:%.*]] = select i1 [[B:%.*]], float [[X:%.*]], float [[Y:%.*]]
; CHECK-NEXT:    ret float [[S_V]]
;
  %nx = fneg float %x
  %ny = fneg float %y
  %s = select i1 %b, float %nx, float %ny
  %r = fneg float %s
  ret float %r
}

define float @select_fneg_use1(float %x, float %y, i1 %b) {
; CHECK-LABEL: @select_fneg_use1(
; CHECK-NEXT:    [[NX:%.*]] = fneg ninf float [[X:%.*]]
; CHECK-NEXT:    call void @use(float [[NX]])
; CHECK-NEXT:    [[Y_NEG:%.*]] = fneg float [[Y:%.*]]
; CHECK-NEXT:    [[R:%.*]] = select i1 [[B:%.*]], float [[X]], float [[Y_NEG]]
; CHECK-NEXT:    ret float [[R]]
;
  %nx = fneg ninf float %x
  call void @use(float %nx)
  %s = select fast i1 %b, float %nx, float %y
  %r = fneg float %s
  ret float %r
}

define float @select_fneg_use2(float %x, float %y, i1 %b) {
; CHECK-LABEL: @select_fneg_use2(
; CHECK-NEXT:    call void @use(float [[Y:%.*]])
; CHECK-NEXT:    [[Y_NEG:%.*]] = fneg fast float [[Y]]
; CHECK-NEXT:    [[R:%.*]] = select reassoc nnan ninf arcp contract afn i1 [[B:%.*]], float [[X:%.*]], float [[Y_NEG]]
; CHECK-NEXT:    ret float [[R]]
;
  call void @use(float %y)
  %nx = fneg nsz float %x
  %s = select ninf i1 %b, float %nx, float %y
  %r = fneg fast float %s
  ret float %r
}

; Negative test

define float @select_fneg_use3(float %x, float %y, i1 %b) {
; CHECK-LABEL: @select_fneg_use3(
; CHECK-NEXT:    [[NX:%.*]] = fneg float [[X:%.*]]
; CHECK-NEXT:    [[S:%.*]] = select i1 [[B:%.*]], float [[NX]], float [[Y:%.*]]
; CHECK-NEXT:    call void @use(float [[S]])
; CHECK-NEXT:    [[R:%.*]] = fneg float [[S]]
; CHECK-NEXT:    ret float [[R]]
;
  %nx = fneg float %x
  %s = select i1 %b, float %nx, float %y
  call void @use(float %s)
  %r = fneg float %s
  ret float %r
}<|MERGE_RESOLUTION|>--- conflicted
+++ resolved
@@ -594,11 +594,7 @@
 
 define float @fneg_nsz_fadd_constant_expr(float %x) {
 ; CHECK-LABEL: @fneg_nsz_fadd_constant_expr(
-<<<<<<< HEAD
-; CHECK-NEXT:    [[A:%.*]] = fadd float [[X:%.*]], bitcast (i32 ptrtoint (i16* @g to i32) to float)
-=======
 ; CHECK-NEXT:    [[A:%.*]] = fadd float [[X:%.*]], bitcast (i32 ptrtoint (ptr @g to i32) to float)
->>>>>>> f788a4d7
 ; CHECK-NEXT:    [[R:%.*]] = fneg nsz float [[A]]
 ; CHECK-NEXT:    ret float [[R]]
 ;
@@ -609,11 +605,7 @@
 
 define float @fake_fneg_nsz_fadd_constant_expr(float %x) {
 ; CHECK-LABEL: @fake_fneg_nsz_fadd_constant_expr(
-<<<<<<< HEAD
-; CHECK-NEXT:    [[A:%.*]] = fadd float [[X:%.*]], bitcast (i32 ptrtoint (i16* @g to i32) to float)
-=======
 ; CHECK-NEXT:    [[A:%.*]] = fadd float [[X:%.*]], bitcast (i32 ptrtoint (ptr @g to i32) to float)
->>>>>>> f788a4d7
 ; CHECK-NEXT:    [[R:%.*]] = fneg nsz float [[A]]
 ; CHECK-NEXT:    ret float [[R]]
 ;
