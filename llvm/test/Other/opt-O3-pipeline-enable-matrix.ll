; RUN: opt -enable-new-pm=0 -O3 -enable-matrix -debug-pass=Structure %s -disable-output 2>&1 | FileCheck --check-prefix=LEGACY %s
; RUN: opt -passes='default<O3>' -enable-matrix -debug-pass-manager -disable-output %s 2>&1 | FileCheck --check-prefix=NEWPM %s

; REQUIRES: asserts

; LEGACY-LABEL: Pass Arguments:
; LEGACY-NEXT: Target Transform Information
; LEGACY-NEXT: Type-Based Alias Analysis
; LEGACY-NEXT: Scoped NoAlias Alias Analysis
; LEGACY-NEXT: Assumption Cache Tracker
; LEGACY-NEXT: Target Library Information
; LEGACY-NEXT:   FunctionPass Manager
; LEGACY-NEXT:     Module Verifier
; LEGACY-EXT:      Good Bye World Pass
; LEGACY-NOEXT-NOT:      Good Bye World Pass
; LEGACY-NEXT:     Lower 'expect' Intrinsics
; LEGACY-NEXT:     Simplify the CFG
; LEGACY-NEXT:     Dominator Tree Construction
; LEGACY-NEXT:     SROA
; LEGACY-NEXT:     Early CSE
; LEGACY-NEXT: Pass Arguments:
; LEGACY-NEXT: Target Library Information
; LEGACY-NEXT: Target Transform Information
;             Target Pass Configuration
; LEGACY:      Type-Based Alias Analysis
; LEGACY-NEXT: Scoped NoAlias Alias Analysis
; LEGACY-NEXT: Assumption Cache Tracker
; LEGACY-NEXT: Profile summary info
; LEGACY-NEXT:   ModulePass Manager
; LEGACY-NEXT:     Annotation2Metadata
; LEGACY-NEXT:     Force set function attributes
; LEGACY-NEXT:     Infer set function attributes
; LEGACY-NEXT:     FunctionPass Manager
; LEGACY-NEXT:       Dominator Tree Construction
; LEGACY-NEXT:       Call-site splitting
; LEGACY-NEXT:     Interprocedural Sparse Conditional Constant Propagation
; LEGACY-NEXT:       FunctionPass Manager
; LEGACY-NEXT:         Dominator Tree Construction
; LEGACY-NEXT:     Called Value Propagation
; LEGACY-NEXT:     Global Variable Optimizer
; LEGACY-NEXT:       FunctionPass Manager
; LEGACY-NEXT:         Dominator Tree Construction
; LEGACY-NEXT:         Natural Loop Information
; LEGACY-NEXT:         Post-Dominator Tree Construction
; LEGACY-NEXT:         Branch Probability Analysis
; LEGACY-NEXT:         Block Frequency Analysis
; LEGACY-NEXT:     FunctionPass Manager
; LEGACY-NEXT:       Dominator Tree Construction
; LEGACY-NEXT:       Promote Memory to Register
; LEGACY-NEXT:     Dead Argument Elimination
; LEGACY-NEXT:     FunctionPass Manager
; LEGACY-NEXT:       Dominator Tree Construction
; LEGACY-NEXT:       Basic Alias Analysis (stateless AA impl)
; LEGACY-NEXT:       Function Alias Analysis Results
; LEGACY-NEXT:       Natural Loop Information
; LEGACY-NEXT:       Lazy Branch Probability Analysis
; LEGACY-NEXT:       Lazy Block Frequency Analysis
; LEGACY-NEXT:       Optimization Remark Emitter
; LEGACY-NEXT:       Combine redundant instructions
; LEGACY-NEXT:       Simplify the CFG
; LEGACY-NEXT:     CallGraph Construction
; LEGACY-NEXT:     Globals Alias Analysis
; LEGACY-NEXT:     Call Graph SCC Pass Manager
; LEGACY-NEXT:       Remove unused exception handling info
; LEGACY-NEXT:       Function Integration/Inlining
; LEGACY-NEXT:       OpenMP specific optimizations
; LEGACY-NEXT:       Deduce function attributes
; LEGACY-NEXT:       Promote 'by reference' arguments to scalars
; LEGACY-NEXT:       FunctionPass Manager
; LEGACY-NEXT:         Dominator Tree Construction
; LEGACY-NEXT:         SROA
; LEGACY-NEXT:         Basic Alias Analysis (stateless AA impl)
; LEGACY-NEXT:         Function Alias Analysis Results
; LEGACY-NEXT:         Memory SSA
; LEGACY-NEXT:         Early CSE w/ MemorySSA
; LEGACY-NEXT:         Speculatively execute instructions if target has divergent branches
; LEGACY-NEXT:         Function Alias Analysis Results
; LEGACY-NEXT:         Lazy Value Information Analysis
; LEGACY-NEXT:         Jump Threading
; LEGACY-NEXT:         Value Propagation
; LEGACY-NEXT:         Simplify the CFG
; LEGACY-NEXT:         Dominator Tree Construction
; LEGACY-NEXT:         Combine pattern based expressions
; LEGACY-NEXT:         Basic Alias Analysis (stateless AA impl)
; LEGACY-NEXT:         Function Alias Analysis Results
; LEGACY-NEXT:         Natural Loop Information
; LEGACY-NEXT:         Lazy Branch Probability Analysis
; LEGACY-NEXT:         Lazy Block Frequency Analysis
; LEGACY-NEXT:         Optimization Remark Emitter
; LEGACY-NEXT:         Combine redundant instructions
; LEGACY-NEXT:         Conditionally eliminate dead library calls
; LEGACY-NEXT:         Natural Loop Information
; LEGACY-NEXT:         Post-Dominator Tree Construction
; LEGACY-NEXT:         Branch Probability Analysis
; LEGACY-NEXT:         Block Frequency Analysis
; LEGACY-NEXT:         Lazy Branch Probability Analysis
; LEGACY-NEXT:         Lazy Block Frequency Analysis
; LEGACY-NEXT:         Optimization Remark Emitter
; LEGACY-NEXT:         PGOMemOPSize
; LEGACY-NEXT:         Basic Alias Analysis (stateless AA impl)
; LEGACY-NEXT:         Function Alias Analysis Results
; LEGACY-NEXT:         Natural Loop Information
; LEGACY-NEXT:         Lazy Branch Probability Analysis
; LEGACY-NEXT:         Lazy Block Frequency Analysis
; LEGACY-NEXT:         Optimization Remark Emitter
; LEGACY-NEXT:         Tail Call Elimination
; LEGACY-NEXT:         Simplify the CFG
; LEGACY-NEXT:         Reassociate expressions
; LEGACY-NEXT:         Dominator Tree Construction
; LEGACY-NEXT:         Basic Alias Analysis (stateless AA impl)
; LEGACY-NEXT:         Function Alias Analysis Results
; LEGACY-NEXT:         Memory SSA
; LEGACY-NEXT:         Natural Loop Information
; LEGACY-NEXT:         Canonicalize natural loops
; LEGACY-NEXT:         LCSSA Verifier
; LEGACY-NEXT:         Loop-Closed SSA Form Pass
; LEGACY-NEXT:         Scalar Evolution Analysis
; LEGACY-NEXT:         Lazy Branch Probability Analysis
; LEGACY-NEXT:         Lazy Block Frequency Analysis
; LEGACY-NEXT:         Loop Pass Manager
; LEGACY-NEXT:           Loop Invariant Code Motion
; LEGACY-NEXT:           Rotate Loops
; LEGACY-NEXT:           Loop Invariant Code Motion
; LEGACY-NEXT:           Unswitch loops
; LEGACY-NEXT:         Simplify the CFG
; LEGACY-NEXT:         Dominator Tree Construction
; LEGACY-NEXT:         Basic Alias Analysis (stateless AA impl)
; LEGACY-NEXT:         Function Alias Analysis Results
; LEGACY-NEXT:         Natural Loop Information
; LEGACY-NEXT:         Lazy Branch Probability Analysis
; LEGACY-NEXT:         Lazy Block Frequency Analysis
; LEGACY-NEXT:         Optimization Remark Emitter
; LEGACY-NEXT:         Combine redundant instructions
; LEGACY-NEXT:         Canonicalize natural loops
; LEGACY-NEXT:         LCSSA Verifier
; LEGACY-NEXT:         Loop-Closed SSA Form Pass
; LEGACY-NEXT:         Scalar Evolution Analysis
; LEGACY-NEXT:         Loop Pass Manager
; LEGACY-NEXT:           Recognize loop idioms
; LEGACY-NEXT:           Induction Variable Simplification
; LEGACY-NEXT:           Delete dead loops
; LEGACY-NEXT:           Unroll loops
; LEGACY-NEXT:         SROA
; LEGACY-NEXT:         Function Alias Analysis Results
; LEGACY-NEXT:         MergedLoadStoreMotion
; LEGACY-NEXT:         Phi Values Analysis
; LEGACY-NEXT:         Function Alias Analysis Results
; LEGACY-NEXT:         Memory Dependence Analysis
; LEGACY-NEXT:         Lazy Branch Probability Analysis
; LEGACY-NEXT:         Lazy Block Frequency Analysis
; LEGACY-NEXT:         Optimization Remark Emitter
; LEGACY-NEXT:         Global Value Numbering
; LEGACY-NEXT:         Sparse Conditional Constant Propagation
; LEGACY-NEXT:         Demanded bits analysis
; LEGACY-NEXT:         Bit-Tracking Dead Code Elimination
; LEGACY-NEXT:         Basic Alias Analysis (stateless AA impl)
; LEGACY-NEXT:         Function Alias Analysis Results
; LEGACY-NEXT:         Lazy Branch Probability Analysis
; LEGACY-NEXT:         Lazy Block Frequency Analysis
; LEGACY-NEXT:         Optimization Remark Emitter
; LEGACY-NEXT:         Combine redundant instructions
; LEGACY-NEXT:         Lazy Value Information Analysis
; LEGACY-NEXT:         Jump Threading
; LEGACY-NEXT:         Value Propagation
; LEGACY-NEXT:         Post-Dominator Tree Construction
; LEGACY-NEXT:         Aggressive Dead Code Elimination
; LEGACY-NEXT:         Basic Alias Analysis (stateless AA impl)
; LEGACY-NEXT:         Function Alias Analysis Results
; LEGACY-NEXT:         Memory SSA
; LEGACY-NEXT:         MemCpy Optimization
; LEGACY-NEXT:         Dead Store Elimination
; LEGACY-NEXT:         Natural Loop Information
; LEGACY-NEXT:         Canonicalize natural loops
; LEGACY-NEXT:         LCSSA Verifier
; LEGACY-NEXT:         Loop-Closed SSA Form Pass
; LEGACY-NEXT:         Function Alias Analysis Results
; LEGACY-NEXT:         Scalar Evolution Analysis
; LEGACY-NEXT:         Lazy Branch Probability Analysis
; LEGACY-NEXT:         Lazy Block Frequency Analysis
; LEGACY-NEXT:         Loop Pass Manager
; LEGACY-NEXT:           Loop Invariant Code Motion
; LEGACY-NEXT:         Simplify the CFG
; LEGACY-NEXT:         Dominator Tree Construction
; LEGACY-NEXT:         Basic Alias Analysis (stateless AA impl)
; LEGACY-NEXT:         Function Alias Analysis Results
; LEGACY-NEXT:         Natural Loop Information
; LEGACY-NEXT:         Lazy Branch Probability Analysis
; LEGACY-NEXT:         Lazy Block Frequency Analysis
; LEGACY-NEXT:         Optimization Remark Emitter
; LEGACY-NEXT:         Combine redundant instructions
; LEGACY-NEXT:     A No-Op Barrier Pass
; LEGACY-NEXT:     Eliminate Available Externally Globals
; LEGACY-NEXT:     CallGraph Construction
; LEGACY-NEXT:     Deduce function attributes in RPO
; LEGACY-NEXT:     Global Variable Optimizer
; LEGACY-NEXT:       FunctionPass Manager
; LEGACY-NEXT:         Dominator Tree Construction
; LEGACY-NEXT:         Natural Loop Information
; LEGACY-NEXT:         Post-Dominator Tree Construction
; LEGACY-NEXT:         Branch Probability Analysis
; LEGACY-NEXT:         Block Frequency Analysis
; LEGACY-NEXT:     Dead Global Elimination
; LEGACY-NEXT:     CallGraph Construction
; LEGACY-NEXT:     Globals Alias Analysis
; LEGACY-NEXT:     FunctionPass Manager
; LEGACY-NEXT:       Dominator Tree Construction
; LEGACY-NEXT:       Float to int
; LEGACY-NEXT:       Lower constant intrinsics
; LEGACY-NEXT:       Natural Loop Information
; LEGACY-NEXT:       Lazy Branch Probability Analysis
; LEGACY-NEXT:       Lazy Block Frequency Analysis
; LEGACY-NEXT:       Optimization Remark Emitter
; LEGACY-NEXT:       Basic Alias Analysis (stateless AA impl)
; LEGACY-NEXT:       Function Alias Analysis Results
; LEGACY-NEXT:       Lower the matrix intrinsics
; LEGACY-NEXT:       Early CSE
; LEGACY-NEXT:       Canonicalize natural loops
; LEGACY-NEXT:       LCSSA Verifier
; LEGACY-NEXT:       Loop-Closed SSA Form Pass
; LEGACY-NEXT:       Basic Alias Analysis (stateless AA impl)
; LEGACY-NEXT:       Function Alias Analysis Results
; LEGACY-NEXT:       Scalar Evolution Analysis
; LEGACY-NEXT:       Loop Pass Manager
; LEGACY-NEXT:         Rotate Loops
; LEGACY-NEXT:       Loop Access Analysis
; LEGACY-NEXT:       Lazy Branch Probability Analysis
; LEGACY-NEXT:       Lazy Block Frequency Analysis
; LEGACY-NEXT:       Optimization Remark Emitter
; LEGACY-NEXT:       Loop Distribution
; LEGACY-NEXT:       Post-Dominator Tree Construction
; LEGACY-NEXT:       Branch Probability Analysis
; LEGACY-NEXT:       Block Frequency Analysis
; LEGACY-NEXT:       Scalar Evolution Analysis
; LEGACY-NEXT:       Basic Alias Analysis (stateless AA impl)
; LEGACY-NEXT:       Function Alias Analysis Results
; LEGACY-NEXT:       Loop Access Analysis
; LEGACY-NEXT:       Demanded bits analysis
; LEGACY-NEXT:       Lazy Branch Probability Analysis
; LEGACY-NEXT:       Lazy Block Frequency Analysis
; LEGACY-NEXT:       Optimization Remark Emitter
; LEGACY-NEXT:       Inject TLI Mappings
; LEGACY-NEXT:       Loop Vectorization
; LEGACY-NEXT:       Canonicalize natural loops
; LEGACY-NEXT:       Scalar Evolution Analysis
; LEGACY-NEXT:       Function Alias Analysis Results
; LEGACY-NEXT:       Loop Access Analysis
; LEGACY-NEXT:       Lazy Branch Probability Analysis
; LEGACY-NEXT:       Lazy Block Frequency Analysis
; LEGACY-NEXT:       Loop Load Elimination
; LEGACY-NEXT:       Basic Alias Analysis (stateless AA impl)
; LEGACY-NEXT:       Function Alias Analysis Results
; LEGACY-NEXT:       Lazy Branch Probability Analysis
; LEGACY-NEXT:       Lazy Block Frequency Analysis
; LEGACY-NEXT:       Optimization Remark Emitter
; LEGACY-NEXT:       Combine redundant instructions
; LEGACY-NEXT:       Simplify the CFG
; LEGACY-NEXT:       Dominator Tree Construction
; LEGACY-NEXT:       Natural Loop Information
; LEGACY-NEXT:       Scalar Evolution Analysis
; LEGACY-NEXT:       Basic Alias Analysis (stateless AA impl)
; LEGACY-NEXT:       Function Alias Analysis Results
; LEGACY-NEXT:       Demanded bits analysis
; LEGACY-NEXT:       Lazy Branch Probability Analysis
; LEGACY-NEXT:       Lazy Block Frequency Analysis
; LEGACY-NEXT:       Optimization Remark Emitter
; LEGACY-NEXT:       Inject TLI Mappings
; LEGACY-NEXT:       SLP Vectorizer
; LEGACY-NEXT:       Optimize scalar/vector ops
; LEGACY-NEXT:       Optimization Remark Emitter
; LEGACY-NEXT:       Combine redundant instructions
; LEGACY-NEXT:       Canonicalize natural loops
; LEGACY-NEXT:       LCSSA Verifier
; LEGACY-NEXT:       Loop-Closed SSA Form Pass
; LEGACY-NEXT:       Scalar Evolution Analysis
; LEGACY-NEXT:       Loop Pass Manager
; LEGACY-NEXT:         Unroll loops
; LEGACY-NEXT:       Lazy Branch Probability Analysis
; LEGACY-NEXT:       Lazy Block Frequency Analysis
; LEGACY-NEXT:       Optimization Remark Emitter
; LEGACY-NEXT:       Combine redundant instructions
; LEGACY-NEXT:       Memory SSA
; LEGACY-NEXT:       Canonicalize natural loops
; LEGACY-NEXT:       LCSSA Verifier
; LEGACY-NEXT:       Loop-Closed SSA Form Pass
; LEGACY-NEXT:       Scalar Evolution Analysis
; LEGACY-NEXT:       Lazy Branch Probability Analysis
; LEGACY-NEXT:       Lazy Block Frequency Analysis
; LEGACY-NEXT:       Loop Pass Manager
; LEGACY-NEXT:         Loop Invariant Code Motion
; LEGACY-NEXT:       Optimization Remark Emitter
; LEGACY-NEXT:       Warn about non-applied transformations
; LEGACY-NEXT:       Alignment from assumptions
; LEGACY-NEXT:     Strip Unused Function Prototypes
; LEGACY-NEXT:     Dead Global Elimination
; LEGACY-NEXT:     Merge Duplicate Global Constants
; LEGACY-NEXT:     Call Graph Profile
; LEGACY-NEXT:       FunctionPass Manager
; LEGACY-NEXT:         Dominator Tree Construction
; LEGACY-NEXT:         Natural Loop Information
; LEGACY-NEXT:         Lazy Branch Probability Analysis
; LEGACY-NEXT:         Lazy Block Frequency Analysis
; LEGACY-NEXT:     FunctionPass Manager
; LEGACY-NEXT:       Dominator Tree Construction
; LEGACY-NEXT:       Natural Loop Information
; LEGACY-NEXT:       Post-Dominator Tree Construction
; LEGACY-NEXT:       Branch Probability Analysis
; LEGACY-NEXT:       Block Frequency Analysis
; LEGACY-NEXT:       Canonicalize natural loops
; LEGACY-NEXT:       LCSSA Verifier
; LEGACY-NEXT:       Loop-Closed SSA Form Pass
; LEGACY-NEXT:       Basic Alias Analysis (stateless AA impl)
; LEGACY-NEXT:       Function Alias Analysis Results
; LEGACY-NEXT:       Scalar Evolution Analysis
; LEGACY-NEXT:       Block Frequency Analysis
; LEGACY-NEXT:       Loop Pass Manager
; LEGACY-NEXT:         Loop Sink
; LEGACY-NEXT:       Lazy Branch Probability Analysis
; LEGACY-NEXT:       Lazy Block Frequency Analysis
; LEGACY-NEXT:       Optimization Remark Emitter
; LEGACY-NEXT:       Remove redundant instructions
; LEGACY-NEXT:       Hoist/decompose integer division and remainder
; LEGACY-NEXT:       Simplify the CFG
; LEGACY-NEXT:       Annotation Remarks
; LEGACY-NEXT:       Module Verifier
; LEGACY-NEXT: Pass Arguments:
; LEGACY-NEXT:  FunctionPass Manager
; LEGACY-NEXT:     Dominator Tree Construction
; LEGACY-NEXT: Pass Arguments:
; LEGACY-NEXT: Target Library Information
; LEGACY-NEXT:   FunctionPass Manager
; LEGACY-NEXT:     Dominator Tree Construction
; LEGACY-NEXT:     Natural Loop Information
; LEGACY-NEXT:     Post-Dominator Tree Construction
; LEGACY-NEXT:     Branch Probability Analysis
; LEGACY-NEXT:     Block Frequency Analysis
; LEGACY-NEXT: Pass Arguments:
; LEGACY-NEXT: Target Library Information
; LEGACY-NEXT:   FunctionPass Manager
; LEGACY-NEXT:     Dominator Tree Construction
; LEGACY-NEXT:     Natural Loop Information
; LEGACY-NEXT:     Post-Dominator Tree Construction
; LEGACY-NEXT:     Branch Probability Analysis
; LEGACY-NEXT:     Block Frequency Analysis

; NEWPM:      Running pass: VerifierPass on
; NEWPM-NEXT: Running analysis: VerifierAnalysis on
; NEWPM-NEXT:Running pass: Annotation2MetadataPass on
; NEWPM-NEXT:Running pass: ForceFunctionAttrsPass on
; NEWPM-NEXT:Running pass: InferFunctionAttrsPass on
; NEWPM-NEXT:Running analysis: InnerAnalysisManagerProxy<
; NEWPM-NEXT:Running analysis: PreservedCFGCheckerAnalysis on f
; NEWPM-NEXT:Running pass: LowerExpectIntrinsicPass on f
; NEWPM-NEXT: Running pass: SimplifyCFGPass on f
; NEWPM-NEXT: Running analysis: TargetIRAnalysis on f
; NEWPM-NEXT: Running analysis: AssumptionAnalysis on f
; NEWPM-NEXT: Running pass: SROA on f
; NEWPM-NEXT: Running analysis: DominatorTreeAnalysis on f
; NEWPM-NEXT: Running pass: EarlyCSEPass on f
; NEWPM-NEXT: Running analysis: TargetLibraryAnalysis on f
; NEWPM-NEXT: Running pass: CallSiteSplittingPass on f
; NEWPM-NEXT: Running pass: OpenMPOptPass on
; NEWPM-NEXT: Running pass: IPSCCPPass on
; NEWPM-NEXT: Running pass: CalledValuePropagationPass on
; NEWPM-NEXT: Running pass: GlobalOptPass on
; NEWPM-NEXT: Invalidating analysis: VerifierAnalysis on
; NEWPM-NEXT: Invalidating analysis: InnerAnalysisManagerProxy<
; NEWPM-NEXT: Running analysis: InnerAnalysisManagerProxy<
; NEWPM-NEXT: Running pass: PromotePass on f
; NEWPM-NEXT: Running analysis: PreservedCFGCheckerAnalysis on f
; NEWPM-NEXT: Running analysis: DominatorTreeAnalysis on f
; NEWPM-NEXT: Running analysis: AssumptionAnalysis on f
; NEWPM-NEXT: Running pass: DeadArgumentEliminationPass on
; NEWPM-NEXT: Running pass: InstCombinePass on f
; NEWPM-NEXT: Running analysis: TargetLibraryAnalysis on f
; NEWPM-NEXT: Running analysis: OptimizationRemarkEmitterAnalysis on f
; NEWPM-NEXT: Running analysis: TargetIRAnalysis on f
; NEWPM-NEXT: Running analysis: AAManager on f
; NEWPM-NEXT: Running analysis: BasicAA on f
; NEWPM-NEXT: Running analysis: ScopedNoAliasAA on f
; NEWPM-NEXT: Running analysis: TypeBasedAA on f
; NEWPM-NEXT: Running analysis: OuterAnalysisManagerProxy<
; NEWPM-NEXT: Running pass: SimplifyCFGPass on f
; NEWPM-NEXT: Running pass: ModuleInlinerWrapperPass on
; NEWPM-NEXT: Running analysis: InlineAdvisorAnalysis on
; NEWPM-NEXT: Running pass: RequireAnalysisPass<{{.*}}GlobalsAA
; NEWPM-NEXT: Running analysis: GlobalsAA on
; NEWPM-NEXT: Running analysis: CallGraphAnalysis on
; NEWPM-NEXT: Running pass: InvalidateAnalysisPass<{{.*}}AAManager
; NEWPM-NEXT: Invalidating analysis: AAManager on f
; NEWPM-NEXT: Running pass: RequireAnalysisPass<{{.*}}ProfileSummaryAnalysis
; NEWPM-NEXT: Running analysis: ProfileSummaryAnalysis on
; NEWPM-NEXT: Running analysis: InnerAnalysisManagerProxy<
; NEWPM-NEXT: Running analysis: LazyCallGraphAnalysis on
; NEWPM-NEXT: Running analysis: FunctionAnalysisManagerCGSCCProxy on (f)
; NEWPM-NEXT: Running analysis: OuterAnalysisManagerProxy<
; NEWPM-NEXT: Running pass: DevirtSCCRepeatedPass on (f)
; NEWPM-NEXT: Running pass: InlinerPass on (f)
; NEWPM-NEXT: Running pass: InlinerPass on (f)
; NEWPM-NEXT: Running pass: PostOrderFunctionAttrsPass on (f)
; NEWPM-NEXT: Running analysis: AAManager on f
<<<<<<< HEAD
; NEWPM-NEXT: Running pass: ArgumentPromotionPass on (f)
; NEWPM-NEXT: Running pass: OpenMPOptCGSCCPass on (f)
; NEWPM-NEXT: Running pass: SROA on f
; NEWPM-NEXT: Running pass: EarlyCSEPass on f
; NEWPM-NEXT: Running analysis: MemorySSAAnalysis on f
=======
; NEWPM-NEXT: Invalidating analysis: PreservedCFGCheckerAnalysis on f
; NEWPM-NEXT: Invalidating analysis: DominatorTreeAnalysis on f
; NEWPM-NEXT: Invalidating analysis: BasicAA on f
; NEWPM-NEXT: Invalidating analysis: AAManager on f
; NEWPM-NEXT: Running pass: ArgumentPromotionPass on (f)
; NEWPM-NEXT: Running pass: OpenMPOptCGSCCPass on (f)
; NEWPM-NEXT: Running analysis: PreservedCFGCheckerAnalysis on f
; NEWPM-NEXT: Running pass: SROA on f
; NEWPM-NEXT: Running analysis: DominatorTreeAnalysis on f
; NEWPM-NEXT: Running pass: EarlyCSEPass on f
; NEWPM-NEXT: Running analysis: MemorySSAAnalysis on f
; NEWPM-NEXT: Running analysis: AAManager on f
; NEWPM-NEXT: Running analysis: BasicAA on f
>>>>>>> 21f3f750
; NEWPM-NEXT: Running pass: SpeculativeExecutionPass on f
; NEWPM-NEXT: Running pass: JumpThreadingPass on f
; NEWPM-NEXT: Running analysis: LazyValueAnalysis on f
; NEWPM-NEXT: Running pass: CorrelatedValuePropagationPass on f
; NEWPM-NEXT: Invalidating analysis: LazyValueAnalysis on f
; NEWPM-NEXT: Running pass: SimplifyCFGPass on f
; NEWPM-NEXT: Running pass: AggressiveInstCombinePass on f
; NEWPM-NEXT: Running pass: InstCombinePass on f
; NEWPM-NEXT: Running pass: LibCallsShrinkWrapPass on f
; NEWPM-NEXT: Running pass: TailCallElimPass on f
; NEWPM-NEXT: Running pass: SimplifyCFGPass on f
; NEWPM-NEXT: Running pass: ReassociatePass on f
; NEWPM-NEXT: Running pass: RequireAnalysisPass<{{.*}}OptimizationRemarkEmitterAnalysis
; NEWPM-NEXT: Running pass: LoopSimplifyPass on f
; NEWPM-NEXT: Running analysis: LoopAnalysis on f
; NEWPM-NEXT: Running pass: LCSSAPass on f
; NEWPM-NEXT: Running pass: SimplifyCFGPass on f
; NEWPM-NEXT: Running pass: InstCombinePass on f
; NEWPM-NEXT: Running pass: LoopSimplifyPass on f
; NEWPM-NEXT: Running pass: LCSSAPass on f
; NEWPM-NEXT: Running pass: SROA on f
; NEWPM-NEXT: Running pass: MergedLoadStoreMotionPass on f
; NEWPM-NEXT: Running pass: GVN on f
; NEWPM-NEXT: Running analysis: MemoryDependenceAnalysis on f
; NEWPM-NEXT: Running analysis: PhiValuesAnalysis on f
; NEWPM-NEXT: Running pass: SCCPPass on f
; NEWPM-NEXT: Running pass: BDCEPass on f
; NEWPM-NEXT: Running analysis: DemandedBitsAnalysis on f
; NEWPM-NEXT: Running pass: InstCombinePass on f
; NEWPM-NEXT: Running pass: JumpThreadingPass on f
; NEWPM-NEXT: Running analysis: LazyValueAnalysis on f
; NEWPM-NEXT: Running pass: CorrelatedValuePropagationPass on f
; NEWPM-NEXT: Invalidating analysis: LazyValueAnalysis on f
; NEWPM-NEXT: Running pass: ADCEPass on f
; NEWPM-NEXT: Running analysis: PostDominatorTreeAnalysis on f
; NEWPM-NEXT: Running pass: MemCpyOptPass on f
; NEWPM-NEXT: Running pass: DSEPass on f
; NEWPM-NEXT: Running pass: LoopSimplifyPass on f
; NEWPM-NEXT: Running pass: LCSSAPass on f
; NEWPM-NEXT: Running pass: SimplifyCFGPass on f
; NEWPM-NEXT: Running pass: InstCombinePass on f
<<<<<<< HEAD
=======
; NEWPM-NEXT: Invalidating analysis: PreservedCFGCheckerAnalysis on f
; NEWPM-NEXT: Invalidating analysis: DominatorTreeAnalysis on f
; NEWPM-NEXT: Invalidating analysis: BasicAA on f
; NEWPM-NEXT: Invalidating analysis: AAManager on f
; NEWPM-NEXT: Invalidating analysis: MemorySSAAnalysis on f
; NEWPM-NEXT: Invalidating analysis: LoopAnalysis on f
; NEWPM-NEXT: Invalidating analysis: PhiValuesAnalysis on f
; NEWPM-NEXT: Invalidating analysis: MemoryDependenceAnalysis on f
; NEWPM-NEXT: Invalidating analysis: DemandedBitsAnalysis on f
; NEWPM-NEXT: Invalidating analysis: PostDominatorTreeAnalysis on f
>>>>>>> 21f3f750
; NEWPM-NEXT: Invalidating analysis: CallGraphAnalysis on
; NEWPM-NEXT: Running pass: GlobalOptPass on
; NEWPM-NEXT: Running pass: GlobalDCEPass on
; NEWPM-NEXT: Running pass: EliminateAvailableExternallyPass on
; NEWPM-NEXT: Running pass: ReversePostOrderFunctionAttrsPass on
; NEWPM-NEXT: Running analysis: CallGraphAnalysis on
; NEWPM-NEXT: Running pass: RequireAnalysisPass<{{.*}}GlobalsAA
<<<<<<< HEAD
; NEWPM-NEXT: Running pass: Float2IntPass on f
; NEWPM-NEXT: Running pass: LowerConstantIntrinsicsPass on f
; NEWPM-NEXT: Running pass: LowerMatrixIntrinsicsPass on f
=======
; NEWPM-NEXT: Running analysis: PreservedCFGCheckerAnalysis on f
; NEWPM-NEXT: Running pass: Float2IntPass on f
; NEWPM-NEXT: Running analysis: DominatorTreeAnalysis on f
; NEWPM-NEXT: Running pass: LowerConstantIntrinsicsPass on f
; NEWPM-NEXT: Running pass: LowerMatrixIntrinsicsPass on f
; NEWPM-NEXT: Running analysis: AAManager on f
; NEWPM-NEXT: Running analysis: BasicAA on f
; NEWPM-NEXT: Running analysis: LoopAnalysis on f
>>>>>>> 21f3f750
; NEWPM-NEXT: Running pass: EarlyCSEPass on f
; NEWPM-NEXT: Running pass: LoopSimplifyPass on f
; NEWPM-NEXT: Running pass: LCSSAPass on f
; NEWPM-NEXT: Running pass: LoopDistributePass on f
; NEWPM-NEXT: Running analysis: ScalarEvolutionAnalysis on f
; NEWPM-NEXT: Running analysis: InnerAnalysisManagerProxy<
; NEWPM-NEXT: Running pass: InjectTLIMappings on f
; NEWPM-NEXT: Running pass: LoopVectorizePass on f
; NEWPM-NEXT: Running analysis: BlockFrequencyAnalysis on f
; NEWPM-NEXT: Running analysis: BranchProbabilityAnalysis on f
<<<<<<< HEAD
=======
; NEWPM-NEXT: Running analysis: PostDominatorTreeAnalysis on f
; NEWPM-NEXT: Running analysis: DemandedBitsAnalysis on f
; NEWPM-NEXT: Running analysis: MemorySSAAnalysis on f
>>>>>>> 21f3f750
; NEWPM-NEXT: Running pass: LoopLoadEliminationPass on f
; NEWPM-NEXT: Running pass: InstCombinePass on f
; NEWPM-NEXT: Running pass: SimplifyCFGPass on f
; NEWPM-NEXT: Running pass: SLPVectorizerPass on f
; NEWPM-NEXT: Running pass: VectorCombinePass on f
; NEWPM-NEXT: Running pass: InstCombinePass on f
; NEWPM-NEXT: Running pass: LoopUnrollPass on f
; NEWPM-NEXT: Running pass: WarnMissedTransformationsPass on f
; NEWPM-NEXT: Running pass: InstCombinePass on f
; NEWPM-NEXT: Running pass: RequireAnalysisPass<{{.*}}OptimizationRemarkEmitterAnalysis
; NEWPM-NEXT: Running pass: LoopSimplifyPass on f
; NEWPM-NEXT: Running pass: LCSSAPass on f
; NEWPM-NEXT: Running pass: AlignmentFromAssumptionsPass on f
; NEWPM-NEXT: Running pass: LoopSinkPass on f
; NEWPM-NEXT: Running pass: InstSimplifyPass on f
; NEWPM-NEXT: Running pass: DivRemPairsPass on f
; NEWPM-NEXT: Running pass: SimplifyCFGPass on f
; NEWPM-NEXT: Running pass: SpeculateAroundPHIsPass on f
; NEWPM-NEXT: Running pass: CGProfilePass on
; NEWPM-NEXT: Running pass: GlobalDCEPass on
; NEWPM-NEXT: Running pass: ConstantMergePass on
; NEWPM-NEXT: Running pass: RelLookupTableConverterPass on
; NEWPM-NEXT: Running pass: AnnotationRemarksPass on f
; NEWPM-NEXT: Running pass: VerifierPass on
; NEWPM-NEXT: Running analysis: VerifierAnalysis on

define void @f() {
  ret void
}<|MERGE_RESOLUTION|>--- conflicted
+++ resolved
@@ -398,13 +398,6 @@
 ; NEWPM-NEXT: Running pass: InlinerPass on (f)
 ; NEWPM-NEXT: Running pass: PostOrderFunctionAttrsPass on (f)
 ; NEWPM-NEXT: Running analysis: AAManager on f
-<<<<<<< HEAD
-; NEWPM-NEXT: Running pass: ArgumentPromotionPass on (f)
-; NEWPM-NEXT: Running pass: OpenMPOptCGSCCPass on (f)
-; NEWPM-NEXT: Running pass: SROA on f
-; NEWPM-NEXT: Running pass: EarlyCSEPass on f
-; NEWPM-NEXT: Running analysis: MemorySSAAnalysis on f
-=======
 ; NEWPM-NEXT: Invalidating analysis: PreservedCFGCheckerAnalysis on f
 ; NEWPM-NEXT: Invalidating analysis: DominatorTreeAnalysis on f
 ; NEWPM-NEXT: Invalidating analysis: BasicAA on f
@@ -418,7 +411,6 @@
 ; NEWPM-NEXT: Running analysis: MemorySSAAnalysis on f
 ; NEWPM-NEXT: Running analysis: AAManager on f
 ; NEWPM-NEXT: Running analysis: BasicAA on f
->>>>>>> 21f3f750
 ; NEWPM-NEXT: Running pass: SpeculativeExecutionPass on f
 ; NEWPM-NEXT: Running pass: JumpThreadingPass on f
 ; NEWPM-NEXT: Running analysis: LazyValueAnalysis on f
@@ -460,8 +452,6 @@
 ; NEWPM-NEXT: Running pass: LCSSAPass on f
 ; NEWPM-NEXT: Running pass: SimplifyCFGPass on f
 ; NEWPM-NEXT: Running pass: InstCombinePass on f
-<<<<<<< HEAD
-=======
 ; NEWPM-NEXT: Invalidating analysis: PreservedCFGCheckerAnalysis on f
 ; NEWPM-NEXT: Invalidating analysis: DominatorTreeAnalysis on f
 ; NEWPM-NEXT: Invalidating analysis: BasicAA on f
@@ -472,7 +462,6 @@
 ; NEWPM-NEXT: Invalidating analysis: MemoryDependenceAnalysis on f
 ; NEWPM-NEXT: Invalidating analysis: DemandedBitsAnalysis on f
 ; NEWPM-NEXT: Invalidating analysis: PostDominatorTreeAnalysis on f
->>>>>>> 21f3f750
 ; NEWPM-NEXT: Invalidating analysis: CallGraphAnalysis on
 ; NEWPM-NEXT: Running pass: GlobalOptPass on
 ; NEWPM-NEXT: Running pass: GlobalDCEPass on
@@ -480,11 +469,6 @@
 ; NEWPM-NEXT: Running pass: ReversePostOrderFunctionAttrsPass on
 ; NEWPM-NEXT: Running analysis: CallGraphAnalysis on
 ; NEWPM-NEXT: Running pass: RequireAnalysisPass<{{.*}}GlobalsAA
-<<<<<<< HEAD
-; NEWPM-NEXT: Running pass: Float2IntPass on f
-; NEWPM-NEXT: Running pass: LowerConstantIntrinsicsPass on f
-; NEWPM-NEXT: Running pass: LowerMatrixIntrinsicsPass on f
-=======
 ; NEWPM-NEXT: Running analysis: PreservedCFGCheckerAnalysis on f
 ; NEWPM-NEXT: Running pass: Float2IntPass on f
 ; NEWPM-NEXT: Running analysis: DominatorTreeAnalysis on f
@@ -493,7 +477,6 @@
 ; NEWPM-NEXT: Running analysis: AAManager on f
 ; NEWPM-NEXT: Running analysis: BasicAA on f
 ; NEWPM-NEXT: Running analysis: LoopAnalysis on f
->>>>>>> 21f3f750
 ; NEWPM-NEXT: Running pass: EarlyCSEPass on f
 ; NEWPM-NEXT: Running pass: LoopSimplifyPass on f
 ; NEWPM-NEXT: Running pass: LCSSAPass on f
@@ -504,12 +487,9 @@
 ; NEWPM-NEXT: Running pass: LoopVectorizePass on f
 ; NEWPM-NEXT: Running analysis: BlockFrequencyAnalysis on f
 ; NEWPM-NEXT: Running analysis: BranchProbabilityAnalysis on f
-<<<<<<< HEAD
-=======
 ; NEWPM-NEXT: Running analysis: PostDominatorTreeAnalysis on f
 ; NEWPM-NEXT: Running analysis: DemandedBitsAnalysis on f
 ; NEWPM-NEXT: Running analysis: MemorySSAAnalysis on f
->>>>>>> 21f3f750
 ; NEWPM-NEXT: Running pass: LoopLoadEliminationPass on f
 ; NEWPM-NEXT: Running pass: InstCombinePass on f
 ; NEWPM-NEXT: Running pass: SimplifyCFGPass on f
