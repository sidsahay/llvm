; NOTE: Assertions have been autogenerated by utils/update_llc_test_checks.py
; RUN: llc -mtriple=riscv32 -mattr=+m,+v -riscv-v-vector-bits-min=128 -verify-machineinstrs < %s \
; RUN:   | FileCheck %s --check-prefixes=CHECK,RV32
; RUN: llc -mtriple=riscv64 -mattr=+m,+v -riscv-v-vector-bits-min=128 -verify-machineinstrs < %s \
; RUN:   | FileCheck %s --check-prefixes=CHECK,RV64

define <4 x i32> @load_v4i32_align1(<4 x i32>* %ptr) {
; CHECK-LABEL: load_v4i32_align1:
; CHECK:       # %bb.0:
; CHECK-NEXT:    vsetivli zero, 16, e8, m1, ta, ma
; CHECK-NEXT:    vle8.v v8, (a0)
; CHECK-NEXT:    ret
  %z = load <4 x i32>, <4 x i32>* %ptr, align 1
  ret <4 x i32> %z
}

define <4 x i32> @load_v4i32_align2(<4 x i32>* %ptr) {
; CHECK-LABEL: load_v4i32_align2:
; CHECK:       # %bb.0:
; CHECK-NEXT:    vsetivli zero, 16, e8, m1, ta, ma
; CHECK-NEXT:    vle8.v v8, (a0)
; CHECK-NEXT:    ret
  %z = load <4 x i32>, <4 x i32>* %ptr, align 2
  ret <4 x i32> %z
}

define void @store_v4i32_align1(<4 x i32> %x, <4 x i32>* %ptr) {
; CHECK-LABEL: store_v4i32_align1:
; CHECK:       # %bb.0:
; CHECK-NEXT:    vsetivli zero, 16, e8, m1, ta, ma
; CHECK-NEXT:    vse8.v v8, (a0)
; CHECK-NEXT:    ret
  store <4 x i32> %x, <4 x i32>* %ptr, align 1
  ret void
}

define void @store_v4i32_align2(<4 x i32> %x, <4 x i32>* %ptr) {
; CHECK-LABEL: store_v4i32_align2:
; CHECK:       # %bb.0:
; CHECK-NEXT:    vsetivli zero, 16, e8, m1, ta, ma
; CHECK-NEXT:    vse8.v v8, (a0)
; CHECK-NEXT:    ret
  store <4 x i32> %x, <4 x i32>* %ptr, align 2
  ret void
}

declare <2 x i16> @llvm.masked.gather.v2i16.v2p0i16(<2 x i16*>, i32, <2 x i1>, <2 x i16>)

define <2 x i16> @mgather_v2i16_align1(<2 x i16*> %ptrs, <2 x i1> %m, <2 x i16> %passthru) {
; RV32-LABEL: mgather_v2i16_align1:
; RV32:       # %bb.0:
; RV32-NEXT:    vsetivli zero, 0, e8, mf8, ta, ma
; RV32-NEXT:    vmv.x.s a0, v0
; RV32-NEXT:    andi a1, a0, 1
; RV32-NEXT:    bnez a1, .LBB4_3
; RV32-NEXT:  # %bb.1: # %else
; RV32-NEXT:    andi a0, a0, 2
; RV32-NEXT:    bnez a0, .LBB4_4
; RV32-NEXT:  .LBB4_2: # %else2
; RV32-NEXT:    vmv1r.v v8, v9
; RV32-NEXT:    ret
; RV32-NEXT:  .LBB4_3: # %cond.load
; RV32-NEXT:    vsetvli zero, zero, e32, mf2, ta, ma
; RV32-NEXT:    vmv.x.s a1, v8
; RV32-NEXT:    lb a2, 1(a1)
; RV32-NEXT:    lbu a1, 0(a1)
; RV32-NEXT:    slli a2, a2, 8
; RV32-NEXT:    or a1, a2, a1
; RV32-NEXT:    vsetivli zero, 2, e16, mf4, tu, ma
; RV32-NEXT:    vmv.s.x v9, a1
; RV32-NEXT:    andi a0, a0, 2
; RV32-NEXT:    beqz a0, .LBB4_2
; RV32-NEXT:  .LBB4_4: # %cond.load1
; RV32-NEXT:    vsetivli zero, 1, e32, mf2, ta, ma
; RV32-NEXT:    vslidedown.vi v8, v8, 1
; RV32-NEXT:    vmv.x.s a0, v8
; RV32-NEXT:    lb a1, 1(a0)
; RV32-NEXT:    lbu a0, 0(a0)
; RV32-NEXT:    slli a1, a1, 8
; RV32-NEXT:    or a0, a1, a0
; RV32-NEXT:    vmv.s.x v8, a0
; RV32-NEXT:    vsetivli zero, 2, e16, mf4, tu, ma
; RV32-NEXT:    vslideup.vi v9, v8, 1
; RV32-NEXT:    vmv1r.v v8, v9
; RV32-NEXT:    ret
;
; RV64-LABEL: mgather_v2i16_align1:
; RV64:       # %bb.0:
; RV64-NEXT:    vsetivli zero, 0, e8, mf8, ta, ma
; RV64-NEXT:    vmv.x.s a0, v0
; RV64-NEXT:    andi a1, a0, 1
; RV64-NEXT:    bnez a1, .LBB4_3
; RV64-NEXT:  # %bb.1: # %else
; RV64-NEXT:    andi a0, a0, 2
; RV64-NEXT:    bnez a0, .LBB4_4
; RV64-NEXT:  .LBB4_2: # %else2
; RV64-NEXT:    vmv1r.v v8, v9
; RV64-NEXT:    ret
; RV64-NEXT:  .LBB4_3: # %cond.load
; RV64-NEXT:    vsetvli zero, zero, e64, m1, ta, ma
; RV64-NEXT:    vmv.x.s a1, v8
; RV64-NEXT:    lb a2, 1(a1)
; RV64-NEXT:    lbu a1, 0(a1)
; RV64-NEXT:    slli a2, a2, 8
; RV64-NEXT:    or a1, a2, a1
; RV64-NEXT:    vsetivli zero, 2, e16, mf4, tu, ma
; RV64-NEXT:    vmv.s.x v9, a1
; RV64-NEXT:    andi a0, a0, 2
; RV64-NEXT:    beqz a0, .LBB4_2
; RV64-NEXT:  .LBB4_4: # %cond.load1
; RV64-NEXT:    vsetivli zero, 1, e64, m1, ta, ma
; RV64-NEXT:    vslidedown.vi v8, v8, 1
; RV64-NEXT:    vmv.x.s a0, v8
; RV64-NEXT:    lb a1, 1(a0)
; RV64-NEXT:    lbu a0, 0(a0)
; RV64-NEXT:    slli a1, a1, 8
; RV64-NEXT:    or a0, a1, a0
; RV64-NEXT:    vmv.s.x v8, a0
; RV64-NEXT:    vsetivli zero, 2, e16, mf4, tu, ma
; RV64-NEXT:    vslideup.vi v9, v8, 1
; RV64-NEXT:    vmv1r.v v8, v9
; RV64-NEXT:    ret
  %v = call <2 x i16> @llvm.masked.gather.v2i16.v2p0i16(<2 x i16*> %ptrs, i32 1, <2 x i1> %m, <2 x i16> %passthru)
  ret <2 x i16> %v
}

declare <2 x i64> @llvm.masked.gather.v2i64.v2p0i64(<2 x i64*>, i32, <2 x i1>, <2 x i64>)

define <2 x i64> @mgather_v2i64_align4(<2 x i64*> %ptrs, <2 x i1> %m, <2 x i64> %passthru) {
; RV32-LABEL: mgather_v2i64_align4:
; RV32:       # %bb.0:
; RV32-NEXT:    vsetivli zero, 0, e8, mf8, ta, ma
; RV32-NEXT:    vmv.x.s a0, v0
; RV32-NEXT:    andi a1, a0, 1
<<<<<<< HEAD
; RV32-NEXT:    vsetivli zero, 2, e32, m1, ta, ma
; RV32-NEXT:    vmv.v.i v10, 0
=======
>>>>>>> e7aa6127
; RV32-NEXT:    bnez a1, .LBB5_3
; RV32-NEXT:  # %bb.1: # %else
; RV32-NEXT:    andi a0, a0, 2
; RV32-NEXT:    bnez a0, .LBB5_4
; RV32-NEXT:  .LBB5_2: # %else2
; RV32-NEXT:    vmv1r.v v8, v9
; RV32-NEXT:    ret
; RV32-NEXT:  .LBB5_3: # %cond.load
; RV32-NEXT:    vsetvli zero, zero, e32, mf2, ta, ma
; RV32-NEXT:    vmv.x.s a1, v8
<<<<<<< HEAD
; RV32-NEXT:    lw a2, 4(a1)
; RV32-NEXT:    lw a1, 0(a1)
; RV32-NEXT:    vslide1up.vx v11, v10, a2
; RV32-NEXT:    vslide1up.vx v12, v11, a1
; RV32-NEXT:    vsetivli zero, 1, e64, m1, tu, ma
; RV32-NEXT:    vslideup.vi v9, v12, 0
=======
; RV32-NEXT:    lw a2, 0(a1)
; RV32-NEXT:    lw a1, 4(a1)
; RV32-NEXT:    vsetivli zero, 2, e32, m1, tu, ma
; RV32-NEXT:    vslide1down.vx v9, v9, a2
; RV32-NEXT:    vslide1down.vx v9, v9, a1
>>>>>>> e7aa6127
; RV32-NEXT:    andi a0, a0, 2
; RV32-NEXT:    beqz a0, .LBB5_2
; RV32-NEXT:  .LBB5_4: # %cond.load1
; RV32-NEXT:    vsetivli zero, 1, e32, mf2, ta, ma
; RV32-NEXT:    vslidedown.vi v8, v8, 1
; RV32-NEXT:    vmv.x.s a0, v8
<<<<<<< HEAD
; RV32-NEXT:    lw a1, 4(a0)
; RV32-NEXT:    lw a0, 0(a0)
; RV32-NEXT:    vsetivli zero, 2, e32, m1, ta, ma
; RV32-NEXT:    vslide1up.vx v8, v10, a1
; RV32-NEXT:    vslide1up.vx v10, v8, a0
; RV32-NEXT:    vsetivli zero, 2, e64, m1, tu, ma
; RV32-NEXT:    vslideup.vi v9, v10, 1
=======
; RV32-NEXT:    lw a1, 0(a0)
; RV32-NEXT:    lw a0, 4(a0)
; RV32-NEXT:    vsetivli zero, 2, e32, m1, ta, ma
; RV32-NEXT:    vslide1down.vx v8, v8, a1
; RV32-NEXT:    vslide1down.vx v8, v8, a0
; RV32-NEXT:    vsetivli zero, 2, e64, m1, tu, ma
; RV32-NEXT:    vslideup.vi v9, v8, 1
>>>>>>> e7aa6127
; RV32-NEXT:    vmv1r.v v8, v9
; RV32-NEXT:    ret
;
; RV64-LABEL: mgather_v2i64_align4:
; RV64:       # %bb.0:
; RV64-NEXT:    vsetivli zero, 0, e8, mf8, ta, ma
; RV64-NEXT:    vmv.x.s a0, v0
; RV64-NEXT:    andi a1, a0, 1
; RV64-NEXT:    bnez a1, .LBB5_3
; RV64-NEXT:  # %bb.1: # %else
; RV64-NEXT:    andi a0, a0, 2
; RV64-NEXT:    bnez a0, .LBB5_4
; RV64-NEXT:  .LBB5_2: # %else2
; RV64-NEXT:    vmv1r.v v8, v9
; RV64-NEXT:    ret
; RV64-NEXT:  .LBB5_3: # %cond.load
; RV64-NEXT:    vsetvli zero, zero, e64, m1, ta, ma
; RV64-NEXT:    vmv.x.s a1, v8
; RV64-NEXT:    lwu a2, 4(a1)
; RV64-NEXT:    lwu a1, 0(a1)
; RV64-NEXT:    slli a2, a2, 32
; RV64-NEXT:    or a1, a2, a1
; RV64-NEXT:    vsetivli zero, 2, e64, m1, tu, ma
; RV64-NEXT:    vmv.s.x v9, a1
; RV64-NEXT:    andi a0, a0, 2
; RV64-NEXT:    beqz a0, .LBB5_2
; RV64-NEXT:  .LBB5_4: # %cond.load1
; RV64-NEXT:    vsetivli zero, 1, e64, m1, ta, ma
; RV64-NEXT:    vslidedown.vi v8, v8, 1
; RV64-NEXT:    vmv.x.s a0, v8
; RV64-NEXT:    lwu a1, 4(a0)
; RV64-NEXT:    lwu a0, 0(a0)
; RV64-NEXT:    slli a1, a1, 32
; RV64-NEXT:    or a0, a1, a0
; RV64-NEXT:    vmv.s.x v8, a0
; RV64-NEXT:    vsetivli zero, 2, e64, m1, tu, ma
; RV64-NEXT:    vslideup.vi v9, v8, 1
; RV64-NEXT:    vmv1r.v v8, v9
; RV64-NEXT:    ret
  %v = call <2 x i64> @llvm.masked.gather.v2i64.v2p0i64(<2 x i64*> %ptrs, i32 4, <2 x i1> %m, <2 x i64> %passthru)
  ret <2 x i64> %v
}

declare void @llvm.masked.scatter.v4i16.v4p0i16(<4 x i16>, <4 x i16*>, i32, <4 x i1>)

define void @mscatter_v4i16_align1(<4 x i16> %val, <4 x i16*> %ptrs, <4 x i1> %m) {
; RV32-LABEL: mscatter_v4i16_align1:
; RV32:       # %bb.0:
; RV32-NEXT:    vsetivli zero, 0, e8, mf8, ta, ma
; RV32-NEXT:    vmv.x.s a0, v0
; RV32-NEXT:    andi a1, a0, 1
; RV32-NEXT:    bnez a1, .LBB6_5
; RV32-NEXT:  # %bb.1: # %else
; RV32-NEXT:    andi a1, a0, 2
; RV32-NEXT:    bnez a1, .LBB6_6
; RV32-NEXT:  .LBB6_2: # %else2
; RV32-NEXT:    andi a1, a0, 4
; RV32-NEXT:    bnez a1, .LBB6_7
; RV32-NEXT:  .LBB6_3: # %else4
; RV32-NEXT:    andi a0, a0, 8
; RV32-NEXT:    bnez a0, .LBB6_8
; RV32-NEXT:  .LBB6_4: # %else6
; RV32-NEXT:    ret
; RV32-NEXT:  .LBB6_5: # %cond.store
; RV32-NEXT:    vsetivli zero, 0, e16, mf2, ta, ma
; RV32-NEXT:    vmv.x.s a1, v8
; RV32-NEXT:    vsetvli zero, zero, e32, m1, ta, ma
; RV32-NEXT:    vmv.x.s a2, v9
; RV32-NEXT:    sb a1, 0(a2)
; RV32-NEXT:    srli a1, a1, 8
; RV32-NEXT:    sb a1, 1(a2)
; RV32-NEXT:    andi a1, a0, 2
; RV32-NEXT:    beqz a1, .LBB6_2
; RV32-NEXT:  .LBB6_6: # %cond.store1
; RV32-NEXT:    vsetivli zero, 1, e16, mf2, ta, ma
; RV32-NEXT:    vslidedown.vi v10, v8, 1
; RV32-NEXT:    vmv.x.s a1, v10
; RV32-NEXT:    vsetvli zero, zero, e32, m1, ta, ma
; RV32-NEXT:    vslidedown.vi v10, v9, 1
; RV32-NEXT:    vmv.x.s a2, v10
; RV32-NEXT:    sb a1, 0(a2)
; RV32-NEXT:    srli a1, a1, 8
; RV32-NEXT:    sb a1, 1(a2)
; RV32-NEXT:    andi a1, a0, 4
; RV32-NEXT:    beqz a1, .LBB6_3
; RV32-NEXT:  .LBB6_7: # %cond.store3
; RV32-NEXT:    vsetivli zero, 1, e16, mf2, ta, ma
; RV32-NEXT:    vslidedown.vi v10, v8, 2
; RV32-NEXT:    vmv.x.s a1, v10
; RV32-NEXT:    vsetvli zero, zero, e32, m1, ta, ma
; RV32-NEXT:    vslidedown.vi v10, v9, 2
; RV32-NEXT:    vmv.x.s a2, v10
; RV32-NEXT:    sb a1, 0(a2)
; RV32-NEXT:    srli a1, a1, 8
; RV32-NEXT:    sb a1, 1(a2)
; RV32-NEXT:    andi a0, a0, 8
; RV32-NEXT:    beqz a0, .LBB6_4
; RV32-NEXT:  .LBB6_8: # %cond.store5
; RV32-NEXT:    vsetivli zero, 1, e16, mf2, ta, ma
; RV32-NEXT:    vslidedown.vi v8, v8, 3
; RV32-NEXT:    vmv.x.s a0, v8
; RV32-NEXT:    vsetvli zero, zero, e32, m1, ta, ma
; RV32-NEXT:    vslidedown.vi v8, v9, 3
; RV32-NEXT:    vmv.x.s a1, v8
; RV32-NEXT:    sb a0, 0(a1)
; RV32-NEXT:    srli a0, a0, 8
; RV32-NEXT:    sb a0, 1(a1)
; RV32-NEXT:    ret
;
; RV64-LABEL: mscatter_v4i16_align1:
; RV64:       # %bb.0:
; RV64-NEXT:    vsetivli zero, 0, e8, mf8, ta, ma
; RV64-NEXT:    vmv.x.s a0, v0
; RV64-NEXT:    andi a1, a0, 1
; RV64-NEXT:    bnez a1, .LBB6_5
; RV64-NEXT:  # %bb.1: # %else
; RV64-NEXT:    andi a1, a0, 2
; RV64-NEXT:    bnez a1, .LBB6_6
; RV64-NEXT:  .LBB6_2: # %else2
; RV64-NEXT:    andi a1, a0, 4
; RV64-NEXT:    bnez a1, .LBB6_7
; RV64-NEXT:  .LBB6_3: # %else4
; RV64-NEXT:    andi a0, a0, 8
; RV64-NEXT:    bnez a0, .LBB6_8
; RV64-NEXT:  .LBB6_4: # %else6
; RV64-NEXT:    ret
; RV64-NEXT:  .LBB6_5: # %cond.store
; RV64-NEXT:    vsetivli zero, 0, e16, mf2, ta, ma
; RV64-NEXT:    vmv.x.s a1, v8
; RV64-NEXT:    vsetvli zero, zero, e64, m2, ta, ma
; RV64-NEXT:    vmv.x.s a2, v10
; RV64-NEXT:    sb a1, 0(a2)
; RV64-NEXT:    srli a1, a1, 8
; RV64-NEXT:    sb a1, 1(a2)
; RV64-NEXT:    andi a1, a0, 2
; RV64-NEXT:    beqz a1, .LBB6_2
; RV64-NEXT:  .LBB6_6: # %cond.store1
; RV64-NEXT:    vsetivli zero, 1, e16, mf2, ta, ma
; RV64-NEXT:    vslidedown.vi v9, v8, 1
; RV64-NEXT:    vmv.x.s a1, v9
; RV64-NEXT:    vsetvli zero, zero, e64, m2, ta, ma
; RV64-NEXT:    vslidedown.vi v12, v10, 1
; RV64-NEXT:    vmv.x.s a2, v12
; RV64-NEXT:    sb a1, 0(a2)
; RV64-NEXT:    srli a1, a1, 8
; RV64-NEXT:    sb a1, 1(a2)
; RV64-NEXT:    andi a1, a0, 4
; RV64-NEXT:    beqz a1, .LBB6_3
; RV64-NEXT:  .LBB6_7: # %cond.store3
; RV64-NEXT:    vsetivli zero, 1, e16, mf2, ta, ma
; RV64-NEXT:    vslidedown.vi v9, v8, 2
; RV64-NEXT:    vmv.x.s a1, v9
; RV64-NEXT:    vsetvli zero, zero, e64, m2, ta, ma
; RV64-NEXT:    vslidedown.vi v12, v10, 2
; RV64-NEXT:    vmv.x.s a2, v12
; RV64-NEXT:    sb a1, 0(a2)
; RV64-NEXT:    srli a1, a1, 8
; RV64-NEXT:    sb a1, 1(a2)
; RV64-NEXT:    andi a0, a0, 8
; RV64-NEXT:    beqz a0, .LBB6_4
; RV64-NEXT:  .LBB6_8: # %cond.store5
; RV64-NEXT:    vsetivli zero, 1, e16, mf2, ta, ma
; RV64-NEXT:    vslidedown.vi v8, v8, 3
; RV64-NEXT:    vmv.x.s a0, v8
; RV64-NEXT:    vsetvli zero, zero, e64, m2, ta, ma
; RV64-NEXT:    vslidedown.vi v8, v10, 3
; RV64-NEXT:    vmv.x.s a1, v8
; RV64-NEXT:    sb a0, 0(a1)
; RV64-NEXT:    srli a0, a0, 8
; RV64-NEXT:    sb a0, 1(a1)
; RV64-NEXT:    ret
  call void @llvm.masked.scatter.v4i16.v4p0i16(<4 x i16> %val, <4 x i16*> %ptrs, i32 1, <4 x i1> %m)
  ret void
}

declare void @llvm.masked.scatter.v2i32.v2p0i32(<2 x i32>, <2 x i32*>, i32, <2 x i1>)

define void @mscatter_v2i32_align2(<2 x i32> %val, <2 x i32*> %ptrs, <2 x i1> %m) {
; RV32-LABEL: mscatter_v2i32_align2:
; RV32:       # %bb.0:
; RV32-NEXT:    vsetivli zero, 0, e8, mf8, ta, ma
; RV32-NEXT:    vmv.x.s a0, v0
; RV32-NEXT:    andi a1, a0, 1
; RV32-NEXT:    bnez a1, .LBB7_3
; RV32-NEXT:  # %bb.1: # %else
; RV32-NEXT:    andi a0, a0, 2
; RV32-NEXT:    bnez a0, .LBB7_4
; RV32-NEXT:  .LBB7_2: # %else2
; RV32-NEXT:    ret
; RV32-NEXT:  .LBB7_3: # %cond.store
; RV32-NEXT:    vsetvli zero, zero, e32, mf2, ta, ma
; RV32-NEXT:    vmv.x.s a1, v8
; RV32-NEXT:    vmv.x.s a2, v9
; RV32-NEXT:    sh a1, 0(a2)
; RV32-NEXT:    srli a1, a1, 16
; RV32-NEXT:    sh a1, 2(a2)
; RV32-NEXT:    andi a0, a0, 2
; RV32-NEXT:    beqz a0, .LBB7_2
; RV32-NEXT:  .LBB7_4: # %cond.store1
; RV32-NEXT:    vsetivli zero, 1, e32, mf2, ta, ma
; RV32-NEXT:    vslidedown.vi v8, v8, 1
; RV32-NEXT:    vmv.x.s a0, v8
; RV32-NEXT:    vslidedown.vi v8, v9, 1
; RV32-NEXT:    vmv.x.s a1, v8
; RV32-NEXT:    sh a0, 0(a1)
; RV32-NEXT:    srli a0, a0, 16
; RV32-NEXT:    sh a0, 2(a1)
; RV32-NEXT:    ret
;
; RV64-LABEL: mscatter_v2i32_align2:
; RV64:       # %bb.0:
; RV64-NEXT:    vsetivli zero, 0, e8, mf8, ta, ma
; RV64-NEXT:    vmv.x.s a0, v0
; RV64-NEXT:    andi a1, a0, 1
; RV64-NEXT:    bnez a1, .LBB7_3
; RV64-NEXT:  # %bb.1: # %else
; RV64-NEXT:    andi a0, a0, 2
; RV64-NEXT:    bnez a0, .LBB7_4
; RV64-NEXT:  .LBB7_2: # %else2
; RV64-NEXT:    ret
; RV64-NEXT:  .LBB7_3: # %cond.store
; RV64-NEXT:    vsetvli zero, zero, e32, mf2, ta, ma
; RV64-NEXT:    vmv.x.s a1, v8
; RV64-NEXT:    vsetvli zero, zero, e64, m1, ta, ma
; RV64-NEXT:    vmv.x.s a2, v9
; RV64-NEXT:    sh a1, 0(a2)
; RV64-NEXT:    srli a1, a1, 16
; RV64-NEXT:    sh a1, 2(a2)
; RV64-NEXT:    andi a0, a0, 2
; RV64-NEXT:    beqz a0, .LBB7_2
; RV64-NEXT:  .LBB7_4: # %cond.store1
; RV64-NEXT:    vsetivli zero, 1, e32, mf2, ta, ma
; RV64-NEXT:    vslidedown.vi v8, v8, 1
; RV64-NEXT:    vmv.x.s a0, v8
; RV64-NEXT:    vsetvli zero, zero, e64, m1, ta, ma
; RV64-NEXT:    vslidedown.vi v8, v9, 1
; RV64-NEXT:    vmv.x.s a1, v8
; RV64-NEXT:    sh a0, 0(a1)
; RV64-NEXT:    srli a0, a0, 16
; RV64-NEXT:    sh a0, 2(a1)
; RV64-NEXT:    ret
  call void @llvm.masked.scatter.v2i32.v2p0i32(<2 x i32> %val, <2 x i32*> %ptrs, i32 2, <2 x i1> %m)
  ret void
}

declare <2 x i32> @llvm.masked.load.v2i32(<2 x i32>*, i32, <2 x i1>, <2 x i32>)

define void @masked_load_v2i32_align1(<2 x i32>* %a, <2 x i32> %m, <2 x i32>* %res_ptr) nounwind {
; RV32-LABEL: masked_load_v2i32_align1:
; RV32:       # %bb.0:
; RV32-NEXT:    vsetivli zero, 2, e32, mf2, ta, ma
; RV32-NEXT:    vmseq.vi v8, v8, 0
; RV32-NEXT:    vsetvli zero, zero, e8, mf8, ta, ma
; RV32-NEXT:    vmv.x.s a2, v8
; RV32-NEXT:    andi a3, a2, 1
; RV32-NEXT:    beqz a3, .LBB8_2
; RV32-NEXT:  # %bb.1: # %cond.load
; RV32-NEXT:    lbu a3, 1(a0)
; RV32-NEXT:    lbu a4, 0(a0)
; RV32-NEXT:    lbu a5, 2(a0)
; RV32-NEXT:    lbu a6, 3(a0)
; RV32-NEXT:    slli a3, a3, 8
; RV32-NEXT:    or a3, a3, a4
; RV32-NEXT:    slli a4, a5, 16
; RV32-NEXT:    slli a5, a6, 24
; RV32-NEXT:    or a4, a5, a4
; RV32-NEXT:    or a3, a4, a3
; RV32-NEXT:    vsetivli zero, 2, e32, mf2, ta, ma
; RV32-NEXT:    vmv.v.x v8, a3
; RV32-NEXT:    andi a2, a2, 2
; RV32-NEXT:    bnez a2, .LBB8_3
; RV32-NEXT:    j .LBB8_4
; RV32-NEXT:  .LBB8_2:
; RV32-NEXT:    vsetivli zero, 2, e32, mf2, ta, ma
; RV32-NEXT:    vmv.v.i v8, 0
; RV32-NEXT:    andi a2, a2, 2
; RV32-NEXT:    beqz a2, .LBB8_4
; RV32-NEXT:  .LBB8_3: # %cond.load1
; RV32-NEXT:    lbu a2, 5(a0)
; RV32-NEXT:    lbu a3, 4(a0)
; RV32-NEXT:    lbu a4, 6(a0)
; RV32-NEXT:    lbu a0, 7(a0)
; RV32-NEXT:    slli a2, a2, 8
; RV32-NEXT:    or a2, a2, a3
; RV32-NEXT:    slli a3, a4, 16
; RV32-NEXT:    slli a0, a0, 24
; RV32-NEXT:    or a0, a0, a3
; RV32-NEXT:    or a0, a0, a2
; RV32-NEXT:    vmv.s.x v9, a0
; RV32-NEXT:    vsetvli zero, zero, e32, mf2, tu, ma
; RV32-NEXT:    vslideup.vi v8, v9, 1
; RV32-NEXT:  .LBB8_4: # %else2
; RV32-NEXT:    vsetvli zero, zero, e32, mf2, ta, ma
; RV32-NEXT:    vse32.v v8, (a1)
; RV32-NEXT:    ret
;
; RV64-LABEL: masked_load_v2i32_align1:
; RV64:       # %bb.0:
; RV64-NEXT:    vsetivli zero, 2, e32, mf2, ta, ma
; RV64-NEXT:    vmseq.vi v8, v8, 0
; RV64-NEXT:    vsetvli zero, zero, e8, mf8, ta, ma
; RV64-NEXT:    vmv.x.s a2, v8
; RV64-NEXT:    andi a3, a2, 1
; RV64-NEXT:    beqz a3, .LBB8_2
; RV64-NEXT:  # %bb.1: # %cond.load
; RV64-NEXT:    lbu a3, 1(a0)
; RV64-NEXT:    lbu a4, 0(a0)
; RV64-NEXT:    lbu a5, 2(a0)
; RV64-NEXT:    lb a6, 3(a0)
; RV64-NEXT:    slli a3, a3, 8
; RV64-NEXT:    or a3, a3, a4
; RV64-NEXT:    slli a4, a5, 16
; RV64-NEXT:    slli a5, a6, 24
; RV64-NEXT:    or a4, a5, a4
; RV64-NEXT:    or a3, a4, a3
; RV64-NEXT:    vsetivli zero, 2, e32, mf2, ta, ma
; RV64-NEXT:    vmv.v.x v8, a3
; RV64-NEXT:    andi a2, a2, 2
; RV64-NEXT:    bnez a2, .LBB8_3
; RV64-NEXT:    j .LBB8_4
; RV64-NEXT:  .LBB8_2:
; RV64-NEXT:    vsetivli zero, 2, e32, mf2, ta, ma
; RV64-NEXT:    vmv.v.i v8, 0
; RV64-NEXT:    andi a2, a2, 2
; RV64-NEXT:    beqz a2, .LBB8_4
; RV64-NEXT:  .LBB8_3: # %cond.load1
; RV64-NEXT:    lbu a2, 5(a0)
; RV64-NEXT:    lbu a3, 4(a0)
; RV64-NEXT:    lbu a4, 6(a0)
; RV64-NEXT:    lb a0, 7(a0)
; RV64-NEXT:    slli a2, a2, 8
; RV64-NEXT:    or a2, a2, a3
; RV64-NEXT:    slli a3, a4, 16
; RV64-NEXT:    slli a0, a0, 24
; RV64-NEXT:    or a0, a0, a3
; RV64-NEXT:    or a0, a0, a2
; RV64-NEXT:    vmv.s.x v9, a0
; RV64-NEXT:    vsetvli zero, zero, e32, mf2, tu, ma
; RV64-NEXT:    vslideup.vi v8, v9, 1
; RV64-NEXT:  .LBB8_4: # %else2
; RV64-NEXT:    vsetvli zero, zero, e32, mf2, ta, ma
; RV64-NEXT:    vse32.v v8, (a1)
; RV64-NEXT:    ret
  %mask = icmp eq <2 x i32> %m, zeroinitializer
  %load = call <2 x i32> @llvm.masked.load.v2i32(<2 x i32>* %a, i32 1, <2 x i1> %mask, <2 x i32> undef)
  store <2 x i32> %load, <2 x i32>* %res_ptr
  ret void
}

declare void @llvm.masked.store.v2i32.p0v2i32(<2 x i32>, <2 x i32>*, i32, <2 x i1>)

define void @masked_store_v2i32_align2(<2 x i32> %val, <2 x i32>* %a, <2 x i32> %m) nounwind {
; CHECK-LABEL: masked_store_v2i32_align2:
; CHECK:       # %bb.0:
; CHECK-NEXT:    vsetivli zero, 2, e32, mf2, ta, ma
; CHECK-NEXT:    vmseq.vi v9, v9, 0
; CHECK-NEXT:    vsetvli zero, zero, e8, mf8, ta, ma
; CHECK-NEXT:    vmv.x.s a1, v9
; CHECK-NEXT:    andi a2, a1, 1
; CHECK-NEXT:    bnez a2, .LBB9_3
; CHECK-NEXT:  # %bb.1: # %else
; CHECK-NEXT:    andi a1, a1, 2
; CHECK-NEXT:    bnez a1, .LBB9_4
; CHECK-NEXT:  .LBB9_2: # %else2
; CHECK-NEXT:    ret
; CHECK-NEXT:  .LBB9_3: # %cond.store
; CHECK-NEXT:    vsetvli zero, zero, e32, mf2, ta, ma
; CHECK-NEXT:    vmv.x.s a2, v8
; CHECK-NEXT:    sh a2, 0(a0)
; CHECK-NEXT:    srli a2, a2, 16
; CHECK-NEXT:    sh a2, 2(a0)
; CHECK-NEXT:    andi a1, a1, 2
; CHECK-NEXT:    beqz a1, .LBB9_2
; CHECK-NEXT:  .LBB9_4: # %cond.store1
; CHECK-NEXT:    vsetivli zero, 1, e32, mf2, ta, ma
; CHECK-NEXT:    vslidedown.vi v8, v8, 1
; CHECK-NEXT:    vmv.x.s a1, v8
; CHECK-NEXT:    sh a1, 4(a0)
; CHECK-NEXT:    srli a1, a1, 16
; CHECK-NEXT:    sh a1, 6(a0)
; CHECK-NEXT:    ret
  %mask = icmp eq <2 x i32> %m, zeroinitializer
  call void @llvm.masked.store.v2i32.p0v2i32(<2 x i32> %val, <2 x i32>* %a, i32 2, <2 x i1> %mask)
  ret void
}<|MERGE_RESOLUTION|>--- conflicted
+++ resolved
@@ -132,11 +132,6 @@
 ; RV32-NEXT:    vsetivli zero, 0, e8, mf8, ta, ma
 ; RV32-NEXT:    vmv.x.s a0, v0
 ; RV32-NEXT:    andi a1, a0, 1
-<<<<<<< HEAD
-; RV32-NEXT:    vsetivli zero, 2, e32, m1, ta, ma
-; RV32-NEXT:    vmv.v.i v10, 0
-=======
->>>>>>> e7aa6127
 ; RV32-NEXT:    bnez a1, .LBB5_3
 ; RV32-NEXT:  # %bb.1: # %else
 ; RV32-NEXT:    andi a0, a0, 2
@@ -147,35 +142,17 @@
 ; RV32-NEXT:  .LBB5_3: # %cond.load
 ; RV32-NEXT:    vsetvli zero, zero, e32, mf2, ta, ma
 ; RV32-NEXT:    vmv.x.s a1, v8
-<<<<<<< HEAD
-; RV32-NEXT:    lw a2, 4(a1)
-; RV32-NEXT:    lw a1, 0(a1)
-; RV32-NEXT:    vslide1up.vx v11, v10, a2
-; RV32-NEXT:    vslide1up.vx v12, v11, a1
-; RV32-NEXT:    vsetivli zero, 1, e64, m1, tu, ma
-; RV32-NEXT:    vslideup.vi v9, v12, 0
-=======
 ; RV32-NEXT:    lw a2, 0(a1)
 ; RV32-NEXT:    lw a1, 4(a1)
 ; RV32-NEXT:    vsetivli zero, 2, e32, m1, tu, ma
 ; RV32-NEXT:    vslide1down.vx v9, v9, a2
 ; RV32-NEXT:    vslide1down.vx v9, v9, a1
->>>>>>> e7aa6127
 ; RV32-NEXT:    andi a0, a0, 2
 ; RV32-NEXT:    beqz a0, .LBB5_2
 ; RV32-NEXT:  .LBB5_4: # %cond.load1
 ; RV32-NEXT:    vsetivli zero, 1, e32, mf2, ta, ma
 ; RV32-NEXT:    vslidedown.vi v8, v8, 1
 ; RV32-NEXT:    vmv.x.s a0, v8
-<<<<<<< HEAD
-; RV32-NEXT:    lw a1, 4(a0)
-; RV32-NEXT:    lw a0, 0(a0)
-; RV32-NEXT:    vsetivli zero, 2, e32, m1, ta, ma
-; RV32-NEXT:    vslide1up.vx v8, v10, a1
-; RV32-NEXT:    vslide1up.vx v10, v8, a0
-; RV32-NEXT:    vsetivli zero, 2, e64, m1, tu, ma
-; RV32-NEXT:    vslideup.vi v9, v10, 1
-=======
 ; RV32-NEXT:    lw a1, 0(a0)
 ; RV32-NEXT:    lw a0, 4(a0)
 ; RV32-NEXT:    vsetivli zero, 2, e32, m1, ta, ma
@@ -183,7 +160,6 @@
 ; RV32-NEXT:    vslide1down.vx v8, v8, a0
 ; RV32-NEXT:    vsetivli zero, 2, e64, m1, tu, ma
 ; RV32-NEXT:    vslideup.vi v9, v8, 1
->>>>>>> e7aa6127
 ; RV32-NEXT:    vmv1r.v v8, v9
 ; RV32-NEXT:    ret
 ;
