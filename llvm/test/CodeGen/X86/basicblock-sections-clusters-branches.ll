--- conflicted
+++ resolved
@@ -48,17 +48,10 @@
 ; LINUX-SECTIONS1-LABEL:	# %bb.2:
 ; LINUX-SECTIONS1:		jmp foo.cold
 ; LINUX-SECTIONS1:		.section        .text.foo,"ax",@progbits,unique,1
-<<<<<<< HEAD
-; LINUX-SECTIONS1-LABEL:	a.BB.foo:
-; LINUX-SECTIONS1:		jmp raa.BB.foo
-; LINUX-SECTIONS1:		.section        .text.unlikely.foo,"ax",@progbits
-; LINUX-SECTIONS1-LABEL:	raa.BB.foo:
-=======
 ; LINUX-SECTIONS1-LABEL:	foo.1:
 ; LINUX-SECTIONS1:		jmp foo.cold
 ; LINUX-SECTIONS1:		.section        .text.unlikely.foo,"ax",@progbits
 ; LINUX-SECTIONS1-LABEL:	foo.cold:
->>>>>>> 918d599f
 
 ; LINUX-SECTIONS2:		.section        .text.foo,"ax",@progbits
 ; LINUX-SECTIONS2-LABEL:	foo:
