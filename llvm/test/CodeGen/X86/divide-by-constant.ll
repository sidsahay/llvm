; NOTE: Assertions have been autogenerated by utils/update_llc_test_checks.py
; RUN: llc < %s -mtriple=i686-pc-linux-gnu | FileCheck %s --check-prefix=X32
; RUN: llc < %s -mtriple=x86_64-pc-linux-gnu | FileCheck %s --check-prefix=X64 --check-prefix=X64-FAST
; RUN: llc < %s -mtriple=x86_64-pc-linux-gnu -mattr=idivq-to-divl | FileCheck %s --check-prefix=X64 --check-prefix=X64-SLOW

define zeroext i16 @test1(i16 zeroext %x) nounwind {
; X32-LABEL: test1:
; X32:       # %bb.0: # %entry
; X32-NEXT:    movzwl {{[0-9]+}}(%esp), %eax
; X32-NEXT:    imull $63551, %eax, %eax # imm = 0xF83F
; X32-NEXT:    shrl $21, %eax
; X32-NEXT:    # kill: def $ax killed $ax killed $eax
; X32-NEXT:    retl
;
; X64-LABEL: test1:
; X64:       # %bb.0: # %entry
; X64-NEXT:    imull $63551, %edi, %eax # imm = 0xF83F
; X64-NEXT:    shrl $21, %eax
; X64-NEXT:    # kill: def $ax killed $ax killed $eax
; X64-NEXT:    retq
entry:
	%div = udiv i16 %x, 33
	ret i16 %div
}

define zeroext i16 @test2(i8 signext %x, i16 zeroext %c) nounwind readnone ssp noredzone {
; X32-LABEL: test2:
; X32:       # %bb.0: # %entry
; X32-NEXT:    movzwl {{[0-9]+}}(%esp), %eax
; X32-NEXT:    imull $43691, %eax, %eax # imm = 0xAAAB
; X32-NEXT:    shrl $17, %eax
; X32-NEXT:    # kill: def $ax killed $ax killed $eax
; X32-NEXT:    retl
;
; X64-LABEL: test2:
; X64:       # %bb.0: # %entry
; X64-NEXT:    imull $43691, %esi, %eax # imm = 0xAAAB
; X64-NEXT:    shrl $17, %eax
; X64-NEXT:    # kill: def $ax killed $ax killed $eax
; X64-NEXT:    retq
entry:
  %div = udiv i16 %c, 3
  ret i16 %div

}

define zeroext i8 @test3(i8 zeroext %x, i8 zeroext %c) nounwind readnone ssp noredzone {
; X32-LABEL: test3:
; X32:       # %bb.0: # %entry
; X32-NEXT:    movzbl {{[0-9]+}}(%esp), %eax
; X32-NEXT:    imull $171, %eax, %eax
; X32-NEXT:    shrl $9, %eax
; X32-NEXT:    # kill: def $al killed $al killed $eax
; X32-NEXT:    retl
;
; X64-LABEL: test3:
; X64:       # %bb.0: # %entry
; X64-NEXT:    imull $171, %esi, %eax
; X64-NEXT:    shrl $9, %eax
; X64-NEXT:    # kill: def $al killed $al killed $eax
; X64-NEXT:    retq
entry:
  %div = udiv i8 %c, 3
  ret i8 %div
}

define signext i16 @test4(i16 signext %x) nounwind {
; X32-LABEL: test4:
; X32:       # %bb.0: # %entry
; X32-NEXT:    movswl {{[0-9]+}}(%esp), %eax
; X32-NEXT:    imull $1986, %eax, %eax # imm = 0x7C2
; X32-NEXT:    movl %eax, %ecx
; X32-NEXT:    shrl $31, %ecx
; X32-NEXT:    shrl $16, %eax
; X32-NEXT:    addl %ecx, %eax
; X32-NEXT:    # kill: def $ax killed $ax killed $eax
; X32-NEXT:    retl
;
; X64-LABEL: test4:
; X64:       # %bb.0: # %entry
; X64-NEXT:    imull $1986, %edi, %eax # imm = 0x7C2
; X64-NEXT:    movl %eax, %ecx
; X64-NEXT:    shrl $31, %ecx
; X64-NEXT:    shrl $16, %eax
; X64-NEXT:    addl %ecx, %eax
; X64-NEXT:    # kill: def $ax killed $ax killed $eax
; X64-NEXT:    retq
entry:
	%div = sdiv i16 %x, 33		; <i32> [#uses=1]
	ret i16 %div
}

define i32 @test5(i32 %A) nounwind {
; X32-LABEL: test5:
; X32:       # %bb.0:
; X32-NEXT:    movl $365384439, %eax # imm = 0x15C752F7
; X32-NEXT:    mull {{[0-9]+}}(%esp)
; X32-NEXT:    movl %edx, %eax
; X32-NEXT:    shrl $27, %eax
; X32-NEXT:    retl
;
; X64-LABEL: test5:
; X64:       # %bb.0:
; X64-NEXT:    movl %edi, %eax
; X64-NEXT:    imulq $365384439, %rax, %rax # imm = 0x15C752F7
; X64-NEXT:    shrq $59, %rax
; X64-NEXT:    # kill: def $eax killed $eax killed $rax
; X64-NEXT:    retq
        %tmp1 = udiv i32 %A, 1577682821         ; <i32> [#uses=1]
        ret i32 %tmp1
}

define signext i16 @test6(i16 signext %x) nounwind {
; X32-LABEL: test6:
; X32:       # %bb.0: # %entry
; X32-NEXT:    movswl {{[0-9]+}}(%esp), %eax
; X32-NEXT:    imull $26215, %eax, %eax # imm = 0x6667
; X32-NEXT:    movl %eax, %ecx
; X32-NEXT:    shrl $31, %ecx
; X32-NEXT:    sarl $18, %eax
; X32-NEXT:    addl %ecx, %eax
; X32-NEXT:    # kill: def $ax killed $ax killed $eax
; X32-NEXT:    retl
;
; X64-LABEL: test6:
; X64:       # %bb.0: # %entry
; X64-NEXT:    imull $26215, %edi, %eax # imm = 0x6667
; X64-NEXT:    movl %eax, %ecx
; X64-NEXT:    shrl $31, %ecx
; X64-NEXT:    sarl $18, %eax
; X64-NEXT:    addl %ecx, %eax
; X64-NEXT:    # kill: def $ax killed $ax killed $eax
; X64-NEXT:    retq
entry:
  %div = sdiv i16 %x, 10
  ret i16 %div
}

define i32 @test7(i32 %x) nounwind {
; X32-LABEL: test7:
; X32:       # %bb.0:
; X32-NEXT:    movl {{[0-9]+}}(%esp), %eax
; X32-NEXT:    shrl $2, %eax
; X32-NEXT:    movl $613566757, %ecx # imm = 0x24924925
; X32-NEXT:    mull %ecx
; X32-NEXT:    movl %edx, %eax
; X32-NEXT:    retl
;
; X64-LABEL: test7:
; X64:       # %bb.0:
; X64-NEXT:    # kill: def $edi killed $edi def $rdi
; X64-NEXT:    shrl $2, %edi
; X64-NEXT:    imulq $613566757, %rdi, %rax # imm = 0x24924925
; X64-NEXT:    shrq $32, %rax
; X64-NEXT:    # kill: def $eax killed $eax killed $rax
; X64-NEXT:    retq
  %div = udiv i32 %x, 28
  ret i32 %div
}

; PR13326
define i8 @test8(i8 %x) nounwind {
; X32-LABEL: test8:
; X32:       # %bb.0:
; X32-NEXT:    movzbl {{[0-9]+}}(%esp), %eax
; X32-NEXT:    shrb %al
; X32-NEXT:    movzbl %al, %eax
; X32-NEXT:    imull $211, %eax, %eax
; X32-NEXT:    shrl $13, %eax
; X32-NEXT:    # kill: def $al killed $al killed $eax
; X32-NEXT:    retl
;
; X64-LABEL: test8:
; X64:       # %bb.0:
; X64-NEXT:    shrb %dil
; X64-NEXT:    movzbl %dil, %eax
; X64-NEXT:    imull $211, %eax, %eax
; X64-NEXT:    shrl $13, %eax
; X64-NEXT:    # kill: def $al killed $al killed $eax
; X64-NEXT:    retq
  %div = udiv i8 %x, 78
  ret i8 %div
}

define i8 @test9(i8 %x) nounwind {
; X32-LABEL: test9:
; X32:       # %bb.0:
; X32-NEXT:    movzbl {{[0-9]+}}(%esp), %eax
; X32-NEXT:    shrb $2, %al
; X32-NEXT:    movzbl %al, %eax
; X32-NEXT:    imull $71, %eax, %eax
; X32-NEXT:    shrl $11, %eax
; X32-NEXT:    # kill: def $al killed $al killed $eax
; X32-NEXT:    retl
;
; X64-LABEL: test9:
; X64:       # %bb.0:
; X64-NEXT:    shrb $2, %dil
; X64-NEXT:    movzbl %dil, %eax
; X64-NEXT:    imull $71, %eax, %eax
; X64-NEXT:    shrl $11, %eax
; X64-NEXT:    # kill: def $al killed $al killed $eax
; X64-NEXT:    retq
  %div = udiv i8 %x, 116
  ret i8 %div
}

define i32 @testsize1(i32 %x) minsize nounwind {
; X32-LABEL: testsize1:
; X32:       # %bb.0: # %entry
; X32-NEXT:    movl {{[0-9]+}}(%esp), %eax
; X32-NEXT:    pushl $32
; X32-NEXT:    popl %ecx
; X32-NEXT:    cltd
; X32-NEXT:    idivl %ecx
; X32-NEXT:    retl
;
; X64-LABEL: testsize1:
; X64:       # %bb.0: # %entry
; X64-NEXT:    movl %edi, %eax
; X64-NEXT:    pushq $32
; X64-NEXT:    popq %rcx
; X64-NEXT:    cltd
; X64-NEXT:    idivl %ecx
; X64-NEXT:    retq
entry:
	%div = sdiv i32 %x, 32
	ret i32 %div
}

define i32 @testsize2(i32 %x) minsize nounwind {
; X32-LABEL: testsize2:
; X32:       # %bb.0: # %entry
; X32-NEXT:    movl {{[0-9]+}}(%esp), %eax
; X32-NEXT:    pushl $33
; X32-NEXT:    popl %ecx
; X32-NEXT:    cltd
; X32-NEXT:    idivl %ecx
; X32-NEXT:    retl
;
; X64-LABEL: testsize2:
; X64:       # %bb.0: # %entry
; X64-NEXT:    movl %edi, %eax
; X64-NEXT:    pushq $33
; X64-NEXT:    popq %rcx
; X64-NEXT:    cltd
; X64-NEXT:    idivl %ecx
; X64-NEXT:    retq
entry:
	%div = sdiv i32 %x, 33
	ret i32 %div
}

define i32 @testsize3(i32 %x) minsize nounwind {
; X32-LABEL: testsize3:
; X32:       # %bb.0: # %entry
; X32-NEXT:    movl {{[0-9]+}}(%esp), %eax
; X32-NEXT:    shrl $5, %eax
; X32-NEXT:    retl
;
; X64-LABEL: testsize3:
; X64:       # %bb.0: # %entry
; X64-NEXT:    movl %edi, %eax
; X64-NEXT:    shrl $5, %eax
; X64-NEXT:    retq
entry:
	%div = udiv i32 %x, 32
	ret i32 %div
}

define i32 @testsize4(i32 %x) minsize nounwind {
; X32-LABEL: testsize4:
; X32:       # %bb.0: # %entry
; X32-NEXT:    movl {{[0-9]+}}(%esp), %eax
; X32-NEXT:    pushl $33
; X32-NEXT:    popl %ecx
; X32-NEXT:    xorl %edx, %edx
; X32-NEXT:    divl %ecx
; X32-NEXT:    retl
;
; X64-LABEL: testsize4:
; X64:       # %bb.0: # %entry
; X64-NEXT:    movl %edi, %eax
; X64-NEXT:    pushq $33
; X64-NEXT:    popq %rcx
; X64-NEXT:    xorl %edx, %edx
; X64-NEXT:    divl %ecx
; X64-NEXT:    retq
entry:
	%div = udiv i32 %x, 33
	ret i32 %div
}

define i64 @PR23590(i64 %x) nounwind {
; X32-LABEL: PR23590:
; X32:       # %bb.0: # %entry
; X32-NEXT:    subl $12, %esp
; X32-NEXT:    pushl $0
; X32-NEXT:    pushl $12345 # imm = 0x3039
; X32-NEXT:    pushl {{[0-9]+}}(%esp)
; X32-NEXT:    pushl {{[0-9]+}}(%esp)
; X32-NEXT:    calll __umoddi3
; X32-NEXT:    addl $16, %esp
; X32-NEXT:    pushl $0
; X32-NEXT:    pushl $7
; X32-NEXT:    pushl %edx
; X32-NEXT:    pushl %eax
; X32-NEXT:    calll __udivdi3
; X32-NEXT:    addl $28, %esp
; X32-NEXT:    retl
;
; X64-FAST-LABEL: PR23590:
; X64-FAST:       # %bb.0: # %entry
; X64-FAST-NEXT:    movabsq $6120523590596543007, %rcx # imm = 0x54F077C718E7C21F
; X64-FAST-NEXT:    movq %rdi, %rax
; X64-FAST-NEXT:    mulq %rcx
; X64-FAST-NEXT:    shrq $12, %rdx
; X64-FAST-NEXT:    imulq $12345, %rdx, %rax # imm = 0x3039
; X64-FAST-NEXT:    subq %rax, %rdi
; X64-FAST-NEXT:    movabsq $2635249153387078803, %rcx # imm = 0x2492492492492493
; X64-FAST-NEXT:    movq %rdi, %rax
; X64-FAST-NEXT:    mulq %rcx
; X64-FAST-NEXT:    subq %rdx, %rdi
; X64-FAST-NEXT:    shrq %rdi
; X64-FAST-NEXT:    leaq (%rdi,%rdx), %rax
; X64-FAST-NEXT:    shrq $2, %rax
; X64-FAST-NEXT:    retq
;
; X64-SLOW-LABEL: PR23590:
; X64-SLOW:       # %bb.0: # %entry
; X64-SLOW-NEXT:    movabsq $6120523590596543007, %rcx # imm = 0x54F077C718E7C21F
; X64-SLOW-NEXT:    movq %rdi, %rax
; X64-SLOW-NEXT:    mulq %rcx
; X64-SLOW-NEXT:    shrq $12, %rdx
; X64-SLOW-NEXT:    imulq $12345, %rdx, %rax # imm = 0x3039
; X64-SLOW-NEXT:    subq %rax, %rdi
; X64-SLOW-NEXT:    imulq $613566757, %rdi, %rax # imm = 0x24924925
; X64-SLOW-NEXT:    shrq $32, %rax
; X64-SLOW-NEXT:    subl %eax, %edi
; X64-SLOW-NEXT:    shrl %edi
; X64-SLOW-NEXT:    addl %eax, %edi
; X64-SLOW-NEXT:    shrl $2, %edi
; X64-SLOW-NEXT:    movq %rdi, %rax
; X64-SLOW-NEXT:    retq
entry:
	%rem = urem i64 %x, 12345
	%div = udiv i64 %rem, 7
	ret i64 %div
}

define { i64, i32 } @PR38622(i64) nounwind {
; X32-LABEL: PR38622:
; X32:       # %bb.0:
; X32-NEXT:    pushl %ebp
; X32-NEXT:    pushl %ebx
; X32-NEXT:    pushl %edi
; X32-NEXT:    pushl %esi
; X32-NEXT:    subl $12, %esp
; X32-NEXT:    movl {{[0-9]+}}(%esp), %ebx
; X32-NEXT:    movl {{[0-9]+}}(%esp), %ebp
; X32-NEXT:    pushl $0
; X32-NEXT:    pushl $-294967296 # imm = 0xEE6B2800
; X32-NEXT:    pushl %ebp
; X32-NEXT:    pushl %ebx
; X32-NEXT:    calll __udivdi3
; X32-NEXT:    addl $16, %esp
; X32-NEXT:    movl %eax, %esi
; X32-NEXT:    movl %edx, %edi
; X32-NEXT:    pushl $0
; X32-NEXT:    pushl $-294967296 # imm = 0xEE6B2800
; X32-NEXT:    pushl %ebp
; X32-NEXT:    pushl %ebx
; X32-NEXT:    calll __umoddi3
; X32-NEXT:    addl $16, %esp
; X32-NEXT:    movl %eax, %ecx
; X32-NEXT:    movl %esi, %eax
; X32-NEXT:    movl %edi, %edx
; X32-NEXT:    addl $12, %esp
; X32-NEXT:    popl %esi
; X32-NEXT:    popl %edi
; X32-NEXT:    popl %ebx
; X32-NEXT:    popl %ebp
; X32-NEXT:    retl
;
; X64-LABEL: PR38622:
; X64:       # %bb.0:
; X64-NEXT:    movq %rdi, %rax
; X64-NEXT:    shrq $11, %rax
; X64-NEXT:    movabsq $4835703278458517, %rcx # imm = 0x112E0BE826D695
; X64-NEXT:    mulq %rcx
; X64-NEXT:    movq %rdx, %rax
; X64-NEXT:    shrq $9, %rax
; X64-NEXT:    imull $-294967296, %eax, %ecx # imm = 0xEE6B2800
; X64-NEXT:    subl %ecx, %edi
; X64-NEXT:    movl %edi, %edx
; X64-NEXT:    retq
  %2 = udiv i64 %0, 4000000000
  %3 = urem i64 %0, 4000000000
  %4 = trunc i64 %3 to i32
  %5 = insertvalue { i64, i32 } undef, i64 %2, 0
  %6 = insertvalue { i64, i32 } %5, i32 %4, 1
  ret { i64, i32 } %6
}

define { i64, i32 } @PR38622_signed(i64) nounwind {
; X32-LABEL: PR38622_signed:
; X32:       # %bb.0:
; X32-NEXT:    pushl %ebp
; X32-NEXT:    pushl %ebx
; X32-NEXT:    pushl %edi
; X32-NEXT:    pushl %esi
; X32-NEXT:    subl $12, %esp
; X32-NEXT:    movl {{[0-9]+}}(%esp), %ebx
; X32-NEXT:    movl {{[0-9]+}}(%esp), %ebp
; X32-NEXT:    pushl $0
; X32-NEXT:    pushl $-294967296 # imm = 0xEE6B2800
; X32-NEXT:    pushl %ebp
; X32-NEXT:    pushl %ebx
; X32-NEXT:    calll __divdi3
; X32-NEXT:    addl $16, %esp
; X32-NEXT:    movl %eax, %esi
; X32-NEXT:    movl %edx, %edi
; X32-NEXT:    pushl $0
; X32-NEXT:    pushl $-294967296 # imm = 0xEE6B2800
; X32-NEXT:    pushl %ebp
; X32-NEXT:    pushl %ebx
; X32-NEXT:    calll __moddi3
; X32-NEXT:    addl $16, %esp
; X32-NEXT:    movl %eax, %ecx
; X32-NEXT:    movl %esi, %eax
; X32-NEXT:    movl %edi, %edx
; X32-NEXT:    addl $12, %esp
; X32-NEXT:    popl %esi
; X32-NEXT:    popl %edi
; X32-NEXT:    popl %ebx
; X32-NEXT:    popl %ebp
; X32-NEXT:    retl
;
; X64-LABEL: PR38622_signed:
; X64:       # %bb.0:
; X64-NEXT:    movabsq $1237940039285380275, %rcx # imm = 0x112E0BE826D694B3
; X64-NEXT:    movq %rdi, %rax
; X64-NEXT:    imulq %rcx
; X64-NEXT:    movq %rdx, %rax
; X64-NEXT:    shrq $63, %rax
; X64-NEXT:    sarq $28, %rdx
; X64-NEXT:    addq %rdx, %rax
; X64-NEXT:    imull $-294967296, %eax, %ecx # imm = 0xEE6B2800
; X64-NEXT:    subl %ecx, %edi
; X64-NEXT:    movl %edi, %edx
; X64-NEXT:    retq
  %2 = sdiv i64 %0, 4000000000
  %3 = srem i64 %0, 4000000000
  %4 = trunc i64 %3 to i32
  %5 = insertvalue { i64, i32 } undef, i64 %2, 0
  %6 = insertvalue { i64, i32 } %5, i32 %4, 1
  ret { i64, i32 } %6
}

define i64 @urem_i64_3(i64 %x) nounwind {
; X32-LABEL: urem_i64_3:
; X32:       # %bb.0: # %entry
; X32-NEXT:    movl {{[0-9]+}}(%esp), %ecx
; X32-NEXT:    addl {{[0-9]+}}(%esp), %ecx
; X32-NEXT:    adcl $0, %ecx
; X32-NEXT:    movl $-1431655765, %edx # imm = 0xAAAAAAAB
; X32-NEXT:    movl %ecx, %eax
; X32-NEXT:    mull %edx
; X32-NEXT:    shrl %edx
; X32-NEXT:    leal (%edx,%edx,2), %eax
; X32-NEXT:    subl %eax, %ecx
; X32-NEXT:    movl %ecx, %eax
; X32-NEXT:    xorl %edx, %edx
; X32-NEXT:    retl
;
; X64-LABEL: urem_i64_3:
; X64:       # %bb.0: # %entry
; X64-NEXT:    movabsq $-6148914691236517205, %rcx # imm = 0xAAAAAAAAAAAAAAAB
; X64-NEXT:    movq %rdi, %rax
; X64-NEXT:    mulq %rcx
; X64-NEXT:    shrq %rdx
; X64-NEXT:    leaq (%rdx,%rdx,2), %rax
; X64-NEXT:    subq %rax, %rdi
; X64-NEXT:    movq %rdi, %rax
; X64-NEXT:    retq
entry:
  %rem = urem i64 %x, 3
  ret i64 %rem
}

define i64 @urem_i64_5(i64 %x) nounwind {
; X32-LABEL: urem_i64_5:
; X32:       # %bb.0: # %entry
; X32-NEXT:    movl {{[0-9]+}}(%esp), %ecx
; X32-NEXT:    addl {{[0-9]+}}(%esp), %ecx
; X32-NEXT:    adcl $0, %ecx
; X32-NEXT:    movl $-858993459, %edx # imm = 0xCCCCCCCD
; X32-NEXT:    movl %ecx, %eax
; X32-NEXT:    mull %edx
; X32-NEXT:    shrl $2, %edx
; X32-NEXT:    leal (%edx,%edx,4), %eax
; X32-NEXT:    subl %eax, %ecx
; X32-NEXT:    movl %ecx, %eax
; X32-NEXT:    xorl %edx, %edx
; X32-NEXT:    retl
;
; X64-LABEL: urem_i64_5:
; X64:       # %bb.0: # %entry
; X64-NEXT:    movabsq $-3689348814741910323, %rcx # imm = 0xCCCCCCCCCCCCCCCD
; X64-NEXT:    movq %rdi, %rax
; X64-NEXT:    mulq %rcx
; X64-NEXT:    shrq $2, %rdx
; X64-NEXT:    leaq (%rdx,%rdx,4), %rax
; X64-NEXT:    subq %rax, %rdi
; X64-NEXT:    movq %rdi, %rax
; X64-NEXT:    retq
entry:
  %rem = urem i64 %x, 5
  ret i64 %rem
}

define i64 @urem_i64_15(i64 %x) nounwind {
; X32-LABEL: urem_i64_15:
; X32:       # %bb.0: # %entry
; X32-NEXT:    movl {{[0-9]+}}(%esp), %ecx
; X32-NEXT:    addl {{[0-9]+}}(%esp), %ecx
; X32-NEXT:    adcl $0, %ecx
; X32-NEXT:    movl $-2004318071, %edx # imm = 0x88888889
; X32-NEXT:    movl %ecx, %eax
; X32-NEXT:    mull %edx
; X32-NEXT:    shrl $3, %edx
; X32-NEXT:    leal (%edx,%edx,4), %eax
; X32-NEXT:    leal (%eax,%eax,2), %eax
; X32-NEXT:    subl %eax, %ecx
; X32-NEXT:    movl %ecx, %eax
; X32-NEXT:    xorl %edx, %edx
; X32-NEXT:    retl
;
; X64-LABEL: urem_i64_15:
; X64:       # %bb.0: # %entry
; X64-NEXT:    movabsq $-8608480567731124087, %rcx # imm = 0x8888888888888889
; X64-NEXT:    movq %rdi, %rax
; X64-NEXT:    mulq %rcx
; X64-NEXT:    shrq $3, %rdx
; X64-NEXT:    leaq (%rdx,%rdx,4), %rax
; X64-NEXT:    leaq (%rax,%rax,2), %rax
; X64-NEXT:    subq %rax, %rdi
; X64-NEXT:    movq %rdi, %rax
; X64-NEXT:    retq
entry:
  %rem = urem i64 %x, 15
  ret i64 %rem
}

define i64 @urem_i64_17(i64 %x) nounwind {
; X32-LABEL: urem_i64_17:
; X32:       # %bb.0: # %entry
; X32-NEXT:    movl {{[0-9]+}}(%esp), %ecx
; X32-NEXT:    addl {{[0-9]+}}(%esp), %ecx
; X32-NEXT:    adcl $0, %ecx
; X32-NEXT:    movl $-252645135, %edx # imm = 0xF0F0F0F1
; X32-NEXT:    movl %ecx, %eax
; X32-NEXT:    mull %edx
; X32-NEXT:    movl %edx, %eax
; X32-NEXT:    andl $-16, %eax
; X32-NEXT:    shrl $4, %edx
; X32-NEXT:    addl %eax, %edx
; X32-NEXT:    subl %edx, %ecx
; X32-NEXT:    movl %ecx, %eax
; X32-NEXT:    xorl %edx, %edx
; X32-NEXT:    retl
;
; X64-LABEL: urem_i64_17:
; X64:       # %bb.0: # %entry
; X64-NEXT:    movabsq $-1085102592571150095, %rcx # imm = 0xF0F0F0F0F0F0F0F1
; X64-NEXT:    movq %rdi, %rax
; X64-NEXT:    mulq %rcx
; X64-NEXT:    movq %rdx, %rax
; X64-NEXT:    andq $-16, %rax
; X64-NEXT:    shrq $4, %rdx
; X64-NEXT:    addq %rax, %rdx
; X64-NEXT:    subq %rdx, %rdi
; X64-NEXT:    movq %rdi, %rax
; X64-NEXT:    retq
entry:
  %rem = urem i64 %x, 17
  ret i64 %rem
}

define i64 @urem_i64_255(i64 %x) nounwind {
; X32-LABEL: urem_i64_255:
; X32:       # %bb.0: # %entry
; X32-NEXT:    pushl %esi
; X32-NEXT:    movl {{[0-9]+}}(%esp), %ecx
; X32-NEXT:    movl {{[0-9]+}}(%esp), %esi
; X32-NEXT:    movl %ecx, %eax
; X32-NEXT:    addl %esi, %eax
; X32-NEXT:    adcl $0, %eax
; X32-NEXT:    movl $-2139062143, %edx # imm = 0x80808081
; X32-NEXT:    mull %edx
; X32-NEXT:    shrl $7, %edx
; X32-NEXT:    movl %edx, %eax
; X32-NEXT:    shll $8, %eax
; X32-NEXT:    subl %eax, %edx
; X32-NEXT:    addl %esi, %ecx
; X32-NEXT:    adcl %edx, %ecx
; X32-NEXT:    movl %ecx, %eax
; X32-NEXT:    xorl %edx, %edx
; X32-NEXT:    popl %esi
; X32-NEXT:    retl
;
; X64-LABEL: urem_i64_255:
; X64:       # %bb.0: # %entry
; X64-NEXT:    movabsq $-9187201950435737471, %rcx # imm = 0x8080808080808081
; X64-NEXT:    movq %rdi, %rax
; X64-NEXT:    mulq %rcx
; X64-NEXT:    shrq $7, %rdx
; X64-NEXT:    movq %rdx, %rax
; X64-NEXT:    shlq $8, %rax
; X64-NEXT:    subq %rax, %rdx
; X64-NEXT:    leaq (%rdx,%rdi), %rax
; X64-NEXT:    retq
entry:
  %rem = urem i64 %x, 255
  ret i64 %rem
}

define i64 @urem_i64_257(i64 %x) nounwind {
; X32-LABEL: urem_i64_257:
; X32:       # %bb.0: # %entry
; X32-NEXT:    movl {{[0-9]+}}(%esp), %ecx
; X32-NEXT:    addl {{[0-9]+}}(%esp), %ecx
; X32-NEXT:    adcl $0, %ecx
; X32-NEXT:    movl $-16711935, %edx # imm = 0xFF00FF01
; X32-NEXT:    movl %ecx, %eax
; X32-NEXT:    mull %edx
; X32-NEXT:    movl %edx, %eax
; X32-NEXT:    andl $-256, %eax
; X32-NEXT:    shrl $8, %edx
; X32-NEXT:    addl %eax, %edx
; X32-NEXT:    subl %edx, %ecx
; X32-NEXT:    movl %ecx, %eax
; X32-NEXT:    xorl %edx, %edx
; X32-NEXT:    retl
;
; X64-LABEL: urem_i64_257:
; X64:       # %bb.0: # %entry
; X64-NEXT:    movabsq $-71777214294589695, %rcx # imm = 0xFF00FF00FF00FF01
; X64-NEXT:    movq %rdi, %rax
; X64-NEXT:    mulq %rcx
; X64-NEXT:    movq %rdx, %rax
; X64-NEXT:    andq $-256, %rax
; X64-NEXT:    shrq $8, %rdx
; X64-NEXT:    addq %rax, %rdx
; X64-NEXT:    subq %rdx, %rdi
; X64-NEXT:    movq %rdi, %rax
; X64-NEXT:    retq
entry:
  %rem = urem i64 %x, 257
  ret i64 %rem
}

define i64 @urem_i64_65535(i64 %x) nounwind {
; X32-LABEL: urem_i64_65535:
; X32:       # %bb.0: # %entry
; X32-NEXT:    pushl %esi
; X32-NEXT:    movl {{[0-9]+}}(%esp), %ecx
; X32-NEXT:    movl {{[0-9]+}}(%esp), %esi
; X32-NEXT:    movl %ecx, %eax
; X32-NEXT:    addl %esi, %eax
; X32-NEXT:    adcl $0, %eax
; X32-NEXT:    movl $-2147450879, %edx # imm = 0x80008001
; X32-NEXT:    mull %edx
; X32-NEXT:    shrl $15, %edx
; X32-NEXT:    movl %edx, %eax
; X32-NEXT:    shll $16, %eax
; X32-NEXT:    subl %eax, %edx
; X32-NEXT:    addl %esi, %ecx
; X32-NEXT:    adcl %edx, %ecx
; X32-NEXT:    movl %ecx, %eax
; X32-NEXT:    xorl %edx, %edx
; X32-NEXT:    popl %esi
; X32-NEXT:    retl
;
; X64-LABEL: urem_i64_65535:
; X64:       # %bb.0: # %entry
; X64-NEXT:    movabsq $-9223231297218904063, %rcx # imm = 0x8000800080008001
; X64-NEXT:    movq %rdi, %rax
; X64-NEXT:    mulq %rcx
; X64-NEXT:    shrq $15, %rdx
; X64-NEXT:    movq %rdx, %rax
; X64-NEXT:    shlq $16, %rax
; X64-NEXT:    subq %rax, %rdx
; X64-NEXT:    leaq (%rdx,%rdi), %rax
; X64-NEXT:    retq
entry:
  %rem = urem i64 %x, 65535
  ret i64 %rem
}

define i64 @urem_i64_65537(i64 %x) nounwind {
; X32-LABEL: urem_i64_65537:
; X32:       # %bb.0: # %entry
; X32-NEXT:    movl {{[0-9]+}}(%esp), %ecx
; X32-NEXT:    addl {{[0-9]+}}(%esp), %ecx
; X32-NEXT:    adcl $0, %ecx
; X32-NEXT:    movl $-65535, %edx # imm = 0xFFFF0001
; X32-NEXT:    movl %ecx, %eax
; X32-NEXT:    mull %edx
; X32-NEXT:    movl %edx, %eax
; X32-NEXT:    shrl $16, %eax
; X32-NEXT:    shldl $16, %edx, %eax
; X32-NEXT:    subl %eax, %ecx
; X32-NEXT:    movl %ecx, %eax
; X32-NEXT:    xorl %edx, %edx
; X32-NEXT:    retl
;
; X64-LABEL: urem_i64_65537:
; X64:       # %bb.0: # %entry
; X64-NEXT:    movabsq $-281470681808895, %rcx # imm = 0xFFFF0000FFFF0001
; X64-NEXT:    movq %rdi, %rax
; X64-NEXT:    mulq %rcx
; X64-NEXT:    movq %rdx, %rax
; X64-NEXT:    andq $-65536, %rax # imm = 0xFFFF0000
; X64-NEXT:    shrq $16, %rdx
; X64-NEXT:    addq %rax, %rdx
; X64-NEXT:    subq %rdx, %rdi
; X64-NEXT:    movq %rdi, %rax
; X64-NEXT:    retq
entry:
  %rem = urem i64 %x, 65537
  ret i64 %rem
}

define i64 @urem_i64_12(i64 %x) nounwind {
; X32-LABEL: urem_i64_12:
; X32:       # %bb.0: # %entry
; X32-NEXT:    pushl %esi
; X32-NEXT:    movl {{[0-9]+}}(%esp), %esi
; X32-NEXT:    movl {{[0-9]+}}(%esp), %ecx
; X32-NEXT:    movl %ecx, %eax
; X32-NEXT:    shrl $2, %eax
; X32-NEXT:    shldl $30, %esi, %ecx
; X32-NEXT:    addl %eax, %ecx
; X32-NEXT:    adcl $0, %ecx
; X32-NEXT:    movl $-1431655765, %edx # imm = 0xAAAAAAAB
; X32-NEXT:    movl %ecx, %eax
; X32-NEXT:    mull %edx
; X32-NEXT:    shrl %edx
; X32-NEXT:    leal (%edx,%edx,2), %eax
; X32-NEXT:    subl %eax, %ecx
; X32-NEXT:    andl $3, %esi
; X32-NEXT:    leal (%esi,%ecx,4), %eax
; X32-NEXT:    xorl %edx, %edx
; X32-NEXT:    popl %esi
; X32-NEXT:    retl
;
; X64-LABEL: urem_i64_12:
; X64:       # %bb.0: # %entry
; X64-NEXT:    movabsq $-6148914691236517205, %rcx # imm = 0xAAAAAAAAAAAAAAAB
; X64-NEXT:    movq %rdi, %rax
; X64-NEXT:    mulq %rcx
; X64-NEXT:    shrq %rdx
; X64-NEXT:    andq $-4, %rdx
; X64-NEXT:    leaq (%rdx,%rdx,2), %rax
; X64-NEXT:    subq %rax, %rdi
; X64-NEXT:    movq %rdi, %rax
; X64-NEXT:    retq
entry:
  %rem = urem i64 %x, 12
  ret i64 %rem
}

define i64 @udiv_i64_3(i64 %x) nounwind {
; X32-LABEL: udiv_i64_3:
; X32:       # %bb.0: # %entry
; X32-NEXT:    pushl %ebx
; X32-NEXT:    pushl %edi
; X32-NEXT:    pushl %esi
; X32-NEXT:    movl {{[0-9]+}}(%esp), %ecx
; X32-NEXT:    movl {{[0-9]+}}(%esp), %edi
; X32-NEXT:    movl %ecx, %esi
; X32-NEXT:    addl %edi, %esi
; X32-NEXT:    adcl $0, %esi
; X32-NEXT:    movl $-1431655765, %ebx # imm = 0xAAAAAAAB
; X32-NEXT:    movl %esi, %eax
; X32-NEXT:    mull %ebx
; X32-NEXT:    shrl %edx
; X32-NEXT:    leal (%edx,%edx,2), %eax
; X32-NEXT:    subl %eax, %esi
; X32-NEXT:    subl %esi, %ecx
; X32-NEXT:    sbbl $0, %edi
; X32-NEXT:    movl %ecx, %eax
; X32-NEXT:    mull %ebx
; X32-NEXT:    imull $-1431655766, %ecx, %ecx # imm = 0xAAAAAAAA
; X32-NEXT:    imull $-1431655765, %edi, %esi # imm = 0xAAAAAAAB
; X32-NEXT:    addl %ecx, %esi
; X32-NEXT:    addl %esi, %edx
; X32-NEXT:    popl %esi
; X32-NEXT:    popl %edi
; X32-NEXT:    popl %ebx
; X32-NEXT:    retl
;
; X64-LABEL: udiv_i64_3:
; X64:       # %bb.0: # %entry
; X64-NEXT:    movq %rdi, %rax
; X64-NEXT:    movabsq $-6148914691236517205, %rcx # imm = 0xAAAAAAAAAAAAAAAB
; X64-NEXT:    mulq %rcx
; X64-NEXT:    movq %rdx, %rax
; X64-NEXT:    shrq %rax
; X64-NEXT:    retq
entry:
  %rem = udiv i64 %x, 3
  ret i64 %rem
}

define i64 @udiv_i64_5(i64 %x) nounwind {
; X32-LABEL: udiv_i64_5:
; X32:       # %bb.0: # %entry
; X32-NEXT:    pushl %ebx
; X32-NEXT:    pushl %edi
; X32-NEXT:    pushl %esi
; X32-NEXT:    movl {{[0-9]+}}(%esp), %ecx
; X32-NEXT:    movl {{[0-9]+}}(%esp), %edi
; X32-NEXT:    movl %ecx, %esi
; X32-NEXT:    addl %edi, %esi
; X32-NEXT:    adcl $0, %esi
; X32-NEXT:    movl $-858993459, %ebx # imm = 0xCCCCCCCD
; X32-NEXT:    movl %esi, %eax
; X32-NEXT:    mull %ebx
; X32-NEXT:    shrl $2, %edx
; X32-NEXT:    leal (%edx,%edx,4), %eax
; X32-NEXT:    subl %eax, %esi
; X32-NEXT:    subl %esi, %ecx
; X32-NEXT:    sbbl $0, %edi
; X32-NEXT:    movl %ecx, %eax
; X32-NEXT:    mull %ebx
; X32-NEXT:    imull $-858993460, %ecx, %ecx # imm = 0xCCCCCCCC
; X32-NEXT:    imull $-858993459, %edi, %esi # imm = 0xCCCCCCCD
; X32-NEXT:    addl %ecx, %esi
; X32-NEXT:    addl %esi, %edx
; X32-NEXT:    popl %esi
; X32-NEXT:    popl %edi
; X32-NEXT:    popl %ebx
; X32-NEXT:    retl
;
; X64-LABEL: udiv_i64_5:
; X64:       # %bb.0: # %entry
; X64-NEXT:    movq %rdi, %rax
; X64-NEXT:    movabsq $-3689348814741910323, %rcx # imm = 0xCCCCCCCCCCCCCCCD
; X64-NEXT:    mulq %rcx
; X64-NEXT:    movq %rdx, %rax
; X64-NEXT:    shrq $2, %rax
; X64-NEXT:    retq
entry:
  %rem = udiv i64 %x, 5
  ret i64 %rem
}

define i64 @udiv_i64_15(i64 %x) nounwind {
; X32-LABEL: udiv_i64_15:
; X32:       # %bb.0: # %entry
; X32-NEXT:    pushl %edi
; X32-NEXT:    pushl %esi
; X32-NEXT:    movl {{[0-9]+}}(%esp), %ecx
; X32-NEXT:    movl {{[0-9]+}}(%esp), %edi
; X32-NEXT:    movl %ecx, %esi
; X32-NEXT:    addl %edi, %esi
; X32-NEXT:    adcl $0, %esi
; X32-NEXT:    movl $-2004318071, %edx # imm = 0x88888889
; X32-NEXT:    movl %esi, %eax
; X32-NEXT:    mull %edx
; X32-NEXT:    shrl $3, %edx
; X32-NEXT:    leal (%edx,%edx,4), %eax
; X32-NEXT:    leal (%eax,%eax,2), %eax
; X32-NEXT:    subl %eax, %esi
; X32-NEXT:    subl %esi, %ecx
; X32-NEXT:    sbbl $0, %edi
; X32-NEXT:    movl $-286331153, %edx # imm = 0xEEEEEEEF
; X32-NEXT:    movl %ecx, %eax
; X32-NEXT:    mull %edx
; X32-NEXT:    imull $-286331154, %ecx, %ecx # imm = 0xEEEEEEEE
; X32-NEXT:    imull $-286331153, %edi, %esi # imm = 0xEEEEEEEF
; X32-NEXT:    addl %ecx, %esi
; X32-NEXT:    addl %esi, %edx
; X32-NEXT:    popl %esi
; X32-NEXT:    popl %edi
; X32-NEXT:    retl
;
; X64-LABEL: udiv_i64_15:
; X64:       # %bb.0: # %entry
; X64-NEXT:    movq %rdi, %rax
; X64-NEXT:    movabsq $-8608480567731124087, %rcx # imm = 0x8888888888888889
; X64-NEXT:    mulq %rcx
; X64-NEXT:    movq %rdx, %rax
; X64-NEXT:    shrq $3, %rax
; X64-NEXT:    retq
entry:
  %rem = udiv i64 %x, 15
  ret i64 %rem
}

define i64 @udiv_i64_17(i64 %x) nounwind {
; X32-LABEL: udiv_i64_17:
; X32:       # %bb.0: # %entry
; X32-NEXT:    pushl %ebx
; X32-NEXT:    pushl %edi
; X32-NEXT:    pushl %esi
; X32-NEXT:    movl {{[0-9]+}}(%esp), %ecx
; X32-NEXT:    movl {{[0-9]+}}(%esp), %edi
; X32-NEXT:    movl %ecx, %esi
; X32-NEXT:    addl %edi, %esi
; X32-NEXT:    adcl $0, %esi
; X32-NEXT:    movl $-252645135, %ebx # imm = 0xF0F0F0F1
; X32-NEXT:    movl %esi, %eax
; X32-NEXT:    mull %ebx
; X32-NEXT:    movl %edx, %eax
; X32-NEXT:    andl $-16, %eax
; X32-NEXT:    shrl $4, %edx
; X32-NEXT:    addl %eax, %edx
; X32-NEXT:    subl %edx, %esi
; X32-NEXT:    subl %esi, %ecx
; X32-NEXT:    sbbl $0, %edi
; X32-NEXT:    movl %ecx, %eax
; X32-NEXT:    mull %ebx
; X32-NEXT:    imull $-252645136, %ecx, %ecx # imm = 0xF0F0F0F0
; X32-NEXT:    imull $-252645135, %edi, %esi # imm = 0xF0F0F0F1
; X32-NEXT:    addl %ecx, %esi
; X32-NEXT:    addl %esi, %edx
; X32-NEXT:    popl %esi
; X32-NEXT:    popl %edi
; X32-NEXT:    popl %ebx
; X32-NEXT:    retl
;
; X64-LABEL: udiv_i64_17:
; X64:       # %bb.0: # %entry
; X64-NEXT:    movq %rdi, %rax
; X64-NEXT:    movabsq $-1085102592571150095, %rcx # imm = 0xF0F0F0F0F0F0F0F1
; X64-NEXT:    mulq %rcx
; X64-NEXT:    movq %rdx, %rax
; X64-NEXT:    shrq $4, %rax
; X64-NEXT:    retq
entry:
  %rem = udiv i64 %x, 17
  ret i64 %rem
}

define i64 @udiv_i64_255(i64 %x) nounwind {
; X32-LABEL: udiv_i64_255:
; X32:       # %bb.0: # %entry
; X32-NEXT:    pushl %esi
; X32-NEXT:    movl {{[0-9]+}}(%esp), %ecx
; X32-NEXT:    movl {{[0-9]+}}(%esp), %esi
; X32-NEXT:    movl %ecx, %eax
; X32-NEXT:    addl %esi, %eax
; X32-NEXT:    adcl $0, %eax
; X32-NEXT:    movl $-2139062143, %edx # imm = 0x80808081
; X32-NEXT:    mull %edx
; X32-NEXT:    shrl $7, %edx
; X32-NEXT:    movl %edx, %eax
; X32-NEXT:    shll $8, %eax
; X32-NEXT:    subl %eax, %edx
; X32-NEXT:    movl %ecx, %eax
; X32-NEXT:    addl %esi, %eax
; X32-NEXT:    adcl %edx, %eax
; X32-NEXT:    subl %eax, %ecx
; X32-NEXT:    sbbl $0, %esi
; X32-NEXT:    movl $-16843009, %edx # imm = 0xFEFEFEFF
; X32-NEXT:    movl %ecx, %eax
; X32-NEXT:    mull %edx
; X32-NEXT:    imull $-16843010, %ecx, %ecx # imm = 0xFEFEFEFE
; X32-NEXT:    imull $-16843009, %esi, %esi # imm = 0xFEFEFEFF
; X32-NEXT:    addl %ecx, %esi
; X32-NEXT:    addl %esi, %edx
; X32-NEXT:    popl %esi
; X32-NEXT:    retl
;
; X64-LABEL: udiv_i64_255:
; X64:       # %bb.0: # %entry
; X64-NEXT:    movq %rdi, %rax
; X64-NEXT:    movabsq $-9187201950435737471, %rcx # imm = 0x8080808080808081
; X64-NEXT:    mulq %rcx
; X64-NEXT:    movq %rdx, %rax
; X64-NEXT:    shrq $7, %rax
; X64-NEXT:    retq
entry:
  %rem = udiv i64 %x, 255
  ret i64 %rem
}

define i64 @udiv_i64_257(i64 %x) nounwind {
; X32-LABEL: udiv_i64_257:
; X32:       # %bb.0: # %entry
; X32-NEXT:    pushl %ebx
; X32-NEXT:    pushl %edi
; X32-NEXT:    pushl %esi
; X32-NEXT:    movl {{[0-9]+}}(%esp), %ecx
; X32-NEXT:    movl {{[0-9]+}}(%esp), %edi
; X32-NEXT:    movl %ecx, %esi
; X32-NEXT:    addl %edi, %esi
; X32-NEXT:    adcl $0, %esi
; X32-NEXT:    movl $-16711935, %ebx # imm = 0xFF00FF01
; X32-NEXT:    movl %esi, %eax
; X32-NEXT:    mull %ebx
; X32-NEXT:    movl %edx, %eax
; X32-NEXT:    andl $-256, %eax
; X32-NEXT:    shrl $8, %edx
; X32-NEXT:    addl %eax, %edx
; X32-NEXT:    subl %edx, %esi
; X32-NEXT:    subl %esi, %ecx
; X32-NEXT:    sbbl $0, %edi
; X32-NEXT:    movl %ecx, %eax
; X32-NEXT:    mull %ebx
; X32-NEXT:    imull $-16711936, %ecx, %ecx # imm = 0xFF00FF00
; X32-NEXT:    imull $-16711935, %edi, %esi # imm = 0xFF00FF01
; X32-NEXT:    addl %ecx, %esi
; X32-NEXT:    addl %esi, %edx
; X32-NEXT:    popl %esi
; X32-NEXT:    popl %edi
; X32-NEXT:    popl %ebx
; X32-NEXT:    retl
;
; X64-LABEL: udiv_i64_257:
; X64:       # %bb.0: # %entry
; X64-NEXT:    movq %rdi, %rax
; X64-NEXT:    movabsq $-71777214294589695, %rcx # imm = 0xFF00FF00FF00FF01
; X64-NEXT:    mulq %rcx
; X64-NEXT:    movq %rdx, %rax
; X64-NEXT:    shrq $8, %rax
; X64-NEXT:    retq
entry:
  %rem = udiv i64 %x, 257
  ret i64 %rem
}

define i64 @udiv_i64_65535(i64 %x) nounwind {
; X32-LABEL: udiv_i64_65535:
; X32:       # %bb.0: # %entry
; X32-NEXT:    pushl %esi
; X32-NEXT:    movl {{[0-9]+}}(%esp), %ecx
; X32-NEXT:    movl {{[0-9]+}}(%esp), %esi
; X32-NEXT:    movl %ecx, %eax
; X32-NEXT:    addl %esi, %eax
; X32-NEXT:    adcl $0, %eax
; X32-NEXT:    movl $-2147450879, %edx # imm = 0x80008001
; X32-NEXT:    mull %edx
; X32-NEXT:    shrl $15, %edx
; X32-NEXT:    movl %edx, %eax
; X32-NEXT:    shll $16, %eax
; X32-NEXT:    subl %eax, %edx
; X32-NEXT:    movl %ecx, %eax
; X32-NEXT:    addl %esi, %eax
; X32-NEXT:    adcl %edx, %eax
; X32-NEXT:    subl %eax, %ecx
; X32-NEXT:    sbbl $0, %esi
; X32-NEXT:    movl $-65537, %edx # imm = 0xFFFEFFFF
; X32-NEXT:    movl %ecx, %eax
; X32-NEXT:    mull %edx
; X32-NEXT:    imull $-65538, %ecx, %ecx # imm = 0xFFFEFFFE
; X32-NEXT:    addl %ecx, %edx
; X32-NEXT:    movl %esi, %ecx
; X32-NEXT:    shll $16, %ecx
; X32-NEXT:    addl %esi, %ecx
; X32-NEXT:    subl %ecx, %edx
; X32-NEXT:    popl %esi
; X32-NEXT:    retl
;
; X64-LABEL: udiv_i64_65535:
; X64:       # %bb.0: # %entry
; X64-NEXT:    movq %rdi, %rax
; X64-NEXT:    movabsq $-9223231297218904063, %rcx # imm = 0x8000800080008001
; X64-NEXT:    mulq %rcx
; X64-NEXT:    movq %rdx, %rax
; X64-NEXT:    shrq $15, %rax
; X64-NEXT:    retq
entry:
  %rem = udiv i64 %x, 65535
  ret i64 %rem
}

define i64 @udiv_i64_65537(i64 %x) nounwind {
; X32-LABEL: udiv_i64_65537:
; X32:       # %bb.0: # %entry
; X32-NEXT:    pushl %ebx
; X32-NEXT:    pushl %edi
; X32-NEXT:    pushl %esi
; X32-NEXT:    movl {{[0-9]+}}(%esp), %ecx
; X32-NEXT:    movl {{[0-9]+}}(%esp), %edi
; X32-NEXT:    movl %ecx, %esi
; X32-NEXT:    addl %edi, %esi
; X32-NEXT:    adcl $0, %esi
; X32-NEXT:    movl $-65535, %ebx # imm = 0xFFFF0001
; X32-NEXT:    movl %esi, %eax
; X32-NEXT:    mull %ebx
; X32-NEXT:    movl %edx, %eax
; X32-NEXT:    shrl $16, %eax
; X32-NEXT:    shldl $16, %edx, %eax
; X32-NEXT:    subl %eax, %esi
; X32-NEXT:    subl %esi, %ecx
; X32-NEXT:    sbbl $0, %edi
; X32-NEXT:    movl %ecx, %eax
; X32-NEXT:    mull %ebx
; X32-NEXT:    shll $16, %ecx
; X32-NEXT:    subl %ecx, %edx
; X32-NEXT:    movl %edi, %ecx
; X32-NEXT:    shll $16, %ecx
; X32-NEXT:    subl %ecx, %edi
; X32-NEXT:    addl %edi, %edx
; X32-NEXT:    popl %esi
; X32-NEXT:    popl %edi
; X32-NEXT:    popl %ebx
; X32-NEXT:    retl
;
; X64-LABEL: udiv_i64_65537:
; X64:       # %bb.0: # %entry
; X64-NEXT:    movq %rdi, %rax
; X64-NEXT:    movabsq $-281470681808895, %rcx # imm = 0xFFFF0000FFFF0001
; X64-NEXT:    mulq %rcx
; X64-NEXT:    movq %rdx, %rax
; X64-NEXT:    shrq $16, %rax
; X64-NEXT:    retq
entry:
  %rem = udiv i64 %x, 65537
  ret i64 %rem
}

define i64 @udiv_i64_12(i64 %x) nounwind {
; X32-LABEL: udiv_i64_12:
; X32:       # %bb.0: # %entry
; X32-NEXT:    pushl %ebx
; X32-NEXT:    pushl %edi
; X32-NEXT:    pushl %esi
; X32-NEXT:    movl {{[0-9]+}}(%esp), %ecx
; X32-NEXT:    movl {{[0-9]+}}(%esp), %edi
; X32-NEXT:    shrdl $2, %edi, %ecx
; X32-NEXT:    shrl $2, %edi
; X32-NEXT:    movl %ecx, %esi
; X32-NEXT:    addl %edi, %esi
; X32-NEXT:    adcl $0, %esi
; X32-NEXT:    movl $-1431655765, %ebx # imm = 0xAAAAAAAB
; X32-NEXT:    movl %esi, %eax
; X32-NEXT:    mull %ebx
; X32-NEXT:    shrl %edx
; X32-NEXT:    leal (%edx,%edx,2), %eax
; X32-NEXT:    subl %eax, %esi
; X32-NEXT:    subl %esi, %ecx
; X32-NEXT:    sbbl $0, %edi
; X32-NEXT:    movl %ecx, %eax
; X32-NEXT:    mull %ebx
; X32-NEXT:    imull $-1431655766, %ecx, %ecx # imm = 0xAAAAAAAA
<<<<<<< HEAD
; X32-NEXT:    addl %ecx, %edx
; X32-NEXT:    imull $-1431655765, %edi, %ecx # imm = 0xAAAAAAAB
; X32-NEXT:    addl %ecx, %edx
=======
; X32-NEXT:    imull $-1431655765, %edi, %esi # imm = 0xAAAAAAAB
; X32-NEXT:    addl %ecx, %esi
; X32-NEXT:    addl %esi, %edx
>>>>>>> e7aa6127
; X32-NEXT:    popl %esi
; X32-NEXT:    popl %edi
; X32-NEXT:    popl %ebx
; X32-NEXT:    retl
;
; X64-LABEL: udiv_i64_12:
; X64:       # %bb.0: # %entry
; X64-NEXT:    movq %rdi, %rax
; X64-NEXT:    movabsq $-6148914691236517205, %rcx # imm = 0xAAAAAAAAAAAAAAAB
; X64-NEXT:    mulq %rcx
; X64-NEXT:    movq %rdx, %rax
; X64-NEXT:    shrq $3, %rax
; X64-NEXT:    retq
entry:
  %rem = udiv i64 %x, 12
  ret i64 %rem
}

; Make sure we don't inline expand for optsize.
define i64 @urem_i64_3_optsize(i64 %x) nounwind optsize {
; X32-LABEL: urem_i64_3_optsize:
; X32:       # %bb.0: # %entry
; X32-NEXT:    subl $12, %esp
; X32-NEXT:    pushl $0
; X32-NEXT:    pushl $3
; X32-NEXT:    pushl {{[0-9]+}}(%esp)
; X32-NEXT:    pushl {{[0-9]+}}(%esp)
; X32-NEXT:    calll __umoddi3
; X32-NEXT:    addl $28, %esp
; X32-NEXT:    retl
;
; X64-LABEL: urem_i64_3_optsize:
; X64:       # %bb.0: # %entry
; X64-NEXT:    movabsq $-6148914691236517205, %rcx # imm = 0xAAAAAAAAAAAAAAAB
; X64-NEXT:    movq %rdi, %rax
; X64-NEXT:    mulq %rcx
; X64-NEXT:    shrq %rdx
; X64-NEXT:    leaq (%rdx,%rdx,2), %rax
; X64-NEXT:    subq %rax, %rdi
; X64-NEXT:    movq %rdi, %rax
; X64-NEXT:    retq
entry:
  %rem = urem i64 %x, 3
  ret i64 %rem
}
<|MERGE_RESOLUTION|>--- conflicted
+++ resolved
@@ -1148,15 +1148,9 @@
 ; X32-NEXT:    movl %ecx, %eax
 ; X32-NEXT:    mull %ebx
 ; X32-NEXT:    imull $-1431655766, %ecx, %ecx # imm = 0xAAAAAAAA
-<<<<<<< HEAD
-; X32-NEXT:    addl %ecx, %edx
-; X32-NEXT:    imull $-1431655765, %edi, %ecx # imm = 0xAAAAAAAB
-; X32-NEXT:    addl %ecx, %edx
-=======
 ; X32-NEXT:    imull $-1431655765, %edi, %esi # imm = 0xAAAAAAAB
 ; X32-NEXT:    addl %ecx, %esi
 ; X32-NEXT:    addl %esi, %edx
->>>>>>> e7aa6127
 ; X32-NEXT:    popl %esi
 ; X32-NEXT:    popl %edi
 ; X32-NEXT:    popl %ebx
