# NOTE: Assertions have been autogenerated by utils/update_mir_test_checks.py
# RUN: llc -mtriple=amdgcn-mesa-mesa3d -mcpu=gfx1010 -O0 -run-pass=legalizer %s -o - | FileCheck %s --check-prefix=GFX10

--- |

  define void @value_finder_bug() { ret void }
  define void @value_finder_bug_before_artifact_combine() { ret void }

  !0 = distinct !DICompileUnit(language: DW_LANG_C99, file: !1, producer: "llvm", isOptimized: false, runtimeVersion: 0, emissionKind: FullDebug, enums: !2)
  !1 = !DIFile(filename: "bug-legalization-artifact-combiner-dead-def", directory: "/tmp")
  !2 = !{}
  !3 = !{i32 2, !"Dwarf Version", i32 4}
  !4 = !{i32 2, !"Debug Info Version", i32 3}
  !5 = distinct !DISubprogram(name: "value_finder_bug_before_artifact_combine_dbg_use", scope: !1, file: !1, line: 1, type: !6, isLocal: false, isDefinition: true, scopeLine: 1, flags: DIFlagPrototyped, isOptimized: false, unit: !0, retainedNodes: !2)
  !6 = !DISubroutineType(types: !2)
  !7 = !DILocalVariable(name: "in", arg: 1, scope: !5, file: !1, line: 1, type: !8)
  !8 = !DIBasicType(name: "int", size: 32, encoding: DW_ATE_signed)
  !9 = !DILocation(line: 1, column: 1, scope: !5)
...

---
name: value_finder_bug
body: |
  bb.0:
    liveins: $vgpr0, $vgpr1, $vgpr2

    ; GFX10-LABEL: name: value_finder_bug
    ; GFX10: [[COPY:%[0-9]+]]:_(p5) = COPY $vgpr0
    ; GFX10: [[COPY1:%[0-9]+]]:_(s32) = COPY $vgpr1
    ; GFX10: [[COPY2:%[0-9]+]]:_(s32) = COPY $vgpr2
    ; GFX10: [[MV:%[0-9]+]]:_(p4) = G_MERGE_VALUES [[COPY1]](s32), [[COPY2]](s32)
    ; GFX10: [[LOAD:%[0-9]+]]:_(<4 x s32>) = G_LOAD [[MV]](p4) :: (load (<4 x s32>), align 4, addrspace 4)
    ; GFX10: [[EXTRACT:%[0-9]+]]:_(s32) = G_EXTRACT [[LOAD]](<4 x s32>), 96
    ; GFX10: [[EXTRACT1:%[0-9]+]]:_(s32) = G_EXTRACT [[LOAD]](<4 x s32>), 64
    ; GFX10: G_STORE [[EXTRACT1]](s32), [[COPY]](p5) :: (store (s32), align 8, addrspace 5)
    ; GFX10: [[C:%[0-9]+]]:_(s32) = G_CONSTANT i32 4
    ; GFX10: [[PTR_ADD:%[0-9]+]]:_(p5) = G_PTR_ADD [[COPY]], [[C]](s32)
    ; GFX10: G_STORE [[EXTRACT]](s32), [[PTR_ADD]](p5) :: (store (s32) into unknown-address + 4, addrspace 5)
    %0:_(p5) = COPY $vgpr0
    %1:_(s32) = COPY $vgpr1
    %2:_(s32) = COPY $vgpr2
    %3:_(p4) = G_MERGE_VALUES %1(s32), %2(s32)
    %4:_(<4 x s32>) = G_IMPLICIT_DEF
    %5:_(<4 x s32>) = G_LOAD %3(p4) :: (load (<4 x s32>), align 4, addrspace 4)
    %6:_(s32) = G_CONSTANT i32 3
    %7:_(s32) = G_EXTRACT_VECTOR_ELT %5(<4 x s32>), %6(s32)
    %8:_(<2 x s32>) = G_SHUFFLE_VECTOR %5(<4 x s32>), %4, shufflemask(2, undef)
    %9:_(s32) = G_CONSTANT i32 1
    %10:_(<2 x s32>) = G_INSERT_VECTOR_ELT %8, %7(s32), %9(s32)
    G_STORE %10(<2 x s32>), %0(p5) :: (store (<2 x s32>), addrspace 5)
...

---
name: value_finder_bug_before_artifact_combine
body: |
  bb.0:
    liveins: $vgpr0, $vgpr1, $vgpr2

    ; GFX10-LABEL: name: value_finder_bug_before_artifact_combine
    ; GFX10: [[COPY:%[0-9]+]]:_(p5) = COPY $vgpr0
    ; GFX10: [[COPY1:%[0-9]+]]:_(s32) = COPY $vgpr1
    ; GFX10: [[COPY2:%[0-9]+]]:_(s32) = COPY $vgpr2
    ; GFX10: [[MV:%[0-9]+]]:_(p4) = G_MERGE_VALUES [[COPY1]](s32), [[COPY2]](s32)
    ; GFX10: [[LOAD:%[0-9]+]]:_(<4 x s32>) = G_LOAD [[MV]](p4) :: (load (<4 x s32>), align 4, addrspace 4)
    ; GFX10: [[EXTRACT:%[0-9]+]]:_(s32) = G_EXTRACT [[LOAD]](<4 x s32>), 96
    ; GFX10: [[EXTRACT1:%[0-9]+]]:_(s32) = G_EXTRACT [[LOAD]](<4 x s32>), 64
    ; GFX10: G_STORE [[EXTRACT1]](s32), [[COPY]](p5) :: (store (s32), align 8, addrspace 5)
    ; GFX10: [[C:%[0-9]+]]:_(s32) = G_CONSTANT i32 4
    ; GFX10: [[PTR_ADD:%[0-9]+]]:_(p5) = G_PTR_ADD [[COPY]], [[C]](s32)
    ; GFX10: G_STORE [[EXTRACT]](s32), [[PTR_ADD]](p5) :: (store (s32) into unknown-address + 4, addrspace 5)
    %0:_(p5) = COPY $vgpr0
    %1:_(s32) = COPY $vgpr1
    %2:_(s32) = COPY $vgpr2
    %3:_(p4) = G_MERGE_VALUES %1(s32), %2(s32)
    %4:_(<4 x s32>) = G_LOAD %3(p4) :: (load (<4 x s32>), align 4, addrspace 4)
    %5:_(s32) = G_EXTRACT %4(<4 x s32>), 96
    %6:_(s32) = G_EXTRACT %4(<4 x s32>), 64
    %7:_(s32) = G_IMPLICIT_DEF
    %8:_(<2 x s32>) = G_BUILD_VECTOR %6(s32), %7(s32)
    %9:_(<2 x s32>) = G_INSERT %8, %5(s32), 32
    %deaf_def:_(s32), %11:_(s32) = G_UNMERGE_VALUES %9(<2 x s32>)
    G_STORE %6(s32), %0(p5) :: (store (s32), align 8, addrspace 5)
    %12:_(s32) = G_CONSTANT i32 4
    %13:_(p5) = G_PTR_ADD %0, %12(s32)
    G_STORE %11(s32), %13(p5) :: (store (s32) into unknown-address + 4, addrspace 5)

<<<<<<< HEAD
...

---
name: value_finder_bug_before_artifact_combine_dbg_use
body: |
  bb.0:
    liveins: $vgpr0, $vgpr1, $vgpr2

    ; GFX10-LABEL: name: value_finder_bug_before_artifact_combine_dbg_use
    ; GFX10: [[COPY:%[0-9]+]]:_(p5) = COPY $vgpr0
    ; GFX10: [[COPY1:%[0-9]+]]:_(s32) = COPY $vgpr1
    ; GFX10: [[COPY2:%[0-9]+]]:_(s32) = COPY $vgpr2
    ; GFX10: [[MV:%[0-9]+]]:_(p4) = G_MERGE_VALUES [[COPY1]](s32), [[COPY2]](s32)
    ; GFX10: [[LOAD:%[0-9]+]]:_(<4 x s32>) = G_LOAD [[MV]](p4) :: (load (<4 x s32>), align 4, addrspace 4)
    ; GFX10: [[EXTRACT:%[0-9]+]]:_(s32) = G_EXTRACT [[LOAD]](<4 x s32>), 96
    ; GFX10: [[EXTRACT1:%[0-9]+]]:_(s32) = G_EXTRACT [[LOAD]](<4 x s32>), 64
    ; GFX10: DBG_VALUE $noreg, $noreg, {{.*}}, !DIExpression(), debug-location !DILocation(line: 1, column: 1
    ; GFX10: G_STORE [[EXTRACT1]](s32), [[COPY]](p5) :: (store (s32), align 8, addrspace 5)
    ; GFX10: [[C:%[0-9]+]]:_(s32) = G_CONSTANT i32 4
    ; GFX10: [[PTR_ADD:%[0-9]+]]:_(p5) = G_PTR_ADD [[COPY]], [[C]](s32)
    ; GFX10: G_STORE [[EXTRACT]](s32), [[PTR_ADD]](p5) :: (store (s32) into unknown-address + 4, addrspace 5)
    %0:_(p5) = COPY $vgpr0
    %1:_(s32) = COPY $vgpr1
    %2:_(s32) = COPY $vgpr2
    %3:_(p4) = G_MERGE_VALUES %1(s32), %2(s32)
    %4:_(<4 x s32>) = G_LOAD %3(p4) :: (load (<4 x s32>), align 4, addrspace 4)
    %5:_(s32) = G_EXTRACT %4(<4 x s32>), 96
    %6:_(s32) = G_EXTRACT %4(<4 x s32>), 64
    %7:_(s32) = G_IMPLICIT_DEF
    %8:_(<2 x s32>) = G_BUILD_VECTOR %6(s32), %7(s32)
    %9:_(<2 x s32>) = G_INSERT %8, %5(s32), 32
    %dbg_use:_(s32), %11:_(s32) = G_UNMERGE_VALUES %9(<2 x s32>)
    DBG_VALUE %dbg_use(s32), $noreg, !7, !DIExpression(), debug-location !9
    G_STORE %6(s32), %0(p5) :: (store (s32), align 8, addrspace 5)
    %12:_(s32) = G_CONSTANT i32 4
    %13:_(p5) = G_PTR_ADD %0, %12(s32)
    G_STORE %11(s32), %13(p5) :: (store (s32) into unknown-address + 4, addrspace 5)
=======
>>>>>>> 3e87a12c
...<|MERGE_RESOLUTION|>--- conflicted
+++ resolved
@@ -84,44 +84,4 @@
     %13:_(p5) = G_PTR_ADD %0, %12(s32)
     G_STORE %11(s32), %13(p5) :: (store (s32) into unknown-address + 4, addrspace 5)
 
-<<<<<<< HEAD
-...
-
----
-name: value_finder_bug_before_artifact_combine_dbg_use
-body: |
-  bb.0:
-    liveins: $vgpr0, $vgpr1, $vgpr2
-
-    ; GFX10-LABEL: name: value_finder_bug_before_artifact_combine_dbg_use
-    ; GFX10: [[COPY:%[0-9]+]]:_(p5) = COPY $vgpr0
-    ; GFX10: [[COPY1:%[0-9]+]]:_(s32) = COPY $vgpr1
-    ; GFX10: [[COPY2:%[0-9]+]]:_(s32) = COPY $vgpr2
-    ; GFX10: [[MV:%[0-9]+]]:_(p4) = G_MERGE_VALUES [[COPY1]](s32), [[COPY2]](s32)
-    ; GFX10: [[LOAD:%[0-9]+]]:_(<4 x s32>) = G_LOAD [[MV]](p4) :: (load (<4 x s32>), align 4, addrspace 4)
-    ; GFX10: [[EXTRACT:%[0-9]+]]:_(s32) = G_EXTRACT [[LOAD]](<4 x s32>), 96
-    ; GFX10: [[EXTRACT1:%[0-9]+]]:_(s32) = G_EXTRACT [[LOAD]](<4 x s32>), 64
-    ; GFX10: DBG_VALUE $noreg, $noreg, {{.*}}, !DIExpression(), debug-location !DILocation(line: 1, column: 1
-    ; GFX10: G_STORE [[EXTRACT1]](s32), [[COPY]](p5) :: (store (s32), align 8, addrspace 5)
-    ; GFX10: [[C:%[0-9]+]]:_(s32) = G_CONSTANT i32 4
-    ; GFX10: [[PTR_ADD:%[0-9]+]]:_(p5) = G_PTR_ADD [[COPY]], [[C]](s32)
-    ; GFX10: G_STORE [[EXTRACT]](s32), [[PTR_ADD]](p5) :: (store (s32) into unknown-address + 4, addrspace 5)
-    %0:_(p5) = COPY $vgpr0
-    %1:_(s32) = COPY $vgpr1
-    %2:_(s32) = COPY $vgpr2
-    %3:_(p4) = G_MERGE_VALUES %1(s32), %2(s32)
-    %4:_(<4 x s32>) = G_LOAD %3(p4) :: (load (<4 x s32>), align 4, addrspace 4)
-    %5:_(s32) = G_EXTRACT %4(<4 x s32>), 96
-    %6:_(s32) = G_EXTRACT %4(<4 x s32>), 64
-    %7:_(s32) = G_IMPLICIT_DEF
-    %8:_(<2 x s32>) = G_BUILD_VECTOR %6(s32), %7(s32)
-    %9:_(<2 x s32>) = G_INSERT %8, %5(s32), 32
-    %dbg_use:_(s32), %11:_(s32) = G_UNMERGE_VALUES %9(<2 x s32>)
-    DBG_VALUE %dbg_use(s32), $noreg, !7, !DIExpression(), debug-location !9
-    G_STORE %6(s32), %0(p5) :: (store (s32), align 8, addrspace 5)
-    %12:_(s32) = G_CONSTANT i32 4
-    %13:_(p5) = G_PTR_ADD %0, %12(s32)
-    G_STORE %11(s32), %13(p5) :: (store (s32) into unknown-address + 4, addrspace 5)
-=======
->>>>>>> 3e87a12c
 ...