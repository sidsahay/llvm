# NOTE: Assertions have been autogenerated by utils/update_mir_test_checks.py
# RUN: llc -O0 -mtriple=aarch64 -run-pass=instruction-select -verify-machineinstrs %s -o - | FileCheck %s
#
# Verify that we can fold compares into integer selects.
#
# This is an integer version of fold-fp-select.mir.
#

...
---
name:            eq
alignment:       4
legalized:       true
regBankSelected: true
tracksRegLiveness: true
body:             |
  bb.0:
    liveins: $w0, $w1

    ; CHECK-LABEL: name: eq
    ; CHECK: liveins: $w0, $w1
    ; CHECK: [[COPY:%[0-9]+]]:gpr32sp = COPY $w0
    ; CHECK: [[COPY1:%[0-9]+]]:gpr32 = COPY $w1
    ; CHECK: [[COPY2:%[0-9]+]]:gpr32 = COPY $wzr
    ; CHECK: [[SUBSWri:%[0-9]+]]:gpr32 = SUBSWri [[COPY]], 0, 0, implicit-def $nzcv
    ; CHECK: [[CSELWr:%[0-9]+]]:gpr32 = CSELWr [[COPY2]], [[COPY1]], 0, implicit $nzcv
    ; CHECK: $w0 = COPY [[CSELWr]]
    ; CHECK: RET_ReallyLR implicit $w0
    %0:gpr(s32) = COPY $w0
    %1:gpr(s32) = COPY $w1
    %2:gpr(s32) = G_CONSTANT i32 0
    %5:gpr(s32) = G_ICMP intpred(eq), %0(s32), %2
    %3:gpr(s1) = G_TRUNC %5(s32)
    %4:gpr(s32) = G_SELECT %3(s1), %2, %1
    $w0 = COPY %4(s32)
    RET_ReallyLR implicit $w0

...
---
name:            using_fcmp
alignment:       4
legalized:       true
regBankSelected: true
tracksRegLiveness: true
body:             |
  bb.0:
    liveins: $s0, $w0, $w1

    ; CHECK-LABEL: name: using_fcmp
    ; CHECK: liveins: $s0, $w0, $w1
    ; CHECK: [[COPY:%[0-9]+]]:gpr32 = COPY $w1
    ; CHECK: [[COPY1:%[0-9]+]]:fpr32 = COPY $s0
    ; CHECK: [[COPY2:%[0-9]+]]:gpr32 = COPY $wzr
    ; CHECK: FCMPSri [[COPY1]], implicit-def $nzcv
    ; CHECK: [[CSELWr:%[0-9]+]]:gpr32 = CSELWr [[COPY2]], [[COPY]], 0, implicit $nzcv
    ; CHECK: $w0 = COPY [[CSELWr]]
    ; CHECK: RET_ReallyLR implicit $w0
    %1:gpr(s32) = COPY $w1
    %2:fpr(s32) = COPY $s0
    %3:fpr(s32) = G_FCONSTANT float 0.000000e+00
    %6:gpr(s32) = G_CONSTANT i32 0
    %7:gpr(s32) = G_FCMP floatpred(oeq), %2(s32), %3
    %4:gpr(s1) = G_TRUNC %7(s32)
    %5:gpr(s32) = G_SELECT %4(s1), %6, %1
    $w0 = COPY %5(s32)
    RET_ReallyLR implicit $w0

...
---
name:            csinc
alignment:       4
legalized:       true
regBankSelected: true
tracksRegLiveness: true
body:             |
  bb.0:
    liveins: $w0, $w1

    ; CHECK-LABEL: name: csinc
    ; CHECK: liveins: $w0, $w1
<<<<<<< HEAD
    ; CHECK: %copy1:gpr32sp = COPY $w0
    ; CHECK: %copy2:gpr32 = COPY $w1
    ; CHECK: %cst:gpr32 = MOVi32imm -1
    ; CHECK: [[SUBSWri:%[0-9]+]]:gpr32 = SUBSWri %copy1, 0, 0, implicit-def $nzcv
    ; CHECK: %select:gpr32 = CSELWr %cst, %copy2, 11, implicit $nzcv
    ; CHECK: $w0 = COPY %select
=======
    ; CHECK: [[COPY:%[0-9]+]]:gpr32common = COPY $w0
    ; CHECK: [[SUBSWri:%[0-9]+]]:gpr32 = SUBSWri [[COPY]], 1, 0, implicit-def $nzcv
    ; CHECK: [[CSINCWr:%[0-9]+]]:gpr32 = CSINCWr [[COPY]], $wzr, 0, implicit $nzcv
    ; CHECK: $w0 = COPY [[CSINCWr]]
>>>>>>> a4eefe45
    ; CHECK: RET_ReallyLR implicit $w0
    %0:gpr(s32) = COPY $w0
    %1:gpr(s32) = COPY $w1
    %2:gpr(s32) = G_CONSTANT i32 1
    %5:gpr(s32) = G_ICMP intpred(eq), %0(s32), %2
    %3:gpr(s1) = G_TRUNC %5(s32)
    %4:gpr(s32) = G_SELECT %3(s1), %0, %2
    $w0 = COPY %4(s32)
    RET_ReallyLR implicit $w0
...
---
name:            csinc
alignment:       4
legalized:       true
regBankSelected: true
tracksRegLiveness: true
body:             |
  bb.0:
    liveins: $w0, $w1

    ; CHECK-LABEL: name: csinc
    ; CHECK: liveins: $w0, $w1
    ; CHECK: [[COPY:%[0-9]+]]:gpr32common = COPY $w0
    ; CHECK: [[SUBSWri:%[0-9]+]]:gpr32 = SUBSWri [[COPY]], 1, 0, implicit-def $nzcv
    ; CHECK: [[CSINCWr:%[0-9]+]]:gpr32 = CSINCWr [[COPY]], $wzr, 0, implicit $nzcv
    ; CHECK: $w0 = COPY [[CSINCWr]]
    ; CHECK: RET_ReallyLR implicit $w0
    %0:gpr(s32) = COPY $w0
    %1:gpr(s32) = COPY $w1
    %2:gpr(s32) = G_CONSTANT i32 1
    %5:gpr(s32) = G_ICMP intpred(eq), %0(s32), %2
    %3:gpr(s1) = G_TRUNC %5(s32)
    %4:gpr(s32) = G_SELECT %3(s1), %0, %2
    $w0 = COPY %4(s32)
    RET_ReallyLR implicit $w0
...<|MERGE_RESOLUTION|>--- conflicted
+++ resolved
@@ -78,41 +78,6 @@
 
     ; CHECK-LABEL: name: csinc
     ; CHECK: liveins: $w0, $w1
-<<<<<<< HEAD
-    ; CHECK: %copy1:gpr32sp = COPY $w0
-    ; CHECK: %copy2:gpr32 = COPY $w1
-    ; CHECK: %cst:gpr32 = MOVi32imm -1
-    ; CHECK: [[SUBSWri:%[0-9]+]]:gpr32 = SUBSWri %copy1, 0, 0, implicit-def $nzcv
-    ; CHECK: %select:gpr32 = CSELWr %cst, %copy2, 11, implicit $nzcv
-    ; CHECK: $w0 = COPY %select
-=======
-    ; CHECK: [[COPY:%[0-9]+]]:gpr32common = COPY $w0
-    ; CHECK: [[SUBSWri:%[0-9]+]]:gpr32 = SUBSWri [[COPY]], 1, 0, implicit-def $nzcv
-    ; CHECK: [[CSINCWr:%[0-9]+]]:gpr32 = CSINCWr [[COPY]], $wzr, 0, implicit $nzcv
-    ; CHECK: $w0 = COPY [[CSINCWr]]
->>>>>>> a4eefe45
-    ; CHECK: RET_ReallyLR implicit $w0
-    %0:gpr(s32) = COPY $w0
-    %1:gpr(s32) = COPY $w1
-    %2:gpr(s32) = G_CONSTANT i32 1
-    %5:gpr(s32) = G_ICMP intpred(eq), %0(s32), %2
-    %3:gpr(s1) = G_TRUNC %5(s32)
-    %4:gpr(s32) = G_SELECT %3(s1), %0, %2
-    $w0 = COPY %4(s32)
-    RET_ReallyLR implicit $w0
-...
----
-name:            csinc
-alignment:       4
-legalized:       true
-regBankSelected: true
-tracksRegLiveness: true
-body:             |
-  bb.0:
-    liveins: $w0, $w1
-
-    ; CHECK-LABEL: name: csinc
-    ; CHECK: liveins: $w0, $w1
     ; CHECK: [[COPY:%[0-9]+]]:gpr32common = COPY $w0
     ; CHECK: [[SUBSWri:%[0-9]+]]:gpr32 = SUBSWri [[COPY]], 1, 0, implicit-def $nzcv
     ; CHECK: [[CSINCWr:%[0-9]+]]:gpr32 = CSINCWr [[COPY]], $wzr, 0, implicit $nzcv
