//===-- RISCVISelDAGToDAG.cpp - A dag to dag inst selector for RISC-V -----===//
//
// Part of the LLVM Project, under the Apache License v2.0 with LLVM Exceptions.
// See https://llvm.org/LICENSE.txt for license information.
// SPDX-License-Identifier: Apache-2.0 WITH LLVM-exception
//
//===----------------------------------------------------------------------===//
//
// This file defines an instruction selector for the RISC-V target.
//
//===----------------------------------------------------------------------===//

#include "RISCVISelDAGToDAG.h"
#include "MCTargetDesc/RISCVMCTargetDesc.h"
#include "MCTargetDesc/RISCVMatInt.h"
#include "RISCVISelLowering.h"
#include "RISCVMachineFunctionInfo.h"
#include "llvm/CodeGen/MachineFrameInfo.h"
#include "llvm/IR/IntrinsicsRISCV.h"
#include "llvm/Support/Alignment.h"
#include "llvm/Support/Debug.h"
#include "llvm/Support/MathExtras.h"
#include "llvm/Support/raw_ostream.h"
#include <optional>

using namespace llvm;

#define DEBUG_TYPE "riscv-isel"
#define PASS_NAME "RISC-V DAG->DAG Pattern Instruction Selection"

namespace llvm::RISCV {
#define GET_RISCVVSSEGTable_IMPL
#define GET_RISCVVLSEGTable_IMPL
#define GET_RISCVVLXSEGTable_IMPL
#define GET_RISCVVSXSEGTable_IMPL
#define GET_RISCVVLETable_IMPL
#define GET_RISCVVSETable_IMPL
#define GET_RISCVVLXTable_IMPL
#define GET_RISCVVSXTable_IMPL
#define GET_RISCVMaskedPseudosTable_IMPL
#include "RISCVGenSearchableTables.inc"
} // namespace llvm::RISCV

static unsigned getLastNonGlueOrChainOpIdx(const SDNode *Node) {
  assert(Node->getNumOperands() > 0 && "Node with no operands");
  unsigned LastOpIdx = Node->getNumOperands() - 1;
  if (Node->getOperand(LastOpIdx).getValueType() == MVT::Glue)
    --LastOpIdx;
  if (Node->getOperand(LastOpIdx).getValueType() == MVT::Other)
    --LastOpIdx;
  return LastOpIdx;
}

static unsigned getVecPolicyOpIdx(const SDNode *Node, const MCInstrDesc &MCID) {
  assert(RISCVII::hasVecPolicyOp(MCID.TSFlags));
  (void)MCID;
  return getLastNonGlueOrChainOpIdx(Node);
}

void RISCVDAGToDAGISel::PreprocessISelDAG() {
  SelectionDAG::allnodes_iterator Position = CurDAG->allnodes_end();

  bool MadeChange = false;
  while (Position != CurDAG->allnodes_begin()) {
    SDNode *N = &*--Position;
    if (N->use_empty())
      continue;

    SDValue Result;
    switch (N->getOpcode()) {
    case ISD::SPLAT_VECTOR: {
      // Convert integer SPLAT_VECTOR to VMV_V_X_VL and floating-point
      // SPLAT_VECTOR to VFMV_V_F_VL to reduce isel burden.
      MVT VT = N->getSimpleValueType(0);
      unsigned Opc =
          VT.isInteger() ? RISCVISD::VMV_V_X_VL : RISCVISD::VFMV_V_F_VL;
      SDLoc DL(N);
      SDValue VL = CurDAG->getRegister(RISCV::X0, Subtarget->getXLenVT());
      Result = CurDAG->getNode(Opc, DL, VT, CurDAG->getUNDEF(VT),
                               N->getOperand(0), VL);
      break;
    }
    case RISCVISD::SPLAT_VECTOR_SPLIT_I64_VL: {
      // Lower SPLAT_VECTOR_SPLIT_I64 to two scalar stores and a stride 0 vector
      // load. Done after lowering and combining so that we have a chance to
      // optimize this to VMV_V_X_VL when the upper bits aren't needed.
      assert(N->getNumOperands() == 4 && "Unexpected number of operands");
      MVT VT = N->getSimpleValueType(0);
      SDValue Passthru = N->getOperand(0);
      SDValue Lo = N->getOperand(1);
      SDValue Hi = N->getOperand(2);
      SDValue VL = N->getOperand(3);
      assert(VT.getVectorElementType() == MVT::i64 && VT.isScalableVector() &&
             Lo.getValueType() == MVT::i32 && Hi.getValueType() == MVT::i32 &&
             "Unexpected VTs!");
      MachineFunction &MF = CurDAG->getMachineFunction();
      RISCVMachineFunctionInfo *FuncInfo =
          MF.getInfo<RISCVMachineFunctionInfo>();
      SDLoc DL(N);

      // We use the same frame index we use for moving two i32s into 64-bit FPR.
      // This is an analogous operation.
      int FI = FuncInfo->getMoveF64FrameIndex(MF);
      MachinePointerInfo MPI = MachinePointerInfo::getFixedStack(MF, FI);
      const TargetLowering &TLI = CurDAG->getTargetLoweringInfo();
      SDValue StackSlot =
          CurDAG->getFrameIndex(FI, TLI.getPointerTy(CurDAG->getDataLayout()));

      SDValue Chain = CurDAG->getEntryNode();
      Lo = CurDAG->getStore(Chain, DL, Lo, StackSlot, MPI, Align(8));

      SDValue OffsetSlot =
          CurDAG->getMemBasePlusOffset(StackSlot, TypeSize::Fixed(4), DL);
      Hi = CurDAG->getStore(Chain, DL, Hi, OffsetSlot, MPI.getWithOffset(4),
                            Align(8));

      Chain = CurDAG->getNode(ISD::TokenFactor, DL, MVT::Other, Lo, Hi);

      SDVTList VTs = CurDAG->getVTList({VT, MVT::Other});
      SDValue IntID =
          CurDAG->getTargetConstant(Intrinsic::riscv_vlse, DL, MVT::i64);
      SDValue Ops[] = {Chain,
                       IntID,
                       Passthru,
                       StackSlot,
                       CurDAG->getRegister(RISCV::X0, MVT::i64),
                       VL};

      Result = CurDAG->getMemIntrinsicNode(ISD::INTRINSIC_W_CHAIN, DL, VTs, Ops,
                                           MVT::i64, MPI, Align(8),
                                           MachineMemOperand::MOLoad);
      break;
    }
    }

    if (Result) {
      LLVM_DEBUG(dbgs() << "RISC-V DAG preprocessing replacing:\nOld:    ");
      LLVM_DEBUG(N->dump(CurDAG));
      LLVM_DEBUG(dbgs() << "\nNew: ");
      LLVM_DEBUG(Result->dump(CurDAG));
      LLVM_DEBUG(dbgs() << "\n");

      CurDAG->ReplaceAllUsesOfValueWith(SDValue(N, 0), Result);
      MadeChange = true;
    }
  }

  if (MadeChange)
    CurDAG->RemoveDeadNodes();
}

void RISCVDAGToDAGISel::PostprocessISelDAG() {
  HandleSDNode Dummy(CurDAG->getRoot());
  SelectionDAG::allnodes_iterator Position = CurDAG->allnodes_end();

  bool MadeChange = false;
  while (Position != CurDAG->allnodes_begin()) {
    SDNode *N = &*--Position;
    // Skip dead nodes and any non-machine opcodes.
    if (N->use_empty() || !N->isMachineOpcode())
      continue;

    MadeChange |= doPeepholeSExtW(N);
    MadeChange |= doPeepholeMaskedRVV(N);
  }

  CurDAG->setRoot(Dummy.getValue());

  MadeChange |= doPeepholeMergeVVMFold();

  if (MadeChange)
    CurDAG->RemoveDeadNodes();
}

static SDValue selectImmSeq(SelectionDAG *CurDAG, const SDLoc &DL, const MVT VT,
                            RISCVMatInt::InstSeq &Seq) {
  SDValue SrcReg = CurDAG->getRegister(RISCV::X0, VT);
  for (RISCVMatInt::Inst &Inst : Seq) {
    SDValue SDImm = CurDAG->getTargetConstant(Inst.getImm(), DL, VT);
    SDNode *Result = nullptr;
    switch (Inst.getOpndKind()) {
    case RISCVMatInt::Imm:
      Result = CurDAG->getMachineNode(Inst.getOpcode(), DL, VT, SDImm);
      break;
    case RISCVMatInt::RegX0:
      Result = CurDAG->getMachineNode(Inst.getOpcode(), DL, VT, SrcReg,
                                      CurDAG->getRegister(RISCV::X0, VT));
      break;
    case RISCVMatInt::RegReg:
      Result = CurDAG->getMachineNode(Inst.getOpcode(), DL, VT, SrcReg, SrcReg);
      break;
    case RISCVMatInt::RegImm:
      Result = CurDAG->getMachineNode(Inst.getOpcode(), DL, VT, SrcReg, SDImm);
      break;
    }

    // Only the first instruction has X0 as its source.
    SrcReg = SDValue(Result, 0);
  }

  return SrcReg;
}

static SDValue selectImm(SelectionDAG *CurDAG, const SDLoc &DL, const MVT VT,
                         int64_t Imm, const RISCVSubtarget &Subtarget) {
  RISCVMatInt::InstSeq Seq =
      RISCVMatInt::generateInstSeq(Imm, Subtarget.getFeatureBits());

  // See if we can create this constant as (ADD (SLLI X, 32), X) where X is at
  // worst an LUI+ADDIW. This will require an extra register, but avoids a
  // constant pool.
  if (Seq.size() > 3) {
    int64_t LoVal = SignExtend64<32>(Imm);
    int64_t HiVal = SignExtend64<32>((Imm - LoVal) >> 32);
    if (LoVal == HiVal) {
      RISCVMatInt::InstSeq SeqLo =
          RISCVMatInt::generateInstSeq(LoVal, Subtarget.getFeatureBits());
      if ((SeqLo.size() + 2) < Seq.size()) {
        SDValue Lo = selectImmSeq(CurDAG, DL, VT, SeqLo);

        SDValue SLLI = SDValue(
            CurDAG->getMachineNode(RISCV::SLLI, DL, VT, Lo,
                                   CurDAG->getTargetConstant(32, DL, VT)),
            0);
        return SDValue(CurDAG->getMachineNode(RISCV::ADD, DL, VT, Lo, SLLI),
                       0);
      }
    }
  }

  // Otherwise, use the original sequence.
  return selectImmSeq(CurDAG, DL, VT, Seq);
}

static SDValue createTuple(SelectionDAG &CurDAG, ArrayRef<SDValue> Regs,
                           unsigned NF, RISCVII::VLMUL LMUL) {
  static const unsigned M1TupleRegClassIDs[] = {
      RISCV::VRN2M1RegClassID, RISCV::VRN3M1RegClassID, RISCV::VRN4M1RegClassID,
      RISCV::VRN5M1RegClassID, RISCV::VRN6M1RegClassID, RISCV::VRN7M1RegClassID,
      RISCV::VRN8M1RegClassID};
  static const unsigned M2TupleRegClassIDs[] = {RISCV::VRN2M2RegClassID,
                                                RISCV::VRN3M2RegClassID,
                                                RISCV::VRN4M2RegClassID};

  assert(Regs.size() >= 2 && Regs.size() <= 8);

  unsigned RegClassID;
  unsigned SubReg0;
  switch (LMUL) {
  default:
    llvm_unreachable("Invalid LMUL.");
  case RISCVII::VLMUL::LMUL_F8:
  case RISCVII::VLMUL::LMUL_F4:
  case RISCVII::VLMUL::LMUL_F2:
  case RISCVII::VLMUL::LMUL_1:
    static_assert(RISCV::sub_vrm1_7 == RISCV::sub_vrm1_0 + 7,
                  "Unexpected subreg numbering");
    SubReg0 = RISCV::sub_vrm1_0;
    RegClassID = M1TupleRegClassIDs[NF - 2];
    break;
  case RISCVII::VLMUL::LMUL_2:
    static_assert(RISCV::sub_vrm2_3 == RISCV::sub_vrm2_0 + 3,
                  "Unexpected subreg numbering");
    SubReg0 = RISCV::sub_vrm2_0;
    RegClassID = M2TupleRegClassIDs[NF - 2];
    break;
  case RISCVII::VLMUL::LMUL_4:
    static_assert(RISCV::sub_vrm4_1 == RISCV::sub_vrm4_0 + 1,
                  "Unexpected subreg numbering");
    SubReg0 = RISCV::sub_vrm4_0;
    RegClassID = RISCV::VRN2M4RegClassID;
    break;
  }

  SDLoc DL(Regs[0]);
  SmallVector<SDValue, 8> Ops;

  Ops.push_back(CurDAG.getTargetConstant(RegClassID, DL, MVT::i32));

  for (unsigned I = 0; I < Regs.size(); ++I) {
    Ops.push_back(Regs[I]);
    Ops.push_back(CurDAG.getTargetConstant(SubReg0 + I, DL, MVT::i32));
  }
  SDNode *N =
      CurDAG.getMachineNode(TargetOpcode::REG_SEQUENCE, DL, MVT::Untyped, Ops);
  return SDValue(N, 0);
}

void RISCVDAGToDAGISel::addVectorLoadStoreOperands(
    SDNode *Node, unsigned Log2SEW, const SDLoc &DL, unsigned CurOp,
    bool IsMasked, bool IsStridedOrIndexed, SmallVectorImpl<SDValue> &Operands,
    bool IsLoad, MVT *IndexVT) {
  SDValue Chain = Node->getOperand(0);
  SDValue Glue;

  Operands.push_back(Node->getOperand(CurOp++)); // Base pointer.

  if (IsStridedOrIndexed) {
    Operands.push_back(Node->getOperand(CurOp++)); // Index.
    if (IndexVT)
      *IndexVT = Operands.back()->getSimpleValueType(0);
  }

  if (IsMasked) {
    // Mask needs to be copied to V0.
    SDValue Mask = Node->getOperand(CurOp++);
    Chain = CurDAG->getCopyToReg(Chain, DL, RISCV::V0, Mask, SDValue());
    Glue = Chain.getValue(1);
    Operands.push_back(CurDAG->getRegister(RISCV::V0, Mask.getValueType()));
  }
  SDValue VL;
  selectVLOp(Node->getOperand(CurOp++), VL);
  Operands.push_back(VL);

  MVT XLenVT = Subtarget->getXLenVT();
  SDValue SEWOp = CurDAG->getTargetConstant(Log2SEW, DL, XLenVT);
  Operands.push_back(SEWOp);

  // Masked load has the tail policy argument.
  if (IsMasked && IsLoad) {
    // Policy must be a constant.
    uint64_t Policy = Node->getConstantOperandVal(CurOp++);
    SDValue PolicyOp = CurDAG->getTargetConstant(Policy, DL, XLenVT);
    Operands.push_back(PolicyOp);
  }

  Operands.push_back(Chain); // Chain.
  if (Glue)
    Operands.push_back(Glue);
}

static bool isAllUndef(ArrayRef<SDValue> Values) {
  return llvm::all_of(Values, [](SDValue V) { return V->isUndef(); });
}

void RISCVDAGToDAGISel::selectVLSEG(SDNode *Node, bool IsMasked,
                                    bool IsStrided) {
  SDLoc DL(Node);
  unsigned NF = Node->getNumValues() - 1;
  MVT VT = Node->getSimpleValueType(0);
  unsigned Log2SEW = Log2_32(VT.getScalarSizeInBits());
  RISCVII::VLMUL LMUL = RISCVTargetLowering::getLMUL(VT);

  unsigned CurOp = 2;
  SmallVector<SDValue, 8> Operands;

  SmallVector<SDValue, 8> Regs(Node->op_begin() + CurOp,
                               Node->op_begin() + CurOp + NF);
  bool IsTU = IsMasked || !isAllUndef(Regs);
  if (IsTU) {
    SDValue Merge = createTuple(*CurDAG, Regs, NF, LMUL);
    Operands.push_back(Merge);
  }
  CurOp += NF;

  addVectorLoadStoreOperands(Node, Log2SEW, DL, CurOp, IsMasked, IsStrided,
                             Operands, /*IsLoad=*/true);

  const RISCV::VLSEGPseudo *P =
      RISCV::getVLSEGPseudo(NF, IsMasked, IsTU, IsStrided, /*FF*/ false, Log2SEW,
                            static_cast<unsigned>(LMUL));
  MachineSDNode *Load =
      CurDAG->getMachineNode(P->Pseudo, DL, MVT::Untyped, MVT::Other, Operands);

  if (auto *MemOp = dyn_cast<MemSDNode>(Node))
    CurDAG->setNodeMemRefs(Load, {MemOp->getMemOperand()});

  SDValue SuperReg = SDValue(Load, 0);
  for (unsigned I = 0; I < NF; ++I) {
    unsigned SubRegIdx = RISCVTargetLowering::getSubregIndexByMVT(VT, I);
    ReplaceUses(SDValue(Node, I),
                CurDAG->getTargetExtractSubreg(SubRegIdx, DL, VT, SuperReg));
  }

  ReplaceUses(SDValue(Node, NF), SDValue(Load, 1));
  CurDAG->RemoveDeadNode(Node);
}

void RISCVDAGToDAGISel::selectVLSEGFF(SDNode *Node, bool IsMasked) {
  SDLoc DL(Node);
  unsigned NF = Node->getNumValues() - 2; // Do not count VL and Chain.
  MVT VT = Node->getSimpleValueType(0);
  MVT XLenVT = Subtarget->getXLenVT();
  unsigned Log2SEW = Log2_32(VT.getScalarSizeInBits());
  RISCVII::VLMUL LMUL = RISCVTargetLowering::getLMUL(VT);

  unsigned CurOp = 2;
  SmallVector<SDValue, 7> Operands;

  SmallVector<SDValue, 8> Regs(Node->op_begin() + CurOp,
                               Node->op_begin() + CurOp + NF);
  bool IsTU = IsMasked || !isAllUndef(Regs);
  if (IsTU) {
    SDValue MaskedOff = createTuple(*CurDAG, Regs, NF, LMUL);
    Operands.push_back(MaskedOff);
  }
  CurOp += NF;

  addVectorLoadStoreOperands(Node, Log2SEW, DL, CurOp, IsMasked,
                             /*IsStridedOrIndexed*/ false, Operands,
                             /*IsLoad=*/true);

  const RISCV::VLSEGPseudo *P =
      RISCV::getVLSEGPseudo(NF, IsMasked, IsTU, /*Strided*/ false, /*FF*/ true,
                            Log2SEW, static_cast<unsigned>(LMUL));
  MachineSDNode *Load = CurDAG->getMachineNode(P->Pseudo, DL, MVT::Untyped,
                                               XLenVT, MVT::Other, Operands);

  if (auto *MemOp = dyn_cast<MemSDNode>(Node))
    CurDAG->setNodeMemRefs(Load, {MemOp->getMemOperand()});

  SDValue SuperReg = SDValue(Load, 0);
  for (unsigned I = 0; I < NF; ++I) {
    unsigned SubRegIdx = RISCVTargetLowering::getSubregIndexByMVT(VT, I);
    ReplaceUses(SDValue(Node, I),
                CurDAG->getTargetExtractSubreg(SubRegIdx, DL, VT, SuperReg));
  }

  ReplaceUses(SDValue(Node, NF), SDValue(Load, 1));     // VL
  ReplaceUses(SDValue(Node, NF + 1), SDValue(Load, 2)); // Chain
  CurDAG->RemoveDeadNode(Node);
}

void RISCVDAGToDAGISel::selectVLXSEG(SDNode *Node, bool IsMasked,
                                     bool IsOrdered) {
  SDLoc DL(Node);
  unsigned NF = Node->getNumValues() - 1;
  MVT VT = Node->getSimpleValueType(0);
  unsigned Log2SEW = Log2_32(VT.getScalarSizeInBits());
  RISCVII::VLMUL LMUL = RISCVTargetLowering::getLMUL(VT);

  unsigned CurOp = 2;
  SmallVector<SDValue, 8> Operands;

  SmallVector<SDValue, 8> Regs(Node->op_begin() + CurOp,
                               Node->op_begin() + CurOp + NF);
  bool IsTU = IsMasked || !isAllUndef(Regs);
  if (IsTU) {
    SDValue MaskedOff = createTuple(*CurDAG, Regs, NF, LMUL);
    Operands.push_back(MaskedOff);
  }
  CurOp += NF;

  MVT IndexVT;
  addVectorLoadStoreOperands(Node, Log2SEW, DL, CurOp, IsMasked,
                             /*IsStridedOrIndexed*/ true, Operands,
                             /*IsLoad=*/true, &IndexVT);

  assert(VT.getVectorElementCount() == IndexVT.getVectorElementCount() &&
         "Element count mismatch");

  RISCVII::VLMUL IndexLMUL = RISCVTargetLowering::getLMUL(IndexVT);
  unsigned IndexLog2EEW = Log2_32(IndexVT.getScalarSizeInBits());
  if (IndexLog2EEW == 6 && !Subtarget->is64Bit()) {
    report_fatal_error("The V extension does not support EEW=64 for index "
                       "values when XLEN=32");
  }
  const RISCV::VLXSEGPseudo *P = RISCV::getVLXSEGPseudo(
      NF, IsMasked, IsTU, IsOrdered, IndexLog2EEW, static_cast<unsigned>(LMUL),
      static_cast<unsigned>(IndexLMUL));
  MachineSDNode *Load =
      CurDAG->getMachineNode(P->Pseudo, DL, MVT::Untyped, MVT::Other, Operands);

  if (auto *MemOp = dyn_cast<MemSDNode>(Node))
    CurDAG->setNodeMemRefs(Load, {MemOp->getMemOperand()});

  SDValue SuperReg = SDValue(Load, 0);
  for (unsigned I = 0; I < NF; ++I) {
    unsigned SubRegIdx = RISCVTargetLowering::getSubregIndexByMVT(VT, I);
    ReplaceUses(SDValue(Node, I),
                CurDAG->getTargetExtractSubreg(SubRegIdx, DL, VT, SuperReg));
  }

  ReplaceUses(SDValue(Node, NF), SDValue(Load, 1));
  CurDAG->RemoveDeadNode(Node);
}

void RISCVDAGToDAGISel::selectVSSEG(SDNode *Node, bool IsMasked,
                                    bool IsStrided) {
  SDLoc DL(Node);
  unsigned NF = Node->getNumOperands() - 4;
  if (IsStrided)
    NF--;
  if (IsMasked)
    NF--;
  MVT VT = Node->getOperand(2)->getSimpleValueType(0);
  unsigned Log2SEW = Log2_32(VT.getScalarSizeInBits());
  RISCVII::VLMUL LMUL = RISCVTargetLowering::getLMUL(VT);
  SmallVector<SDValue, 8> Regs(Node->op_begin() + 2, Node->op_begin() + 2 + NF);
  SDValue StoreVal = createTuple(*CurDAG, Regs, NF, LMUL);

  SmallVector<SDValue, 8> Operands;
  Operands.push_back(StoreVal);
  unsigned CurOp = 2 + NF;

  addVectorLoadStoreOperands(Node, Log2SEW, DL, CurOp, IsMasked, IsStrided,
                             Operands);

  const RISCV::VSSEGPseudo *P = RISCV::getVSSEGPseudo(
      NF, IsMasked, IsStrided, Log2SEW, static_cast<unsigned>(LMUL));
  MachineSDNode *Store =
      CurDAG->getMachineNode(P->Pseudo, DL, Node->getValueType(0), Operands);

  if (auto *MemOp = dyn_cast<MemSDNode>(Node))
    CurDAG->setNodeMemRefs(Store, {MemOp->getMemOperand()});

  ReplaceNode(Node, Store);
}

void RISCVDAGToDAGISel::selectVSXSEG(SDNode *Node, bool IsMasked,
                                     bool IsOrdered) {
  SDLoc DL(Node);
  unsigned NF = Node->getNumOperands() - 5;
  if (IsMasked)
    --NF;
  MVT VT = Node->getOperand(2)->getSimpleValueType(0);
  unsigned Log2SEW = Log2_32(VT.getScalarSizeInBits());
  RISCVII::VLMUL LMUL = RISCVTargetLowering::getLMUL(VT);
  SmallVector<SDValue, 8> Regs(Node->op_begin() + 2, Node->op_begin() + 2 + NF);
  SDValue StoreVal = createTuple(*CurDAG, Regs, NF, LMUL);

  SmallVector<SDValue, 8> Operands;
  Operands.push_back(StoreVal);
  unsigned CurOp = 2 + NF;

  MVT IndexVT;
  addVectorLoadStoreOperands(Node, Log2SEW, DL, CurOp, IsMasked,
                             /*IsStridedOrIndexed*/ true, Operands,
                             /*IsLoad=*/false, &IndexVT);

  assert(VT.getVectorElementCount() == IndexVT.getVectorElementCount() &&
         "Element count mismatch");

  RISCVII::VLMUL IndexLMUL = RISCVTargetLowering::getLMUL(IndexVT);
  unsigned IndexLog2EEW = Log2_32(IndexVT.getScalarSizeInBits());
  if (IndexLog2EEW == 6 && !Subtarget->is64Bit()) {
    report_fatal_error("The V extension does not support EEW=64 for index "
                       "values when XLEN=32");
  }
  const RISCV::VSXSEGPseudo *P = RISCV::getVSXSEGPseudo(
      NF, IsMasked, IsOrdered, IndexLog2EEW, static_cast<unsigned>(LMUL),
      static_cast<unsigned>(IndexLMUL));
  MachineSDNode *Store =
      CurDAG->getMachineNode(P->Pseudo, DL, Node->getValueType(0), Operands);

  if (auto *MemOp = dyn_cast<MemSDNode>(Node))
    CurDAG->setNodeMemRefs(Store, {MemOp->getMemOperand()});

  ReplaceNode(Node, Store);
}

void RISCVDAGToDAGISel::selectVSETVLI(SDNode *Node) {
  if (!Subtarget->hasVInstructions())
    return;

  assert(Node->getOpcode() == ISD::INTRINSIC_WO_CHAIN && "Unexpected opcode");

  SDLoc DL(Node);
  MVT XLenVT = Subtarget->getXLenVT();

  unsigned IntNo = Node->getConstantOperandVal(0);

  assert((IntNo == Intrinsic::riscv_vsetvli ||
          IntNo == Intrinsic::riscv_vsetvlimax) &&
         "Unexpected vsetvli intrinsic");

  bool VLMax = IntNo == Intrinsic::riscv_vsetvlimax;
  unsigned Offset = (VLMax ? 1 : 2);

  assert(Node->getNumOperands() == Offset + 2 &&
         "Unexpected number of operands");

  unsigned SEW =
      RISCVVType::decodeVSEW(Node->getConstantOperandVal(Offset) & 0x7);
  RISCVII::VLMUL VLMul = static_cast<RISCVII::VLMUL>(
      Node->getConstantOperandVal(Offset + 1) & 0x7);

  unsigned VTypeI = RISCVVType::encodeVTYPE(VLMul, SEW, /*TailAgnostic*/ true,
                                            /*MaskAgnostic*/ true);
  SDValue VTypeIOp = CurDAG->getTargetConstant(VTypeI, DL, XLenVT);

  SmallVector<EVT, 2> VTs = {XLenVT};

  SDValue VLOperand;
  unsigned Opcode = RISCV::PseudoVSETVLI;
  if (VLMax) {
    VLOperand = CurDAG->getRegister(RISCV::X0, XLenVT);
    Opcode = RISCV::PseudoVSETVLIX0;
  } else {
    VLOperand = Node->getOperand(1);

    if (auto *C = dyn_cast<ConstantSDNode>(VLOperand)) {
      uint64_t AVL = C->getZExtValue();
      if (isUInt<5>(AVL)) {
        SDValue VLImm = CurDAG->getTargetConstant(AVL, DL, XLenVT);
        SmallVector<SDValue, 3> Ops = {VLImm, VTypeIOp};
        ReplaceNode(
            Node, CurDAG->getMachineNode(RISCV::PseudoVSETIVLI, DL, VTs, Ops));
        return;
      }
    }
  }

  SmallVector<SDValue, 3> Ops = {VLOperand, VTypeIOp};

  ReplaceNode(Node, CurDAG->getMachineNode(Opcode, DL, VTs, Ops));
}

bool RISCVDAGToDAGISel::tryShrinkShlLogicImm(SDNode *Node) {
  MVT VT = Node->getSimpleValueType(0);
  unsigned Opcode = Node->getOpcode();
  assert((Opcode == ISD::AND || Opcode == ISD::OR || Opcode == ISD::XOR) &&
         "Unexpected opcode");
  SDLoc DL(Node);

  // For operations of the form (x << C1) op C2, check if we can use
  // ANDI/ORI/XORI by transforming it into (x op (C2>>C1)) << C1.
  SDValue N0 = Node->getOperand(0);
  SDValue N1 = Node->getOperand(1);

  ConstantSDNode *Cst = dyn_cast<ConstantSDNode>(N1);
  if (!Cst)
    return false;

  int64_t Val = Cst->getSExtValue();

  // Check if immediate can already use ANDI/ORI/XORI.
  if (isInt<12>(Val))
    return false;

  SDValue Shift = N0;

  // If Val is simm32 and we have a sext_inreg from i32, then the binop
  // produces at least 33 sign bits. We can peek through the sext_inreg and use
  // a SLLIW at the end.
  bool SignExt = false;
  if (isInt<32>(Val) && N0.getOpcode() == ISD::SIGN_EXTEND_INREG &&
      N0.hasOneUse() && cast<VTSDNode>(N0.getOperand(1))->getVT() == MVT::i32) {
    SignExt = true;
    Shift = N0.getOperand(0);
  }

  if (Shift.getOpcode() != ISD::SHL || !Shift.hasOneUse())
    return false;

  ConstantSDNode *ShlCst = dyn_cast<ConstantSDNode>(Shift.getOperand(1));
  if (!ShlCst)
    return false;

  uint64_t ShAmt = ShlCst->getZExtValue();

  // Make sure that we don't change the operation by removing bits.
  // This only matters for OR and XOR, AND is unaffected.
  uint64_t RemovedBitsMask = maskTrailingOnes<uint64_t>(ShAmt);
  if (Opcode != ISD::AND && (Val & RemovedBitsMask) != 0)
    return false;

  int64_t ShiftedVal = Val >> ShAmt;
  if (!isInt<12>(ShiftedVal))
    return false;

  // If we peeked through a sext_inreg, make sure the shift is valid for SLLIW.
  if (SignExt && ShAmt >= 32)
    return false;

  // Ok, we can reorder to get a smaller immediate.
  unsigned BinOpc;
  switch (Opcode) {
  default: llvm_unreachable("Unexpected opcode");
  case ISD::AND: BinOpc = RISCV::ANDI; break;
  case ISD::OR:  BinOpc = RISCV::ORI;  break;
  case ISD::XOR: BinOpc = RISCV::XORI; break;
  }

  unsigned ShOpc = SignExt ? RISCV::SLLIW : RISCV::SLLI;

  SDNode *BinOp =
      CurDAG->getMachineNode(BinOpc, DL, VT, Shift.getOperand(0),
                             CurDAG->getTargetConstant(ShiftedVal, DL, VT));
  SDNode *SLLI =
      CurDAG->getMachineNode(ShOpc, DL, VT, SDValue(BinOp, 0),
                             CurDAG->getTargetConstant(ShAmt, DL, VT));
  ReplaceNode(Node, SLLI);
  return true;
}

bool RISCVDAGToDAGISel::trySignedBitfieldExtract(SDNode *Node) {
  // Only supported with XTHeadBb at the moment.
  if (!Subtarget->hasVendorXTHeadBb())
    return false;

  auto *N1C = dyn_cast<ConstantSDNode>(Node->getOperand(1));
  if (!N1C)
    return false;

  SDValue N0 = Node->getOperand(0);
  if (!N0.hasOneUse())
    return false;

  auto BitfieldExtract = [&](SDValue N0, unsigned Msb, unsigned Lsb, SDLoc DL,
                             MVT VT) {
    return CurDAG->getMachineNode(RISCV::TH_EXT, DL, VT, N0.getOperand(0),
                                  CurDAG->getTargetConstant(Msb, DL, VT),
                                  CurDAG->getTargetConstant(Lsb, DL, VT));
  };

  SDLoc DL(Node);
  MVT VT = Node->getSimpleValueType(0);
  const unsigned RightShAmt = N1C->getZExtValue();

  // Transform (sra (shl X, C1) C2) with C1 < C2
  //        -> (TH.EXT X, msb, lsb)
  if (N0.getOpcode() == ISD::SHL) {
    auto *N01C = dyn_cast<ConstantSDNode>(N0->getOperand(1));
    if (!N01C)
      return false;

    const unsigned LeftShAmt = N01C->getZExtValue();
    // Make sure that this is a bitfield extraction (i.e., the shift-right
    // amount can not be less than the left-shift).
    if (LeftShAmt > RightShAmt)
      return false;

    const unsigned MsbPlusOne = VT.getSizeInBits() - LeftShAmt;
    const unsigned Msb = MsbPlusOne - 1;
    const unsigned Lsb = RightShAmt - LeftShAmt;

    SDNode *TH_EXT = BitfieldExtract(N0, Msb, Lsb, DL, VT);
    ReplaceNode(Node, TH_EXT);
    return true;
  }

  // Transform (sra (sext_inreg X, _), C) ->
  //           (TH.EXT X, msb, lsb)
  if (N0.getOpcode() == ISD::SIGN_EXTEND_INREG) {
    unsigned ExtSize =
        cast<VTSDNode>(N0.getOperand(1))->getVT().getSizeInBits();

    // ExtSize of 32 should use sraiw via tablegen pattern.
    if (ExtSize == 32)
      return false;

    const unsigned Msb = ExtSize - 1;
    const unsigned Lsb = RightShAmt;

    SDNode *TH_EXT = BitfieldExtract(N0, Msb, Lsb, DL, VT);
    ReplaceNode(Node, TH_EXT);
    return true;
  }

  return false;
}

bool RISCVDAGToDAGISel::tryIndexedLoad(SDNode *Node) {
  // Target does not support indexed loads.
  if (!Subtarget->hasVendorXTHeadMemIdx())
    return false;

  LoadSDNode *Ld = cast<LoadSDNode>(Node);
  ISD::MemIndexedMode AM = Ld->getAddressingMode();
  if (AM == ISD::UNINDEXED)
    return false;

  const ConstantSDNode *C = dyn_cast<ConstantSDNode>(Ld->getOffset());
  if (!C)
    return false;

  EVT LoadVT = Ld->getMemoryVT();
  bool IsPre = (AM == ISD::PRE_INC || AM == ISD::PRE_DEC);
  bool IsPost = (AM == ISD::POST_INC || AM == ISD::POST_DEC);
  int64_t Offset = C->getSExtValue();

  // Convert decrements to increments by a negative quantity.
  if (AM == ISD::PRE_DEC || AM == ISD::POST_DEC)
    Offset = -Offset;

  // The constants that can be encoded in the THeadMemIdx instructions
  // are of the form (sign_extend(imm5) << imm2).
  int64_t Shift;
  for (Shift = 0; Shift < 4; Shift++)
    if (isInt<5>(Offset >> Shift) && ((Offset % (1LL << Shift)) == 0))
      break;

  // Constant cannot be encoded.
  if (Shift == 4)
    return false;

  bool IsZExt = (Ld->getExtensionType() == ISD::ZEXTLOAD);
  unsigned Opcode;
  if (LoadVT == MVT::i8 && IsPre)
    Opcode = IsZExt ? RISCV::TH_LBUIB : RISCV::TH_LBIB;
  else if (LoadVT == MVT::i8 && IsPost)
    Opcode = IsZExt ? RISCV::TH_LBUIA : RISCV::TH_LBIA;
  else if (LoadVT == MVT::i16 && IsPre)
    Opcode = IsZExt ? RISCV::TH_LHUIB : RISCV::TH_LHIB;
  else if (LoadVT == MVT::i16 && IsPost)
    Opcode = IsZExt ? RISCV::TH_LHUIA : RISCV::TH_LHIA;
  else if (LoadVT == MVT::i32 && IsPre)
    Opcode = IsZExt ? RISCV::TH_LWUIB : RISCV::TH_LWIB;
  else if (LoadVT == MVT::i32 && IsPost)
    Opcode = IsZExt ? RISCV::TH_LWUIA : RISCV::TH_LWIA;
  else if (LoadVT == MVT::i64 && IsPre)
    Opcode = RISCV::TH_LDIB;
  else if (LoadVT == MVT::i64 && IsPost)
    Opcode = RISCV::TH_LDIA;
  else
    return false;

  EVT Ty = Ld->getOffset().getValueType();
  SDValue Ops[] = {Ld->getBasePtr(),
                   CurDAG->getTargetConstant(Offset >> Shift, SDLoc(Node), Ty),
                   CurDAG->getTargetConstant(Shift, SDLoc(Node), Ty),
                   Ld->getChain()};
  SDNode *New = CurDAG->getMachineNode(Opcode, SDLoc(Node), Ld->getValueType(0),
                                       Ld->getValueType(1), MVT::Other, Ops);

  MachineMemOperand *MemOp = cast<MemSDNode>(Node)->getMemOperand();
  CurDAG->setNodeMemRefs(cast<MachineSDNode>(New), {MemOp});

  ReplaceNode(Node, New);

  return true;
}

void RISCVDAGToDAGISel::Select(SDNode *Node) {
  // If we have a custom node, we have already selected.
  if (Node->isMachineOpcode()) {
    LLVM_DEBUG(dbgs() << "== "; Node->dump(CurDAG); dbgs() << "\n");
    Node->setNodeId(-1);
    return;
  }

  // Instruction Selection not handled by the auto-generated tablegen selection
  // should be handled here.
  unsigned Opcode = Node->getOpcode();
  MVT XLenVT = Subtarget->getXLenVT();
  SDLoc DL(Node);
  MVT VT = Node->getSimpleValueType(0);

  bool HasBitTest = Subtarget->hasStdExtZbs() || Subtarget->hasVendorXTHeadBs();

  switch (Opcode) {
  case ISD::Constant: {
    assert(VT == Subtarget->getXLenVT() && "Unexpected VT");
    auto *ConstNode = cast<ConstantSDNode>(Node);
    if (ConstNode->isZero()) {
      SDValue New =
          CurDAG->getCopyFromReg(CurDAG->getEntryNode(), DL, RISCV::X0, VT);
      ReplaceNode(Node, New.getNode());
      return;
    }
    int64_t Imm = ConstNode->getSExtValue();
    // If the upper XLen-16 bits are not used, try to convert this to a simm12
    // by sign extending bit 15.
    if (isUInt<16>(Imm) && isInt<12>(SignExtend64<16>(Imm)) &&
        hasAllHUsers(Node))
      Imm = SignExtend64<16>(Imm);
    // If the upper 32-bits are not used try to convert this into a simm32 by
    // sign extending bit 32.
    if (!isInt<32>(Imm) && isUInt<32>(Imm) && hasAllWUsers(Node))
      Imm = SignExtend64<32>(Imm);

    ReplaceNode(Node, selectImm(CurDAG, DL, VT, Imm, *Subtarget).getNode());
    return;
  }
  case ISD::ConstantFP: {
    const APFloat &APF = cast<ConstantFPSDNode>(Node)->getValueAPF();
    int FPImm = static_cast<const RISCVTargetLowering *>(TLI)->getLegalZfaFPImm(
        APF, VT);
    if (FPImm >= 0) {
      unsigned Opc;
      switch (VT.SimpleTy) {
      default:
        llvm_unreachable("Unexpected size");
      case MVT::f16:
        Opc = RISCV::FLI_H;
        break;
      case MVT::f32:
        Opc = RISCV::FLI_S;
        break;
      case MVT::f64:
        Opc = RISCV::FLI_D;
        break;
      }

      SDNode *Res = CurDAG->getMachineNode(
          Opc, DL, VT, CurDAG->getTargetConstant(FPImm, DL, XLenVT));
      ReplaceNode(Node, Res);
      return;
    }

    bool NegZeroF64 = APF.isNegZero() && VT == MVT::f64;
    SDValue Imm;
    // For +0.0 or f64 -0.0 we need to start from X0. For all others, we will
    // create an integer immediate.
    if (APF.isPosZero() || NegZeroF64)
      Imm = CurDAG->getRegister(RISCV::X0, XLenVT);
    else
      Imm = selectImm(CurDAG, DL, XLenVT, APF.bitcastToAPInt().getSExtValue(),
                      *Subtarget);

    unsigned Opc;
    switch (VT.SimpleTy) {
    default:
      llvm_unreachable("Unexpected size");
    case MVT::f16:
      Opc =
          Subtarget->hasStdExtZhinxOrZhinxmin() ? RISCV::COPY : RISCV::FMV_H_X;
      break;
    case MVT::f32:
      Opc = Subtarget->hasStdExtZfinx() ? RISCV::COPY : RISCV::FMV_W_X;
      break;
    case MVT::f64:
      // For RV32, we can't move from a GPR, we need to convert instead. This
      // should only happen for +0.0 and -0.0.
      assert((Subtarget->is64Bit() || APF.isZero()) && "Unexpected constant");
      bool HasZdinx = Subtarget->hasStdExtZdinx();
      if (Subtarget->is64Bit())
        Opc = HasZdinx ? RISCV::COPY : RISCV::FMV_D_X;
      else
        Opc = HasZdinx ? RISCV::FCVT_D_W_IN32X : RISCV::FCVT_D_W;
      break;
    }

    SDNode *Res = CurDAG->getMachineNode(Opc, DL, VT, Imm);

    // For f64 -0.0, we need to insert a fneg.d idiom.
    if (NegZeroF64)
      Res = CurDAG->getMachineNode(RISCV::FSGNJN_D, DL, VT, SDValue(Res, 0),
                                   SDValue(Res, 0));

    ReplaceNode(Node, Res);
    return;
  }
  case RISCVISD::SplitF64: {
    if (!Subtarget->hasStdExtZfa())
      break;
    assert(Subtarget->hasStdExtD() && !Subtarget->is64Bit() &&
           "Unexpected subtarget");

    // With Zfa, lower to fmv.x.w and fmvh.x.d.
    if (!SDValue(Node, 0).use_empty()) {
      SDNode *Lo = CurDAG->getMachineNode(RISCV::FMV_X_W_FPR64, DL, VT,
                                          Node->getOperand(0));
      ReplaceUses(SDValue(Node, 0), SDValue(Lo, 0));
    }
    if (!SDValue(Node, 1).use_empty()) {
      SDNode *Hi = CurDAG->getMachineNode(RISCV::FMVH_X_D, DL, VT,
                                          Node->getOperand(0));
      ReplaceUses(SDValue(Node, 1), SDValue(Hi, 0));
    }

    CurDAG->RemoveDeadNode(Node);
    return;
  }
  case ISD::SHL: {
    auto *N1C = dyn_cast<ConstantSDNode>(Node->getOperand(1));
    if (!N1C)
      break;
    SDValue N0 = Node->getOperand(0);
    if (N0.getOpcode() != ISD::AND || !N0.hasOneUse() ||
        !isa<ConstantSDNode>(N0.getOperand(1)))
      break;
    unsigned ShAmt = N1C->getZExtValue();
    uint64_t Mask = N0.getConstantOperandVal(1);

    // Optimize (shl (and X, C2), C) -> (slli (srliw X, C3), C3+C) where C2 has
    // 32 leading zeros and C3 trailing zeros.
    if (ShAmt <= 32 && isShiftedMask_64(Mask)) {
      unsigned XLen = Subtarget->getXLen();
      unsigned LeadingZeros = XLen - llvm::bit_width(Mask);
      unsigned TrailingZeros = llvm::countr_zero(Mask);
      if (TrailingZeros > 0 && LeadingZeros == 32) {
        SDNode *SRLIW = CurDAG->getMachineNode(
            RISCV::SRLIW, DL, VT, N0->getOperand(0),
            CurDAG->getTargetConstant(TrailingZeros, DL, VT));
        SDNode *SLLI = CurDAG->getMachineNode(
            RISCV::SLLI, DL, VT, SDValue(SRLIW, 0),
            CurDAG->getTargetConstant(TrailingZeros + ShAmt, DL, VT));
        ReplaceNode(Node, SLLI);
        return;
      }
    }
    break;
  }
  case ISD::SRL: {
    auto *N1C = dyn_cast<ConstantSDNode>(Node->getOperand(1));
    if (!N1C)
      break;
    SDValue N0 = Node->getOperand(0);
    if (N0.getOpcode() != ISD::AND || !isa<ConstantSDNode>(N0.getOperand(1)))
      break;
    unsigned ShAmt = N1C->getZExtValue();
    uint64_t Mask = N0.getConstantOperandVal(1);

    // Optimize (srl (and X, C2), C) -> (slli (srliw X, C3), C3-C) where C2 has
    // 32 leading zeros and C3 trailing zeros.
    if (isShiftedMask_64(Mask) && N0.hasOneUse()) {
      unsigned XLen = Subtarget->getXLen();
      unsigned LeadingZeros = XLen - llvm::bit_width(Mask);
      unsigned TrailingZeros = llvm::countr_zero(Mask);
      if (LeadingZeros == 32 && TrailingZeros > ShAmt) {
        SDNode *SRLIW = CurDAG->getMachineNode(
            RISCV::SRLIW, DL, VT, N0->getOperand(0),
            CurDAG->getTargetConstant(TrailingZeros, DL, VT));
        SDNode *SLLI = CurDAG->getMachineNode(
            RISCV::SLLI, DL, VT, SDValue(SRLIW, 0),
            CurDAG->getTargetConstant(TrailingZeros - ShAmt, DL, VT));
        ReplaceNode(Node, SLLI);
        return;
      }
    }

    // Optimize (srl (and X, C2), C) ->
    //          (srli (slli X, (XLen-C3), (XLen-C3) + C)
    // Where C2 is a mask with C3 trailing ones.
    // Taking into account that the C2 may have had lower bits unset by
    // SimplifyDemandedBits. This avoids materializing the C2 immediate.
    // This pattern occurs when type legalizing right shifts for types with
    // less than XLen bits.
    Mask |= maskTrailingOnes<uint64_t>(ShAmt);
    if (!isMask_64(Mask))
      break;
    unsigned TrailingOnes = llvm::countr_one(Mask);
    if (ShAmt >= TrailingOnes)
      break;
    // If the mask has 32 trailing ones, use SRLIW.
    if (TrailingOnes == 32) {
      SDNode *SRLIW =
          CurDAG->getMachineNode(RISCV::SRLIW, DL, VT, N0->getOperand(0),
                                 CurDAG->getTargetConstant(ShAmt, DL, VT));
      ReplaceNode(Node, SRLIW);
      return;
    }

    // Only do the remaining transforms if the AND has one use.
    if (!N0.hasOneUse())
      break;

    // If C2 is (1 << ShAmt) use bexti or th.tst if possible.
    if (HasBitTest && ShAmt + 1 == TrailingOnes) {
      SDNode *BEXTI = CurDAG->getMachineNode(
          Subtarget->hasStdExtZbs() ? RISCV::BEXTI : RISCV::TH_TST, DL, VT,
          N0->getOperand(0), CurDAG->getTargetConstant(ShAmt, DL, VT));
      ReplaceNode(Node, BEXTI);
      return;
    }

    unsigned LShAmt = Subtarget->getXLen() - TrailingOnes;
    SDNode *SLLI =
        CurDAG->getMachineNode(RISCV::SLLI, DL, VT, N0->getOperand(0),
                               CurDAG->getTargetConstant(LShAmt, DL, VT));
    SDNode *SRLI = CurDAG->getMachineNode(
        RISCV::SRLI, DL, VT, SDValue(SLLI, 0),
        CurDAG->getTargetConstant(LShAmt + ShAmt, DL, VT));
    ReplaceNode(Node, SRLI);
    return;
  }
  case ISD::SRA: {
    if (trySignedBitfieldExtract(Node))
      return;

    // Optimize (sra (sext_inreg X, i16), C) ->
    //          (srai (slli X, (XLen-16), (XLen-16) + C)
    // And      (sra (sext_inreg X, i8), C) ->
    //          (srai (slli X, (XLen-8), (XLen-8) + C)
    // This can occur when Zbb is enabled, which makes sext_inreg i16/i8 legal.
    // This transform matches the code we get without Zbb. The shifts are more
    // compressible, and this can help expose CSE opportunities in the sdiv by
    // constant optimization.
    auto *N1C = dyn_cast<ConstantSDNode>(Node->getOperand(1));
    if (!N1C)
      break;
    SDValue N0 = Node->getOperand(0);
    if (N0.getOpcode() != ISD::SIGN_EXTEND_INREG || !N0.hasOneUse())
      break;
    unsigned ShAmt = N1C->getZExtValue();
    unsigned ExtSize =
        cast<VTSDNode>(N0.getOperand(1))->getVT().getSizeInBits();
    // ExtSize of 32 should use sraiw via tablegen pattern.
    if (ExtSize >= 32 || ShAmt >= ExtSize)
      break;
    unsigned LShAmt = Subtarget->getXLen() - ExtSize;
    SDNode *SLLI =
        CurDAG->getMachineNode(RISCV::SLLI, DL, VT, N0->getOperand(0),
                               CurDAG->getTargetConstant(LShAmt, DL, VT));
    SDNode *SRAI = CurDAG->getMachineNode(
        RISCV::SRAI, DL, VT, SDValue(SLLI, 0),
        CurDAG->getTargetConstant(LShAmt + ShAmt, DL, VT));
    ReplaceNode(Node, SRAI);
    return;
  }
  case ISD::OR:
  case ISD::XOR:
    if (tryShrinkShlLogicImm(Node))
      return;

    break;
  case ISD::AND: {
    auto *N1C = dyn_cast<ConstantSDNode>(Node->getOperand(1));
    if (!N1C)
      break;
    uint64_t C1 = N1C->getZExtValue();
    const bool isC1Mask = isMask_64(C1);
    const bool isC1ANDI = isInt<12>(C1);

    SDValue N0 = Node->getOperand(0);

    auto tryUnsignedBitfieldExtract = [&](SDNode *Node, SDLoc DL, MVT VT,
                                          SDValue X, unsigned Msb,
                                          unsigned Lsb) {
      if (!Subtarget->hasVendorXTHeadBb())
        return false;

      SDNode *TH_EXTU = CurDAG->getMachineNode(
          RISCV::TH_EXTU, DL, VT, X, CurDAG->getTargetConstant(Msb, DL, VT),
          CurDAG->getTargetConstant(Lsb, DL, VT));
      ReplaceNode(Node, TH_EXTU);
      return true;
    };

    bool LeftShift = N0.getOpcode() == ISD::SHL;
    if (LeftShift || N0.getOpcode() == ISD::SRL) {
      auto *C = dyn_cast<ConstantSDNode>(N0.getOperand(1));
      if (!C)
        break;
      unsigned C2 = C->getZExtValue();
      unsigned XLen = Subtarget->getXLen();
      assert((C2 > 0 && C2 < XLen) && "Unexpected shift amount!");

      // Keep track of whether this is a c.andi. If we can't use c.andi, the
      // shift pair might offer more compression opportunities.
      // TODO: We could check for C extension here, but we don't have many lit
      // tests with the C extension enabled so not checking gets better
      // coverage.
      // TODO: What if ANDI faster than shift?
      bool IsCANDI = isInt<6>(N1C->getSExtValue());

      // Clear irrelevant bits in the mask.
      if (LeftShift)
        C1 &= maskTrailingZeros<uint64_t>(C2);
      else
        C1 &= maskTrailingOnes<uint64_t>(XLen - C2);

      // Some transforms should only be done if the shift has a single use or
      // the AND would become (srli (slli X, 32), 32)
      bool OneUseOrZExtW = N0.hasOneUse() || C1 == UINT64_C(0xFFFFFFFF);

      SDValue X = N0.getOperand(0);

      // Turn (and (srl x, c2) c1) -> (srli (slli x, c3-c2), c3) if c1 is a mask
      // with c3 leading zeros.
      if (!LeftShift && isC1Mask) {
        unsigned Leading = XLen - llvm::bit_width(C1);
        if (C2 < Leading) {
          // If the number of leading zeros is C2+32 this can be SRLIW.
          if (C2 + 32 == Leading) {
            SDNode *SRLIW = CurDAG->getMachineNode(
                RISCV::SRLIW, DL, VT, X, CurDAG->getTargetConstant(C2, DL, VT));
            ReplaceNode(Node, SRLIW);
            return;
          }

          // (and (srl (sexti32 Y), c2), c1) -> (srliw (sraiw Y, 31), c3 - 32)
          // if c1 is a mask with c3 leading zeros and c2 >= 32 and c3-c2==1.
          //
          // This pattern occurs when (i32 (srl (sra 31), c3 - 32)) is type
          // legalized and goes through DAG combine.
          if (C2 >= 32 && (Leading - C2) == 1 && N0.hasOneUse() &&
              X.getOpcode() == ISD::SIGN_EXTEND_INREG &&
              cast<VTSDNode>(X.getOperand(1))->getVT() == MVT::i32) {
            SDNode *SRAIW =
                CurDAG->getMachineNode(RISCV::SRAIW, DL, VT, X.getOperand(0),
                                       CurDAG->getTargetConstant(31, DL, VT));
            SDNode *SRLIW = CurDAG->getMachineNode(
                RISCV::SRLIW, DL, VT, SDValue(SRAIW, 0),
                CurDAG->getTargetConstant(Leading - 32, DL, VT));
            ReplaceNode(Node, SRLIW);
            return;
          }

          // Try to use an unsigned bitfield extract (e.g., th.extu) if
          // available.
          // Transform (and (srl x, C2), C1)
          //        -> (<bfextract> x, msb, lsb)
          //
          // Make sure to keep this below the SRLIW cases, as we always want to
          // prefer the more common instruction.
          const unsigned Msb = llvm::bit_width(C1) + C2 - 1;
          const unsigned Lsb = C2;
          if (tryUnsignedBitfieldExtract(Node, DL, VT, X, Msb, Lsb))
            return;

          // (srli (slli x, c3-c2), c3).
          // Skip if we could use (zext.w (sraiw X, C2)).
          bool Skip = Subtarget->hasStdExtZba() && Leading == 32 &&
                      X.getOpcode() == ISD::SIGN_EXTEND_INREG &&
                      cast<VTSDNode>(X.getOperand(1))->getVT() == MVT::i32;
          // Also Skip if we can use bexti or th.tst.
          Skip |= HasBitTest && Leading == XLen - 1;
          if (OneUseOrZExtW && !Skip) {
            SDNode *SLLI = CurDAG->getMachineNode(
                RISCV::SLLI, DL, VT, X,
                CurDAG->getTargetConstant(Leading - C2, DL, VT));
            SDNode *SRLI = CurDAG->getMachineNode(
                RISCV::SRLI, DL, VT, SDValue(SLLI, 0),
                CurDAG->getTargetConstant(Leading, DL, VT));
            ReplaceNode(Node, SRLI);
            return;
          }
        }
      }

      // Turn (and (shl x, c2), c1) -> (srli (slli c2+c3), c3) if c1 is a mask
      // shifted by c2 bits with c3 leading zeros.
      if (LeftShift && isShiftedMask_64(C1)) {
        unsigned Leading = XLen - llvm::bit_width(C1);

        if (C2 + Leading < XLen &&
            C1 == (maskTrailingOnes<uint64_t>(XLen - (C2 + Leading)) << C2)) {
          // Use slli.uw when possible.
          if ((XLen - (C2 + Leading)) == 32 && Subtarget->hasStdExtZba()) {
            SDNode *SLLI_UW =
                CurDAG->getMachineNode(RISCV::SLLI_UW, DL, VT, X,
                                       CurDAG->getTargetConstant(C2, DL, VT));
            ReplaceNode(Node, SLLI_UW);
            return;
          }

          // (srli (slli c2+c3), c3)
          if (OneUseOrZExtW && !IsCANDI) {
            SDNode *SLLI = CurDAG->getMachineNode(
                RISCV::SLLI, DL, VT, X,
                CurDAG->getTargetConstant(C2 + Leading, DL, VT));
            SDNode *SRLI = CurDAG->getMachineNode(
                RISCV::SRLI, DL, VT, SDValue(SLLI, 0),
                CurDAG->getTargetConstant(Leading, DL, VT));
            ReplaceNode(Node, SRLI);
            return;
          }
        }
      }

      // Turn (and (shr x, c2), c1) -> (slli (srli x, c2+c3), c3) if c1 is a
      // shifted mask with c2 leading zeros and c3 trailing zeros.
      if (!LeftShift && isShiftedMask_64(C1)) {
        unsigned Leading = XLen - llvm::bit_width(C1);
        unsigned Trailing = llvm::countr_zero(C1);
        if (Leading == C2 && C2 + Trailing < XLen && OneUseOrZExtW &&
            !IsCANDI) {
          unsigned SrliOpc = RISCV::SRLI;
          // If the input is zexti32 we should use SRLIW.
          if (X.getOpcode() == ISD::AND &&
              isa<ConstantSDNode>(X.getOperand(1)) &&
              X.getConstantOperandVal(1) == UINT64_C(0xFFFFFFFF)) {
            SrliOpc = RISCV::SRLIW;
            X = X.getOperand(0);
          }
          SDNode *SRLI = CurDAG->getMachineNode(
              SrliOpc, DL, VT, X,
              CurDAG->getTargetConstant(C2 + Trailing, DL, VT));
          SDNode *SLLI = CurDAG->getMachineNode(
              RISCV::SLLI, DL, VT, SDValue(SRLI, 0),
              CurDAG->getTargetConstant(Trailing, DL, VT));
          ReplaceNode(Node, SLLI);
          return;
        }
        // If the leading zero count is C2+32, we can use SRLIW instead of SRLI.
        if (Leading > 32 && (Leading - 32) == C2 && C2 + Trailing < 32 &&
            OneUseOrZExtW && !IsCANDI) {
          SDNode *SRLIW = CurDAG->getMachineNode(
              RISCV::SRLIW, DL, VT, X,
              CurDAG->getTargetConstant(C2 + Trailing, DL, VT));
          SDNode *SLLI = CurDAG->getMachineNode(
              RISCV::SLLI, DL, VT, SDValue(SRLIW, 0),
              CurDAG->getTargetConstant(Trailing, DL, VT));
          ReplaceNode(Node, SLLI);
          return;
        }
      }

      // Turn (and (shl x, c2), c1) -> (slli (srli x, c3-c2), c3) if c1 is a
      // shifted mask with no leading zeros and c3 trailing zeros.
      if (LeftShift && isShiftedMask_64(C1)) {
        unsigned Leading = XLen - llvm::bit_width(C1);
        unsigned Trailing = llvm::countr_zero(C1);
        if (Leading == 0 && C2 < Trailing && OneUseOrZExtW && !IsCANDI) {
          SDNode *SRLI = CurDAG->getMachineNode(
              RISCV::SRLI, DL, VT, X,
              CurDAG->getTargetConstant(Trailing - C2, DL, VT));
          SDNode *SLLI = CurDAG->getMachineNode(
              RISCV::SLLI, DL, VT, SDValue(SRLI, 0),
              CurDAG->getTargetConstant(Trailing, DL, VT));
          ReplaceNode(Node, SLLI);
          return;
        }
        // If we have (32-C2) leading zeros, we can use SRLIW instead of SRLI.
        if (C2 < Trailing && Leading + C2 == 32 && OneUseOrZExtW && !IsCANDI) {
          SDNode *SRLIW = CurDAG->getMachineNode(
              RISCV::SRLIW, DL, VT, X,
              CurDAG->getTargetConstant(Trailing - C2, DL, VT));
          SDNode *SLLI = CurDAG->getMachineNode(
              RISCV::SLLI, DL, VT, SDValue(SRLIW, 0),
              CurDAG->getTargetConstant(Trailing, DL, VT));
          ReplaceNode(Node, SLLI);
          return;
        }
      }
    }

    // If C1 masks off the upper bits only (but can't be formed as an
    // ANDI), use an unsigned bitfield extract (e.g., th.extu), if
    // available.
    // Transform (and x, C1)
    //        -> (<bfextract> x, msb, lsb)
    if (isC1Mask && !isC1ANDI) {
      const unsigned Msb = llvm::bit_width(C1) - 1;
      if (tryUnsignedBitfieldExtract(Node, DL, VT, N0, Msb, 0))
        return;
    }

    if (tryShrinkShlLogicImm(Node))
      return;

    break;
  }
  case ISD::MUL: {
    // Special case for calculating (mul (and X, C2), C1) where the full product
    // fits in XLen bits. We can shift X left by the number of leading zeros in
    // C2 and shift C1 left by XLen-lzcnt(C2). This will ensure the final
    // product has XLen trailing zeros, putting it in the output of MULHU. This
    // can avoid materializing a constant in a register for C2.

    // RHS should be a constant.
    auto *N1C = dyn_cast<ConstantSDNode>(Node->getOperand(1));
    if (!N1C || !N1C->hasOneUse())
      break;

    // LHS should be an AND with constant.
    SDValue N0 = Node->getOperand(0);
    if (N0.getOpcode() != ISD::AND || !isa<ConstantSDNode>(N0.getOperand(1)))
      break;

    uint64_t C2 = cast<ConstantSDNode>(N0.getOperand(1))->getZExtValue();

    // Constant should be a mask.
    if (!isMask_64(C2))
      break;

    // If this can be an ANDI or ZEXT.H, don't do this if the ANDI/ZEXT has
    // multiple users or the constant is a simm12. This prevents inserting a
    // shift and still have uses of the AND/ZEXT. Shifting a simm12 will likely
    // make it more costly to materialize. Otherwise, using a SLLI might allow
    // it to be compressed.
    bool IsANDIOrZExt =
        isInt<12>(C2) ||
        (C2 == UINT64_C(0xFFFF) && Subtarget->hasStdExtZbb());
    // With XTHeadBb, we can use TH.EXTU.
    IsANDIOrZExt |= C2 == UINT64_C(0xFFFF) && Subtarget->hasVendorXTHeadBb();
    if (IsANDIOrZExt && (isInt<12>(N1C->getSExtValue()) || !N0.hasOneUse()))
      break;
    // If this can be a ZEXT.w, don't do this if the ZEXT has multiple users or
    // the constant is a simm32.
    bool IsZExtW = C2 == UINT64_C(0xFFFFFFFF) && Subtarget->hasStdExtZba();
    // With XTHeadBb, we can use TH.EXTU.
    IsZExtW |= C2 == UINT64_C(0xFFFFFFFF) && Subtarget->hasVendorXTHeadBb();
    if (IsZExtW && (isInt<32>(N1C->getSExtValue()) || !N0.hasOneUse()))
      break;

    // We need to shift left the AND input and C1 by a total of XLen bits.

    // How far left do we need to shift the AND input?
    unsigned XLen = Subtarget->getXLen();
    unsigned LeadingZeros = XLen - llvm::bit_width(C2);

    // The constant gets shifted by the remaining amount unless that would
    // shift bits out.
    uint64_t C1 = N1C->getZExtValue();
    unsigned ConstantShift = XLen - LeadingZeros;
    if (ConstantShift > (XLen - llvm::bit_width(C1)))
      break;

    uint64_t ShiftedC1 = C1 << ConstantShift;
    // If this RV32, we need to sign extend the constant.
    if (XLen == 32)
      ShiftedC1 = SignExtend64<32>(ShiftedC1);

    // Create (mulhu (slli X, lzcnt(C2)), C1 << (XLen - lzcnt(C2))).
    SDNode *Imm = selectImm(CurDAG, DL, VT, ShiftedC1, *Subtarget).getNode();
    SDNode *SLLI =
        CurDAG->getMachineNode(RISCV::SLLI, DL, VT, N0.getOperand(0),
                               CurDAG->getTargetConstant(LeadingZeros, DL, VT));
    SDNode *MULHU = CurDAG->getMachineNode(RISCV::MULHU, DL, VT,
                                           SDValue(SLLI, 0), SDValue(Imm, 0));
    ReplaceNode(Node, MULHU);
    return;
  }
  case ISD::LOAD: {
    if (tryIndexedLoad(Node))
      return;
    break;
  }
  case ISD::INTRINSIC_WO_CHAIN: {
    unsigned IntNo = Node->getConstantOperandVal(0);
    switch (IntNo) {
      // By default we do not custom select any intrinsic.
    default:
      break;
    case Intrinsic::riscv_vmsgeu:
    case Intrinsic::riscv_vmsge: {
      SDValue Src1 = Node->getOperand(1);
      SDValue Src2 = Node->getOperand(2);
      bool IsUnsigned = IntNo == Intrinsic::riscv_vmsgeu;
      bool IsCmpUnsignedZero = false;
      // Only custom select scalar second operand.
      if (Src2.getValueType() != XLenVT)
        break;
      // Small constants are handled with patterns.
      if (auto *C = dyn_cast<ConstantSDNode>(Src2)) {
        int64_t CVal = C->getSExtValue();
        if (CVal >= -15 && CVal <= 16) {
          if (!IsUnsigned || CVal != 0)
            break;
          IsCmpUnsignedZero = true;
        }
      }
      MVT Src1VT = Src1.getSimpleValueType();
      unsigned VMSLTOpcode, VMNANDOpcode, VMSetOpcode;
      switch (RISCVTargetLowering::getLMUL(Src1VT)) {
      default:
        llvm_unreachable("Unexpected LMUL!");
#define CASE_VMSLT_VMNAND_VMSET_OPCODES(lmulenum, suffix, suffix_b)            \
  case RISCVII::VLMUL::lmulenum:                                               \
    VMSLTOpcode = IsUnsigned ? RISCV::PseudoVMSLTU_VX_##suffix                 \
                             : RISCV::PseudoVMSLT_VX_##suffix;                 \
    VMNANDOpcode = RISCV::PseudoVMNAND_MM_##suffix;                            \
    VMSetOpcode = RISCV::PseudoVMSET_M_##suffix_b;                             \
    break;
        CASE_VMSLT_VMNAND_VMSET_OPCODES(LMUL_F8, MF8, B1)
        CASE_VMSLT_VMNAND_VMSET_OPCODES(LMUL_F4, MF4, B2)
        CASE_VMSLT_VMNAND_VMSET_OPCODES(LMUL_F2, MF2, B4)
        CASE_VMSLT_VMNAND_VMSET_OPCODES(LMUL_1, M1, B8)
        CASE_VMSLT_VMNAND_VMSET_OPCODES(LMUL_2, M2, B16)
        CASE_VMSLT_VMNAND_VMSET_OPCODES(LMUL_4, M4, B32)
        CASE_VMSLT_VMNAND_VMSET_OPCODES(LMUL_8, M8, B64)
#undef CASE_VMSLT_VMNAND_VMSET_OPCODES
      }
      SDValue SEW = CurDAG->getTargetConstant(
          Log2_32(Src1VT.getScalarSizeInBits()), DL, XLenVT);
      SDValue VL;
      selectVLOp(Node->getOperand(3), VL);

      // If vmsgeu with 0 immediate, expand it to vmset.
      if (IsCmpUnsignedZero) {
        ReplaceNode(Node, CurDAG->getMachineNode(VMSetOpcode, DL, VT, VL, SEW));
        return;
      }

      // Expand to
      // vmslt{u}.vx vd, va, x; vmnand.mm vd, vd, vd
      SDValue Cmp = SDValue(
          CurDAG->getMachineNode(VMSLTOpcode, DL, VT, {Src1, Src2, VL, SEW}),
          0);
      ReplaceNode(Node, CurDAG->getMachineNode(VMNANDOpcode, DL, VT,
                                               {Cmp, Cmp, VL, SEW}));
      return;
    }
    case Intrinsic::riscv_vmsgeu_mask:
    case Intrinsic::riscv_vmsge_mask: {
      SDValue Src1 = Node->getOperand(2);
      SDValue Src2 = Node->getOperand(3);
      bool IsUnsigned = IntNo == Intrinsic::riscv_vmsgeu_mask;
      bool IsCmpUnsignedZero = false;
      // Only custom select scalar second operand.
      if (Src2.getValueType() != XLenVT)
        break;
      // Small constants are handled with patterns.
      if (auto *C = dyn_cast<ConstantSDNode>(Src2)) {
        int64_t CVal = C->getSExtValue();
        if (CVal >= -15 && CVal <= 16) {
          if (!IsUnsigned || CVal != 0)
            break;
          IsCmpUnsignedZero = true;
        }
      }
      MVT Src1VT = Src1.getSimpleValueType();
      unsigned VMSLTOpcode, VMSLTMaskOpcode, VMXOROpcode, VMANDNOpcode,
          VMOROpcode;
      switch (RISCVTargetLowering::getLMUL(Src1VT)) {
      default:
        llvm_unreachable("Unexpected LMUL!");
#define CASE_VMSLT_OPCODES(lmulenum, suffix, suffix_b)                         \
  case RISCVII::VLMUL::lmulenum:                                               \
    VMSLTOpcode = IsUnsigned ? RISCV::PseudoVMSLTU_VX_##suffix                 \
                             : RISCV::PseudoVMSLT_VX_##suffix;                 \
    VMSLTMaskOpcode = IsUnsigned ? RISCV::PseudoVMSLTU_VX_##suffix##_MASK      \
                                 : RISCV::PseudoVMSLT_VX_##suffix##_MASK;      \
    break;
        CASE_VMSLT_OPCODES(LMUL_F8, MF8, B1)
        CASE_VMSLT_OPCODES(LMUL_F4, MF4, B2)
        CASE_VMSLT_OPCODES(LMUL_F2, MF2, B4)
        CASE_VMSLT_OPCODES(LMUL_1, M1, B8)
        CASE_VMSLT_OPCODES(LMUL_2, M2, B16)
        CASE_VMSLT_OPCODES(LMUL_4, M4, B32)
        CASE_VMSLT_OPCODES(LMUL_8, M8, B64)
#undef CASE_VMSLT_OPCODES
      }
      // Mask operations use the LMUL from the mask type.
      switch (RISCVTargetLowering::getLMUL(VT)) {
      default:
        llvm_unreachable("Unexpected LMUL!");
#define CASE_VMXOR_VMANDN_VMOR_OPCODES(lmulenum, suffix)                       \
  case RISCVII::VLMUL::lmulenum:                                               \
    VMXOROpcode = RISCV::PseudoVMXOR_MM_##suffix;                              \
    VMANDNOpcode = RISCV::PseudoVMANDN_MM_##suffix;                            \
    VMOROpcode = RISCV::PseudoVMOR_MM_##suffix;                                \
    break;
        CASE_VMXOR_VMANDN_VMOR_OPCODES(LMUL_F8, MF8)
        CASE_VMXOR_VMANDN_VMOR_OPCODES(LMUL_F4, MF4)
        CASE_VMXOR_VMANDN_VMOR_OPCODES(LMUL_F2, MF2)
        CASE_VMXOR_VMANDN_VMOR_OPCODES(LMUL_1, M1)
        CASE_VMXOR_VMANDN_VMOR_OPCODES(LMUL_2, M2)
        CASE_VMXOR_VMANDN_VMOR_OPCODES(LMUL_4, M4)
        CASE_VMXOR_VMANDN_VMOR_OPCODES(LMUL_8, M8)
#undef CASE_VMXOR_VMANDN_VMOR_OPCODES
      }
      SDValue SEW = CurDAG->getTargetConstant(
          Log2_32(Src1VT.getScalarSizeInBits()), DL, XLenVT);
      SDValue MaskSEW = CurDAG->getTargetConstant(0, DL, XLenVT);
      SDValue VL;
      selectVLOp(Node->getOperand(5), VL);
      SDValue MaskedOff = Node->getOperand(1);
      SDValue Mask = Node->getOperand(4);

      // If vmsgeu_mask with 0 immediate, expand it to vmor mask, maskedoff.
      if (IsCmpUnsignedZero) {
        // We don't need vmor if the MaskedOff and the Mask are the same
        // value.
        if (Mask == MaskedOff) {
          ReplaceUses(Node, Mask.getNode());
          return;
        }
        ReplaceNode(Node,
                    CurDAG->getMachineNode(VMOROpcode, DL, VT,
                                           {Mask, MaskedOff, VL, MaskSEW}));
        return;
      }

      // If the MaskedOff value and the Mask are the same value use
      // vmslt{u}.vx vt, va, x;  vmandn.mm vd, vd, vt
      // This avoids needing to copy v0 to vd before starting the next sequence.
      if (Mask == MaskedOff) {
        SDValue Cmp = SDValue(
            CurDAG->getMachineNode(VMSLTOpcode, DL, VT, {Src1, Src2, VL, SEW}),
            0);
        ReplaceNode(Node, CurDAG->getMachineNode(VMANDNOpcode, DL, VT,
                                                 {Mask, Cmp, VL, MaskSEW}));
        return;
      }

      // Mask needs to be copied to V0.
      SDValue Chain = CurDAG->getCopyToReg(CurDAG->getEntryNode(), DL,
                                           RISCV::V0, Mask, SDValue());
      SDValue Glue = Chain.getValue(1);
      SDValue V0 = CurDAG->getRegister(RISCV::V0, VT);

      // Otherwise use
      // vmslt{u}.vx vd, va, x, v0.t; vmxor.mm vd, vd, v0
      // The result is mask undisturbed.
      // We use the same instructions to emulate mask agnostic behavior, because
      // the agnostic result can be either undisturbed or all 1.
      SDValue Cmp = SDValue(
          CurDAG->getMachineNode(VMSLTMaskOpcode, DL, VT,
                                 {MaskedOff, Src1, Src2, V0, VL, SEW, Glue}),
          0);
      // vmxor.mm vd, vd, v0 is used to update active value.
      ReplaceNode(Node, CurDAG->getMachineNode(VMXOROpcode, DL, VT,
                                               {Cmp, Mask, VL, MaskSEW}));
      return;
    }
    case Intrinsic::riscv_vsetvli:
    case Intrinsic::riscv_vsetvlimax:
      return selectVSETVLI(Node);
    }
    break;
  }
  case ISD::INTRINSIC_W_CHAIN: {
    unsigned IntNo = cast<ConstantSDNode>(Node->getOperand(1))->getZExtValue();
    switch (IntNo) {
      // By default we do not custom select any intrinsic.
    default:
      break;
    case Intrinsic::riscv_vlseg2:
    case Intrinsic::riscv_vlseg3:
    case Intrinsic::riscv_vlseg4:
    case Intrinsic::riscv_vlseg5:
    case Intrinsic::riscv_vlseg6:
    case Intrinsic::riscv_vlseg7:
    case Intrinsic::riscv_vlseg8: {
      selectVLSEG(Node, /*IsMasked*/ false, /*IsStrided*/ false);
      return;
    }
    case Intrinsic::riscv_vlseg2_mask:
    case Intrinsic::riscv_vlseg3_mask:
    case Intrinsic::riscv_vlseg4_mask:
    case Intrinsic::riscv_vlseg5_mask:
    case Intrinsic::riscv_vlseg6_mask:
    case Intrinsic::riscv_vlseg7_mask:
    case Intrinsic::riscv_vlseg8_mask: {
      selectVLSEG(Node, /*IsMasked*/ true, /*IsStrided*/ false);
      return;
    }
    case Intrinsic::riscv_vlsseg2:
    case Intrinsic::riscv_vlsseg3:
    case Intrinsic::riscv_vlsseg4:
    case Intrinsic::riscv_vlsseg5:
    case Intrinsic::riscv_vlsseg6:
    case Intrinsic::riscv_vlsseg7:
    case Intrinsic::riscv_vlsseg8: {
      selectVLSEG(Node, /*IsMasked*/ false, /*IsStrided*/ true);
      return;
    }
    case Intrinsic::riscv_vlsseg2_mask:
    case Intrinsic::riscv_vlsseg3_mask:
    case Intrinsic::riscv_vlsseg4_mask:
    case Intrinsic::riscv_vlsseg5_mask:
    case Intrinsic::riscv_vlsseg6_mask:
    case Intrinsic::riscv_vlsseg7_mask:
    case Intrinsic::riscv_vlsseg8_mask: {
      selectVLSEG(Node, /*IsMasked*/ true, /*IsStrided*/ true);
      return;
    }
    case Intrinsic::riscv_vloxseg2:
    case Intrinsic::riscv_vloxseg3:
    case Intrinsic::riscv_vloxseg4:
    case Intrinsic::riscv_vloxseg5:
    case Intrinsic::riscv_vloxseg6:
    case Intrinsic::riscv_vloxseg7:
    case Intrinsic::riscv_vloxseg8:
      selectVLXSEG(Node, /*IsMasked*/ false, /*IsOrdered*/ true);
      return;
    case Intrinsic::riscv_vluxseg2:
    case Intrinsic::riscv_vluxseg3:
    case Intrinsic::riscv_vluxseg4:
    case Intrinsic::riscv_vluxseg5:
    case Intrinsic::riscv_vluxseg6:
    case Intrinsic::riscv_vluxseg7:
    case Intrinsic::riscv_vluxseg8:
      selectVLXSEG(Node, /*IsMasked*/ false, /*IsOrdered*/ false);
      return;
    case Intrinsic::riscv_vloxseg2_mask:
    case Intrinsic::riscv_vloxseg3_mask:
    case Intrinsic::riscv_vloxseg4_mask:
    case Intrinsic::riscv_vloxseg5_mask:
    case Intrinsic::riscv_vloxseg6_mask:
    case Intrinsic::riscv_vloxseg7_mask:
    case Intrinsic::riscv_vloxseg8_mask:
      selectVLXSEG(Node, /*IsMasked*/ true, /*IsOrdered*/ true);
      return;
    case Intrinsic::riscv_vluxseg2_mask:
    case Intrinsic::riscv_vluxseg3_mask:
    case Intrinsic::riscv_vluxseg4_mask:
    case Intrinsic::riscv_vluxseg5_mask:
    case Intrinsic::riscv_vluxseg6_mask:
    case Intrinsic::riscv_vluxseg7_mask:
    case Intrinsic::riscv_vluxseg8_mask:
      selectVLXSEG(Node, /*IsMasked*/ true, /*IsOrdered*/ false);
      return;
    case Intrinsic::riscv_vlseg8ff:
    case Intrinsic::riscv_vlseg7ff:
    case Intrinsic::riscv_vlseg6ff:
    case Intrinsic::riscv_vlseg5ff:
    case Intrinsic::riscv_vlseg4ff:
    case Intrinsic::riscv_vlseg3ff:
    case Intrinsic::riscv_vlseg2ff: {
      selectVLSEGFF(Node, /*IsMasked*/ false);
      return;
    }
    case Intrinsic::riscv_vlseg8ff_mask:
    case Intrinsic::riscv_vlseg7ff_mask:
    case Intrinsic::riscv_vlseg6ff_mask:
    case Intrinsic::riscv_vlseg5ff_mask:
    case Intrinsic::riscv_vlseg4ff_mask:
    case Intrinsic::riscv_vlseg3ff_mask:
    case Intrinsic::riscv_vlseg2ff_mask: {
      selectVLSEGFF(Node, /*IsMasked*/ true);
      return;
    }
    case Intrinsic::riscv_vloxei:
    case Intrinsic::riscv_vloxei_mask:
    case Intrinsic::riscv_vluxei:
    case Intrinsic::riscv_vluxei_mask: {
      bool IsMasked = IntNo == Intrinsic::riscv_vloxei_mask ||
                      IntNo == Intrinsic::riscv_vluxei_mask;
      bool IsOrdered = IntNo == Intrinsic::riscv_vloxei ||
                       IntNo == Intrinsic::riscv_vloxei_mask;

      MVT VT = Node->getSimpleValueType(0);
      unsigned Log2SEW = Log2_32(VT.getScalarSizeInBits());

      unsigned CurOp = 2;
      // Masked intrinsic only have TU version pseduo instructions.
      bool IsTU = IsMasked || !Node->getOperand(CurOp).isUndef();
      SmallVector<SDValue, 8> Operands;
      if (IsTU)
        Operands.push_back(Node->getOperand(CurOp++));
      else
        // Skip the undef passthru operand for nomask TA version pseudo
        CurOp++;

      MVT IndexVT;
      addVectorLoadStoreOperands(Node, Log2SEW, DL, CurOp, IsMasked,
                                 /*IsStridedOrIndexed*/ true, Operands,
                                 /*IsLoad=*/true, &IndexVT);

      assert(VT.getVectorElementCount() == IndexVT.getVectorElementCount() &&
             "Element count mismatch");

      RISCVII::VLMUL LMUL = RISCVTargetLowering::getLMUL(VT);
      RISCVII::VLMUL IndexLMUL = RISCVTargetLowering::getLMUL(IndexVT);
      unsigned IndexLog2EEW = Log2_32(IndexVT.getScalarSizeInBits());
      if (IndexLog2EEW == 6 && !Subtarget->is64Bit()) {
        report_fatal_error("The V extension does not support EEW=64 for index "
                           "values when XLEN=32");
      }
      const RISCV::VLX_VSXPseudo *P = RISCV::getVLXPseudo(
          IsMasked, IsTU, IsOrdered, IndexLog2EEW, static_cast<unsigned>(LMUL),
          static_cast<unsigned>(IndexLMUL));
      MachineSDNode *Load =
          CurDAG->getMachineNode(P->Pseudo, DL, Node->getVTList(), Operands);

      if (auto *MemOp = dyn_cast<MemSDNode>(Node))
        CurDAG->setNodeMemRefs(Load, {MemOp->getMemOperand()});

      ReplaceNode(Node, Load);
      return;
    }
    case Intrinsic::riscv_vlm:
    case Intrinsic::riscv_vle:
    case Intrinsic::riscv_vle_mask:
    case Intrinsic::riscv_vlse:
    case Intrinsic::riscv_vlse_mask: {
      bool IsMasked = IntNo == Intrinsic::riscv_vle_mask ||
                      IntNo == Intrinsic::riscv_vlse_mask;
      bool IsStrided =
          IntNo == Intrinsic::riscv_vlse || IntNo == Intrinsic::riscv_vlse_mask;

      MVT VT = Node->getSimpleValueType(0);
      unsigned Log2SEW = Log2_32(VT.getScalarSizeInBits());

      unsigned CurOp = 2;
      // The riscv_vlm intrinsic are always tail agnostic and no passthru operand.
      bool HasPassthruOperand = IntNo != Intrinsic::riscv_vlm;
      // Masked intrinsic only have TU version pseduo instructions.
      bool IsTU = HasPassthruOperand &&
                  (IsMasked || !Node->getOperand(CurOp).isUndef());
      SmallVector<SDValue, 8> Operands;
      if (IsTU)
        Operands.push_back(Node->getOperand(CurOp++));
      else if (HasPassthruOperand)
        // Skip the undef passthru operand for nomask TA version pseudo
        CurOp++;

      addVectorLoadStoreOperands(Node, Log2SEW, DL, CurOp, IsMasked, IsStrided,
                                 Operands, /*IsLoad=*/true);

      RISCVII::VLMUL LMUL = RISCVTargetLowering::getLMUL(VT);
      const RISCV::VLEPseudo *P =
          RISCV::getVLEPseudo(IsMasked, IsTU, IsStrided, /*FF*/ false, Log2SEW,
                              static_cast<unsigned>(LMUL));
      MachineSDNode *Load =
          CurDAG->getMachineNode(P->Pseudo, DL, Node->getVTList(), Operands);

      if (auto *MemOp = dyn_cast<MemSDNode>(Node))
        CurDAG->setNodeMemRefs(Load, {MemOp->getMemOperand()});

      ReplaceNode(Node, Load);
      return;
    }
    case Intrinsic::riscv_vleff:
    case Intrinsic::riscv_vleff_mask: {
      bool IsMasked = IntNo == Intrinsic::riscv_vleff_mask;

      MVT VT = Node->getSimpleValueType(0);
      unsigned Log2SEW = Log2_32(VT.getScalarSizeInBits());

      unsigned CurOp = 2;
      // Masked intrinsic only have TU version pseduo instructions.
      bool IsTU = IsMasked || !Node->getOperand(CurOp).isUndef();
      SmallVector<SDValue, 7> Operands;
      if (IsTU)
        Operands.push_back(Node->getOperand(CurOp++));
      else
        // Skip the undef passthru operand for nomask TA version pseudo
        CurOp++;

      addVectorLoadStoreOperands(Node, Log2SEW, DL, CurOp, IsMasked,
                                 /*IsStridedOrIndexed*/ false, Operands,
                                 /*IsLoad=*/true);

      RISCVII::VLMUL LMUL = RISCVTargetLowering::getLMUL(VT);
      const RISCV::VLEPseudo *P =
          RISCV::getVLEPseudo(IsMasked, IsTU, /*Strided*/ false, /*FF*/ true,
                              Log2SEW, static_cast<unsigned>(LMUL));
      MachineSDNode *Load = CurDAG->getMachineNode(
          P->Pseudo, DL, Node->getVTList(), Operands);
      if (auto *MemOp = dyn_cast<MemSDNode>(Node))
        CurDAG->setNodeMemRefs(Load, {MemOp->getMemOperand()});

      ReplaceNode(Node, Load);
      return;
    }
    }
    break;
  }
  case ISD::INTRINSIC_VOID: {
    unsigned IntNo = cast<ConstantSDNode>(Node->getOperand(1))->getZExtValue();
    switch (IntNo) {
    case Intrinsic::riscv_vsseg2:
    case Intrinsic::riscv_vsseg3:
    case Intrinsic::riscv_vsseg4:
    case Intrinsic::riscv_vsseg5:
    case Intrinsic::riscv_vsseg6:
    case Intrinsic::riscv_vsseg7:
    case Intrinsic::riscv_vsseg8: {
      selectVSSEG(Node, /*IsMasked*/ false, /*IsStrided*/ false);
      return;
    }
    case Intrinsic::riscv_vsseg2_mask:
    case Intrinsic::riscv_vsseg3_mask:
    case Intrinsic::riscv_vsseg4_mask:
    case Intrinsic::riscv_vsseg5_mask:
    case Intrinsic::riscv_vsseg6_mask:
    case Intrinsic::riscv_vsseg7_mask:
    case Intrinsic::riscv_vsseg8_mask: {
      selectVSSEG(Node, /*IsMasked*/ true, /*IsStrided*/ false);
      return;
    }
    case Intrinsic::riscv_vssseg2:
    case Intrinsic::riscv_vssseg3:
    case Intrinsic::riscv_vssseg4:
    case Intrinsic::riscv_vssseg5:
    case Intrinsic::riscv_vssseg6:
    case Intrinsic::riscv_vssseg7:
    case Intrinsic::riscv_vssseg8: {
      selectVSSEG(Node, /*IsMasked*/ false, /*IsStrided*/ true);
      return;
    }
    case Intrinsic::riscv_vssseg2_mask:
    case Intrinsic::riscv_vssseg3_mask:
    case Intrinsic::riscv_vssseg4_mask:
    case Intrinsic::riscv_vssseg5_mask:
    case Intrinsic::riscv_vssseg6_mask:
    case Intrinsic::riscv_vssseg7_mask:
    case Intrinsic::riscv_vssseg8_mask: {
      selectVSSEG(Node, /*IsMasked*/ true, /*IsStrided*/ true);
      return;
    }
    case Intrinsic::riscv_vsoxseg2:
    case Intrinsic::riscv_vsoxseg3:
    case Intrinsic::riscv_vsoxseg4:
    case Intrinsic::riscv_vsoxseg5:
    case Intrinsic::riscv_vsoxseg6:
    case Intrinsic::riscv_vsoxseg7:
    case Intrinsic::riscv_vsoxseg8:
      selectVSXSEG(Node, /*IsMasked*/ false, /*IsOrdered*/ true);
      return;
    case Intrinsic::riscv_vsuxseg2:
    case Intrinsic::riscv_vsuxseg3:
    case Intrinsic::riscv_vsuxseg4:
    case Intrinsic::riscv_vsuxseg5:
    case Intrinsic::riscv_vsuxseg6:
    case Intrinsic::riscv_vsuxseg7:
    case Intrinsic::riscv_vsuxseg8:
      selectVSXSEG(Node, /*IsMasked*/ false, /*IsOrdered*/ false);
      return;
    case Intrinsic::riscv_vsoxseg2_mask:
    case Intrinsic::riscv_vsoxseg3_mask:
    case Intrinsic::riscv_vsoxseg4_mask:
    case Intrinsic::riscv_vsoxseg5_mask:
    case Intrinsic::riscv_vsoxseg6_mask:
    case Intrinsic::riscv_vsoxseg7_mask:
    case Intrinsic::riscv_vsoxseg8_mask:
      selectVSXSEG(Node, /*IsMasked*/ true, /*IsOrdered*/ true);
      return;
    case Intrinsic::riscv_vsuxseg2_mask:
    case Intrinsic::riscv_vsuxseg3_mask:
    case Intrinsic::riscv_vsuxseg4_mask:
    case Intrinsic::riscv_vsuxseg5_mask:
    case Intrinsic::riscv_vsuxseg6_mask:
    case Intrinsic::riscv_vsuxseg7_mask:
    case Intrinsic::riscv_vsuxseg8_mask:
      selectVSXSEG(Node, /*IsMasked*/ true, /*IsOrdered*/ false);
      return;
    case Intrinsic::riscv_vsoxei:
    case Intrinsic::riscv_vsoxei_mask:
    case Intrinsic::riscv_vsuxei:
    case Intrinsic::riscv_vsuxei_mask: {
      bool IsMasked = IntNo == Intrinsic::riscv_vsoxei_mask ||
                      IntNo == Intrinsic::riscv_vsuxei_mask;
      bool IsOrdered = IntNo == Intrinsic::riscv_vsoxei ||
                       IntNo == Intrinsic::riscv_vsoxei_mask;

      MVT VT = Node->getOperand(2)->getSimpleValueType(0);
      unsigned Log2SEW = Log2_32(VT.getScalarSizeInBits());

      unsigned CurOp = 2;
      SmallVector<SDValue, 8> Operands;
      Operands.push_back(Node->getOperand(CurOp++)); // Store value.

      MVT IndexVT;
      addVectorLoadStoreOperands(Node, Log2SEW, DL, CurOp, IsMasked,
                                 /*IsStridedOrIndexed*/ true, Operands,
                                 /*IsLoad=*/false, &IndexVT);

      assert(VT.getVectorElementCount() == IndexVT.getVectorElementCount() &&
             "Element count mismatch");

      RISCVII::VLMUL LMUL = RISCVTargetLowering::getLMUL(VT);
      RISCVII::VLMUL IndexLMUL = RISCVTargetLowering::getLMUL(IndexVT);
      unsigned IndexLog2EEW = Log2_32(IndexVT.getScalarSizeInBits());
      if (IndexLog2EEW == 6 && !Subtarget->is64Bit()) {
        report_fatal_error("The V extension does not support EEW=64 for index "
                           "values when XLEN=32");
      }
      const RISCV::VLX_VSXPseudo *P = RISCV::getVSXPseudo(
          IsMasked, /*TU*/ false, IsOrdered, IndexLog2EEW,
          static_cast<unsigned>(LMUL), static_cast<unsigned>(IndexLMUL));
      MachineSDNode *Store =
          CurDAG->getMachineNode(P->Pseudo, DL, Node->getVTList(), Operands);

      if (auto *MemOp = dyn_cast<MemSDNode>(Node))
        CurDAG->setNodeMemRefs(Store, {MemOp->getMemOperand()});

      ReplaceNode(Node, Store);
      return;
    }
    case Intrinsic::riscv_vsm:
    case Intrinsic::riscv_vse:
    case Intrinsic::riscv_vse_mask:
    case Intrinsic::riscv_vsse:
    case Intrinsic::riscv_vsse_mask: {
      bool IsMasked = IntNo == Intrinsic::riscv_vse_mask ||
                      IntNo == Intrinsic::riscv_vsse_mask;
      bool IsStrided =
          IntNo == Intrinsic::riscv_vsse || IntNo == Intrinsic::riscv_vsse_mask;

      MVT VT = Node->getOperand(2)->getSimpleValueType(0);
      unsigned Log2SEW = Log2_32(VT.getScalarSizeInBits());

      unsigned CurOp = 2;
      SmallVector<SDValue, 8> Operands;
      Operands.push_back(Node->getOperand(CurOp++)); // Store value.

      addVectorLoadStoreOperands(Node, Log2SEW, DL, CurOp, IsMasked, IsStrided,
                                 Operands);

      RISCVII::VLMUL LMUL = RISCVTargetLowering::getLMUL(VT);
      const RISCV::VSEPseudo *P = RISCV::getVSEPseudo(
          IsMasked, IsStrided, Log2SEW, static_cast<unsigned>(LMUL));
      MachineSDNode *Store =
          CurDAG->getMachineNode(P->Pseudo, DL, Node->getVTList(), Operands);
      if (auto *MemOp = dyn_cast<MemSDNode>(Node))
        CurDAG->setNodeMemRefs(Store, {MemOp->getMemOperand()});

      ReplaceNode(Node, Store);
      return;
    }
    }
    break;
  }
  case ISD::BITCAST: {
    MVT SrcVT = Node->getOperand(0).getSimpleValueType();
    // Just drop bitcasts between vectors if both are fixed or both are
    // scalable.
    if ((VT.isScalableVector() && SrcVT.isScalableVector()) ||
        (VT.isFixedLengthVector() && SrcVT.isFixedLengthVector())) {
      ReplaceUses(SDValue(Node, 0), Node->getOperand(0));
      CurDAG->RemoveDeadNode(Node);
      return;
    }
    break;
  }
  case ISD::INSERT_SUBVECTOR: {
    SDValue V = Node->getOperand(0);
    SDValue SubV = Node->getOperand(1);
    SDLoc DL(SubV);
    auto Idx = Node->getConstantOperandVal(2);
    MVT SubVecVT = SubV.getSimpleValueType();

    const RISCVTargetLowering &TLI = *Subtarget->getTargetLowering();
    MVT SubVecContainerVT = SubVecVT;
    // Establish the correct scalable-vector types for any fixed-length type.
    if (SubVecVT.isFixedLengthVector())
      SubVecContainerVT = TLI.getContainerForFixedLengthVector(SubVecVT);
    if (VT.isFixedLengthVector())
      VT = TLI.getContainerForFixedLengthVector(VT);

    const auto *TRI = Subtarget->getRegisterInfo();
    unsigned SubRegIdx;
    std::tie(SubRegIdx, Idx) =
        RISCVTargetLowering::decomposeSubvectorInsertExtractToSubRegs(
            VT, SubVecContainerVT, Idx, TRI);

    // If the Idx hasn't been completely eliminated then this is a subvector
    // insert which doesn't naturally align to a vector register. These must
    // be handled using instructions to manipulate the vector registers.
    if (Idx != 0)
      break;

    RISCVII::VLMUL SubVecLMUL = RISCVTargetLowering::getLMUL(SubVecContainerVT);
    bool IsSubVecPartReg = SubVecLMUL == RISCVII::VLMUL::LMUL_F2 ||
                           SubVecLMUL == RISCVII::VLMUL::LMUL_F4 ||
                           SubVecLMUL == RISCVII::VLMUL::LMUL_F8;
    (void)IsSubVecPartReg; // Silence unused variable warning without asserts.
    assert((!IsSubVecPartReg || V.isUndef()) &&
           "Expecting lowering to have created legal INSERT_SUBVECTORs when "
           "the subvector is smaller than a full-sized register");

    // If we haven't set a SubRegIdx, then we must be going between
    // equally-sized LMUL groups (e.g. VR -> VR). This can be done as a copy.
    if (SubRegIdx == RISCV::NoSubRegister) {
      unsigned InRegClassID = RISCVTargetLowering::getRegClassIDForVecVT(VT);
      assert(RISCVTargetLowering::getRegClassIDForVecVT(SubVecContainerVT) ==
                 InRegClassID &&
             "Unexpected subvector extraction");
      SDValue RC = CurDAG->getTargetConstant(InRegClassID, DL, XLenVT);
      SDNode *NewNode = CurDAG->getMachineNode(TargetOpcode::COPY_TO_REGCLASS,
                                               DL, VT, SubV, RC);
      ReplaceNode(Node, NewNode);
      return;
    }

    SDValue Insert = CurDAG->getTargetInsertSubreg(SubRegIdx, DL, VT, V, SubV);
    ReplaceNode(Node, Insert.getNode());
    return;
  }
  case ISD::EXTRACT_SUBVECTOR: {
    SDValue V = Node->getOperand(0);
    auto Idx = Node->getConstantOperandVal(1);
    MVT InVT = V.getSimpleValueType();
    SDLoc DL(V);

    const RISCVTargetLowering &TLI = *Subtarget->getTargetLowering();
    MVT SubVecContainerVT = VT;
    // Establish the correct scalable-vector types for any fixed-length type.
    if (VT.isFixedLengthVector())
      SubVecContainerVT = TLI.getContainerForFixedLengthVector(VT);
    if (InVT.isFixedLengthVector())
      InVT = TLI.getContainerForFixedLengthVector(InVT);

    const auto *TRI = Subtarget->getRegisterInfo();
    unsigned SubRegIdx;
    std::tie(SubRegIdx, Idx) =
        RISCVTargetLowering::decomposeSubvectorInsertExtractToSubRegs(
            InVT, SubVecContainerVT, Idx, TRI);

    // If the Idx hasn't been completely eliminated then this is a subvector
    // extract which doesn't naturally align to a vector register. These must
    // be handled using instructions to manipulate the vector registers.
    if (Idx != 0)
      break;

    // If we haven't set a SubRegIdx, then we must be going between
    // equally-sized LMUL types (e.g. VR -> VR). This can be done as a copy.
    if (SubRegIdx == RISCV::NoSubRegister) {
      unsigned InRegClassID = RISCVTargetLowering::getRegClassIDForVecVT(InVT);
      assert(RISCVTargetLowering::getRegClassIDForVecVT(SubVecContainerVT) ==
                 InRegClassID &&
             "Unexpected subvector extraction");
      SDValue RC = CurDAG->getTargetConstant(InRegClassID, DL, XLenVT);
      SDNode *NewNode =
          CurDAG->getMachineNode(TargetOpcode::COPY_TO_REGCLASS, DL, VT, V, RC);
      ReplaceNode(Node, NewNode);
      return;
    }

    SDValue Extract = CurDAG->getTargetExtractSubreg(SubRegIdx, DL, VT, V);
    ReplaceNode(Node, Extract.getNode());
    return;
  }
  case RISCVISD::VMV_S_X_VL:
  case RISCVISD::VFMV_S_F_VL:
  case RISCVISD::VMV_V_X_VL:
  case RISCVISD::VFMV_V_F_VL: {
    // Try to match splat of a scalar load to a strided load with stride of x0.
    bool IsScalarMove = Node->getOpcode() == RISCVISD::VMV_S_X_VL ||
                        Node->getOpcode() == RISCVISD::VFMV_S_F_VL;
    if (!Node->getOperand(0).isUndef())
      break;
    SDValue Src = Node->getOperand(1);
    auto *Ld = dyn_cast<LoadSDNode>(Src);
    if (!Ld)
      break;
    EVT MemVT = Ld->getMemoryVT();
    // The memory VT should be the same size as the element type.
    if (MemVT.getStoreSize() != VT.getVectorElementType().getStoreSize())
      break;
    if (!IsProfitableToFold(Src, Node, Node) ||
        !IsLegalToFold(Src, Node, Node, TM.getOptLevel()))
      break;

    SDValue VL;
    if (IsScalarMove) {
      // We could deal with more VL if we update the VSETVLI insert pass to
      // avoid introducing more VSETVLI.
      if (!isOneConstant(Node->getOperand(2)))
        break;
      selectVLOp(Node->getOperand(2), VL);
    } else
      selectVLOp(Node->getOperand(2), VL);

    unsigned Log2SEW = Log2_32(VT.getScalarSizeInBits());
    SDValue SEW = CurDAG->getTargetConstant(Log2SEW, DL, XLenVT);

    // If VL=1, then we don't need to do a strided load and can just do a
    // regular load.
    bool IsStrided = !isOneConstant(VL);

    // Only do a strided load if we have optimized zero-stride vector load.
    if (IsStrided && !Subtarget->hasOptimizedZeroStrideLoad())
      break;

    SmallVector<SDValue> Operands = {Ld->getBasePtr()};
    if (IsStrided)
      Operands.push_back(CurDAG->getRegister(RISCV::X0, XLenVT));
    Operands.append({VL, SEW, Ld->getChain()});

    RISCVII::VLMUL LMUL = RISCVTargetLowering::getLMUL(VT);
    const RISCV::VLEPseudo *P = RISCV::getVLEPseudo(
        /*IsMasked*/ false, /*IsTU*/ false, IsStrided, /*FF*/ false,
        Log2SEW, static_cast<unsigned>(LMUL));
    MachineSDNode *Load =
        CurDAG->getMachineNode(P->Pseudo, DL, {VT, MVT::Other}, Operands);
    // Update the chain.
    ReplaceUses(Src.getValue(1), SDValue(Load, 1));
    // Record the mem-refs
    CurDAG->setNodeMemRefs(Load, {Ld->getMemOperand()});
    // Replace the splat with the vlse.
    ReplaceNode(Node, Load);
    return;
  }
  }

  // Select the default instruction.
  SelectCode(Node);
}

bool RISCVDAGToDAGISel::SelectInlineAsmMemoryOperand(
    const SDValue &Op, unsigned ConstraintID, std::vector<SDValue> &OutOps) {
  // Always produce a register and immediate operand, as expected by
  // RISCVAsmPrinter::PrintAsmMemoryOperand.
  switch (ConstraintID) {
  case InlineAsm::Constraint_o:
  case InlineAsm::Constraint_m: {
    SDValue Op0, Op1;
    bool Found = SelectAddrRegImm(Op, Op0, Op1);
    assert(Found && "SelectAddrRegImm should always succeed");
    (void)Found;
    OutOps.push_back(Op0);
    OutOps.push_back(Op1);
    return false;
  }
  case InlineAsm::Constraint_A:
    OutOps.push_back(Op);
    OutOps.push_back(
        CurDAG->getTargetConstant(0, SDLoc(Op), Subtarget->getXLenVT()));
    return false;
  default:
    report_fatal_error("Unexpected asm memory constraint " +
                       InlineAsm::getMemConstraintName(ConstraintID));
  }

  return true;
}

bool RISCVDAGToDAGISel::SelectAddrFrameIndex(SDValue Addr, SDValue &Base,
                                             SDValue &Offset) {
  if (auto *FIN = dyn_cast<FrameIndexSDNode>(Addr)) {
    Base = CurDAG->getTargetFrameIndex(FIN->getIndex(), Subtarget->getXLenVT());
    Offset = CurDAG->getTargetConstant(0, SDLoc(Addr), Subtarget->getXLenVT());
    return true;
  }

  return false;
}

// Select a frame index and an optional immediate offset from an ADD or OR.
bool RISCVDAGToDAGISel::SelectFrameAddrRegImm(SDValue Addr, SDValue &Base,
                                              SDValue &Offset) {
  if (SelectAddrFrameIndex(Addr, Base, Offset))
    return true;

  if (!CurDAG->isBaseWithConstantOffset(Addr))
    return false;

  if (auto *FIN = dyn_cast<FrameIndexSDNode>(Addr.getOperand(0))) {
    int64_t CVal = cast<ConstantSDNode>(Addr.getOperand(1))->getSExtValue();
    if (isInt<12>(CVal)) {
      Base = CurDAG->getTargetFrameIndex(FIN->getIndex(),
                                         Subtarget->getXLenVT());
      Offset = CurDAG->getTargetConstant(CVal, SDLoc(Addr),
                                         Subtarget->getXLenVT());
      return true;
    }
  }

  return false;
}

// Fold constant addresses.
static bool selectConstantAddr(SelectionDAG *CurDAG, const SDLoc &DL,
                               const MVT VT, const RISCVSubtarget *Subtarget,
                               SDValue Addr, SDValue &Base, SDValue &Offset) {
  if (!isa<ConstantSDNode>(Addr))
    return false;

  int64_t CVal = cast<ConstantSDNode>(Addr)->getSExtValue();

  // If the constant is a simm12, we can fold the whole constant and use X0 as
  // the base. If the constant can be materialized with LUI+simm12, use LUI as
  // the base. We can't use generateInstSeq because it favors LUI+ADDIW.
  int64_t Lo12 = SignExtend64<12>(CVal);
  int64_t Hi = (uint64_t)CVal - (uint64_t)Lo12;
  if (!Subtarget->is64Bit() || isInt<32>(Hi)) {
    if (Hi) {
      int64_t Hi20 = (Hi >> 12) & 0xfffff;
      Base = SDValue(
          CurDAG->getMachineNode(RISCV::LUI, DL, VT,
                                 CurDAG->getTargetConstant(Hi20, DL, VT)),
          0);
    } else {
      Base = CurDAG->getRegister(RISCV::X0, VT);
    }
    Offset = CurDAG->getTargetConstant(Lo12, DL, VT);
    return true;
  }

  // Ask how constant materialization would handle this constant.
  RISCVMatInt::InstSeq Seq =
      RISCVMatInt::generateInstSeq(CVal, Subtarget->getFeatureBits());

  // If the last instruction would be an ADDI, we can fold its immediate and
  // emit the rest of the sequence as the base.
  if (Seq.back().getOpcode() != RISCV::ADDI)
    return false;
  Lo12 = Seq.back().getImm();

  // Drop the last instruction.
  Seq.pop_back();
  assert(!Seq.empty() && "Expected more instructions in sequence");

  Base = selectImmSeq(CurDAG, DL, VT, Seq);
  Offset = CurDAG->getTargetConstant(Lo12, DL, VT);
  return true;
}

// Is this ADD instruction only used as the base pointer of scalar loads and
// stores?
static bool isWorthFoldingAdd(SDValue Add) {
  for (auto *Use : Add->uses()) {
    if (Use->getOpcode() != ISD::LOAD && Use->getOpcode() != ISD::STORE &&
        Use->getOpcode() != ISD::ATOMIC_LOAD &&
        Use->getOpcode() != ISD::ATOMIC_STORE)
      return false;
    EVT VT = cast<MemSDNode>(Use)->getMemoryVT();
    if (!VT.isScalarInteger() && VT != MVT::f16 && VT != MVT::f32 &&
        VT != MVT::f64)
      return false;
    // Don't allow stores of the value. It must be used as the address.
    if (Use->getOpcode() == ISD::STORE &&
        cast<StoreSDNode>(Use)->getValue() == Add)
      return false;
    if (Use->getOpcode() == ISD::ATOMIC_STORE &&
        cast<AtomicSDNode>(Use)->getVal() == Add)
      return false;
  }

  return true;
}

bool RISCVDAGToDAGISel::SelectAddrRegRegScale(SDValue Addr,
                                              unsigned MaxShiftAmount,
                                              SDValue &Base, SDValue &Index,
                                              SDValue &Scale) {
  EVT VT = Addr.getSimpleValueType();
  auto UnwrapShl = [this, VT, MaxShiftAmount](SDValue N, SDValue &Index,
                                              SDValue &Shift) {
    uint64_t ShiftAmt = 0;
    Index = N;

    if (N.getOpcode() == ISD::SHL && isa<ConstantSDNode>(N.getOperand(1))) {
      // Only match shifts by a value in range [0, MaxShiftAmount].
      if (N.getConstantOperandVal(1) <= MaxShiftAmount) {
        Index = N.getOperand(0);
        ShiftAmt = N.getConstantOperandVal(1);
      }
    }

    Shift = CurDAG->getTargetConstant(ShiftAmt, SDLoc(N), VT);
    return ShiftAmt != 0;
  };

  if (Addr.getOpcode() == ISD::ADD) {
    if (auto *C1 = dyn_cast<ConstantSDNode>(Addr.getOperand(1))) {
      SDValue AddrB = Addr.getOperand(0);
      if (AddrB.getOpcode() == ISD::ADD &&
          UnwrapShl(AddrB.getOperand(0), Index, Scale) &&
          !isa<ConstantSDNode>(AddrB.getOperand(1)) &&
          isInt<12>(C1->getSExtValue())) {
        // (add (add (shl A C2) B) C1) -> (add (add B C1) (shl A C2))
        SDValue C1Val =
            CurDAG->getTargetConstant(C1->getZExtValue(), SDLoc(Addr), VT);
        Base = SDValue(CurDAG->getMachineNode(RISCV::ADDI, SDLoc(Addr), VT,
                                              AddrB.getOperand(1), C1Val),
                       0);
        return true;
      }
    } else if (UnwrapShl(Addr.getOperand(0), Index, Scale)) {
      Base = Addr.getOperand(1);
      return true;
    } else {
      UnwrapShl(Addr.getOperand(1), Index, Scale);
      Base = Addr.getOperand(0);
      return true;
    }
  } else if (UnwrapShl(Addr, Index, Scale)) {
    EVT VT = Addr.getValueType();
    Base = CurDAG->getRegister(RISCV::X0, VT);
    return true;
  }

  return false;
}

bool RISCVDAGToDAGISel::SelectAddrRegImm(SDValue Addr, SDValue &Base,
                                         SDValue &Offset, bool IsINX) {
  if (SelectAddrFrameIndex(Addr, Base, Offset))
    return true;

  SDLoc DL(Addr);
  MVT VT = Addr.getSimpleValueType();

  if (Addr.getOpcode() == RISCVISD::ADD_LO) {
    Base = Addr.getOperand(0);
    Offset = Addr.getOperand(1);
    return true;
  }

  int64_t RV32ZdinxRange = IsINX ? 4 : 0;
  if (CurDAG->isBaseWithConstantOffset(Addr)) {
    int64_t CVal = cast<ConstantSDNode>(Addr.getOperand(1))->getSExtValue();
    if (isInt<12>(CVal) && isInt<12>(CVal + RV32ZdinxRange)) {
      Base = Addr.getOperand(0);
      if (Base.getOpcode() == RISCVISD::ADD_LO) {
        SDValue LoOperand = Base.getOperand(1);
        if (auto *GA = dyn_cast<GlobalAddressSDNode>(LoOperand)) {
          // If the Lo in (ADD_LO hi, lo) is a global variable's address
          // (its low part, really), then we can rely on the alignment of that
          // variable to provide a margin of safety before low part can overflow
          // the 12 bits of the load/store offset. Check if CVal falls within
          // that margin; if so (low part + CVal) can't overflow.
          const DataLayout &DL = CurDAG->getDataLayout();
          Align Alignment = commonAlignment(
              GA->getGlobal()->getPointerAlignment(DL), GA->getOffset());
          if (CVal == 0 || Alignment > CVal) {
            int64_t CombinedOffset = CVal + GA->getOffset();
            Base = Base.getOperand(0);
            Offset = CurDAG->getTargetGlobalAddress(
                GA->getGlobal(), SDLoc(LoOperand), LoOperand.getValueType(),
                CombinedOffset, GA->getTargetFlags());
            return true;
          }
        }
      }

      if (auto *FIN = dyn_cast<FrameIndexSDNode>(Base))
        Base = CurDAG->getTargetFrameIndex(FIN->getIndex(), VT);
      Offset = CurDAG->getTargetConstant(CVal, DL, VT);
      return true;
    }
  }

  // Handle ADD with large immediates.
  if (Addr.getOpcode() == ISD::ADD && isa<ConstantSDNode>(Addr.getOperand(1))) {
    int64_t CVal = cast<ConstantSDNode>(Addr.getOperand(1))->getSExtValue();
    assert(!(isInt<12>(CVal) && isInt<12>(CVal + RV32ZdinxRange)) &&
           "simm12 not already handled?");

    // Handle immediates in the range [-4096,-2049] or [2048, 4094]. We can use
    // an ADDI for part of the offset and fold the rest into the load/store.
    // This mirrors the AddiPair PatFrag in RISCVInstrInfo.td.
    if (isInt<12>(CVal / 2) && isInt<12>(CVal - CVal / 2)) {
      int64_t Adj = CVal < 0 ? -2048 : 2047;
      Base = SDValue(
          CurDAG->getMachineNode(RISCV::ADDI, DL, VT, Addr.getOperand(0),
                                 CurDAG->getTargetConstant(Adj, DL, VT)),
          0);
      Offset = CurDAG->getTargetConstant(CVal - Adj, DL, VT);
      return true;
    }

    // For larger immediates, we might be able to save one instruction from
    // constant materialization by folding the Lo12 bits of the immediate into
    // the address. We should only do this if the ADD is only used by loads and
    // stores that can fold the lo12 bits. Otherwise, the ADD will get iseled
    // separately with the full materialized immediate creating extra
    // instructions.
    if (isWorthFoldingAdd(Addr) &&
        selectConstantAddr(CurDAG, DL, VT, Subtarget, Addr.getOperand(1), Base,
                           Offset)) {
      // Insert an ADD instruction with the materialized Hi52 bits.
      Base = SDValue(
          CurDAG->getMachineNode(RISCV::ADD, DL, VT, Addr.getOperand(0), Base),
          0);
      return true;
    }
  }

  if (selectConstantAddr(CurDAG, DL, VT, Subtarget, Addr, Base, Offset))
    return true;

  Base = Addr;
  Offset = CurDAG->getTargetConstant(0, DL, VT);
  return true;
}

bool RISCVDAGToDAGISel::selectShiftMask(SDValue N, unsigned ShiftWidth,
                                        SDValue &ShAmt) {
  ShAmt = N;

  // Shift instructions on RISC-V only read the lower 5 or 6 bits of the shift
  // amount. If there is an AND on the shift amount, we can bypass it if it
  // doesn't affect any of those bits.
  if (ShAmt.getOpcode() == ISD::AND && isa<ConstantSDNode>(ShAmt.getOperand(1))) {
    const APInt &AndMask = ShAmt.getConstantOperandAPInt(1);

    // Since the max shift amount is a power of 2 we can subtract 1 to make a
    // mask that covers the bits needed to represent all shift amounts.
    assert(isPowerOf2_32(ShiftWidth) && "Unexpected max shift amount!");
    APInt ShMask(AndMask.getBitWidth(), ShiftWidth - 1);

    if (ShMask.isSubsetOf(AndMask)) {
      ShAmt = ShAmt.getOperand(0);
    } else {
      // SimplifyDemandedBits may have optimized the mask so try restoring any
      // bits that are known zero.
      KnownBits Known = CurDAG->computeKnownBits(ShAmt.getOperand(0));
      if (!ShMask.isSubsetOf(AndMask | Known.Zero))
        return true;
      ShAmt = ShAmt.getOperand(0);
    }
  }

  if (ShAmt.getOpcode() == ISD::ADD &&
      isa<ConstantSDNode>(ShAmt.getOperand(1))) {
    uint64_t Imm = ShAmt.getConstantOperandVal(1);
    // If we are shifting by X+N where N == 0 mod Size, then just shift by X
    // to avoid the ADD.
    if (Imm != 0 && Imm % ShiftWidth == 0) {
      ShAmt = ShAmt.getOperand(0);
      return true;
    }
  } else if (ShAmt.getOpcode() == ISD::SUB &&
             isa<ConstantSDNode>(ShAmt.getOperand(0))) {
    uint64_t Imm = ShAmt.getConstantOperandVal(0);
    // If we are shifting by N-X where N == 0 mod Size, then just shift by -X to
    // generate a NEG instead of a SUB of a constant.
    if (Imm != 0 && Imm % ShiftWidth == 0) {
      SDLoc DL(ShAmt);
      EVT VT = ShAmt.getValueType();
      SDValue Zero = CurDAG->getRegister(RISCV::X0, VT);
      unsigned NegOpc = VT == MVT::i64 ? RISCV::SUBW : RISCV::SUB;
      MachineSDNode *Neg = CurDAG->getMachineNode(NegOpc, DL, VT, Zero,
                                                  ShAmt.getOperand(1));
      ShAmt = SDValue(Neg, 0);
      return true;
    }
    // If we are shifting by N-X where N == -1 mod Size, then just shift by ~X
    // to generate a NOT instead of a SUB of a constant.
    if (Imm % ShiftWidth == ShiftWidth - 1) {
      SDLoc DL(ShAmt);
      EVT VT = ShAmt.getValueType();
      MachineSDNode *Not =
          CurDAG->getMachineNode(RISCV::XORI, DL, VT, ShAmt.getOperand(1),
                                 CurDAG->getTargetConstant(-1, DL, VT));
      ShAmt = SDValue(Not, 0);
      return true;
    }
  }

  return true;
}

/// RISC-V doesn't have general instructions for integer setne/seteq, but we can
/// check for equality with 0. This function emits instructions that convert the
/// seteq/setne into something that can be compared with 0.
/// When \p Equal is false, we match setne. When \p Equal is true, we match
/// seteq.
bool RISCVDAGToDAGISel::selectSETCC(SDValue N, ISD::CondCode ExpectedCCVal,
                                    SDValue &Val) {
  assert(ISD::isIntEqualitySetCC(ExpectedCCVal) &&
         "Unexpected condition code!");

  // We're looking for a setcc.
  if (N->getOpcode() != ISD::SETCC)
    return false;

  // Must be an equality comparison.
  ISD::CondCode CCVal = cast<CondCodeSDNode>(N->getOperand(2))->get();
  if (CCVal != ExpectedCCVal)
    return false;

  SDValue LHS = N->getOperand(0);
  SDValue RHS = N->getOperand(1);

  if (!LHS.getValueType().isInteger())
    return false;

  // If the RHS side is 0, we don't need any extra instructions, return the LHS.
  if (isNullConstant(RHS)) {
    Val = LHS;
    return true;
  }

  SDLoc DL(N);

  if (auto *C = dyn_cast<ConstantSDNode>(RHS)) {
    int64_t CVal = C->getSExtValue();
    // If the RHS is -2048, we can use xori to produce 0 if the LHS is -2048 and
    // non-zero otherwise.
    if (CVal == -2048) {
      Val =
          SDValue(CurDAG->getMachineNode(
                      RISCV::XORI, DL, N->getValueType(0), LHS,
                      CurDAG->getTargetConstant(CVal, DL, N->getValueType(0))),
                  0);
      return true;
    }
    // If the RHS is [-2047,2048], we can use addi with -RHS to produce 0 if the
    // LHS is equal to the RHS and non-zero otherwise.
    if (isInt<12>(CVal) || CVal == 2048) {
      Val =
          SDValue(CurDAG->getMachineNode(
                      RISCV::ADDI, DL, N->getValueType(0), LHS,
                      CurDAG->getTargetConstant(-CVal, DL, N->getValueType(0))),
                  0);
      return true;
    }
  }

  // If nothing else we can XOR the LHS and RHS to produce zero if they are
  // equal and a non-zero value if they aren't.
  Val = SDValue(
      CurDAG->getMachineNode(RISCV::XOR, DL, N->getValueType(0), LHS, RHS), 0);
  return true;
}

bool RISCVDAGToDAGISel::selectSExtBits(SDValue N, unsigned Bits, SDValue &Val) {
  if (N.getOpcode() == ISD::SIGN_EXTEND_INREG &&
      cast<VTSDNode>(N.getOperand(1))->getVT().getSizeInBits() == Bits) {
    Val = N.getOperand(0);
    return true;
  }

  auto UnwrapShlSra = [](SDValue N, unsigned ShiftAmt) {
    if (N.getOpcode() != ISD::SRA || !isa<ConstantSDNode>(N.getOperand(1)))
      return N;

    SDValue N0 = N.getOperand(0);
    if (N0.getOpcode() == ISD::SHL && isa<ConstantSDNode>(N0.getOperand(1)) &&
        N.getConstantOperandVal(1) == ShiftAmt &&
        N0.getConstantOperandVal(1) == ShiftAmt)
      return N0.getOperand(0);

    return N;
  };

  MVT VT = N.getSimpleValueType();
  if (CurDAG->ComputeNumSignBits(N) > (VT.getSizeInBits() - Bits)) {
    Val = UnwrapShlSra(N, VT.getSizeInBits() - Bits);
    return true;
  }

  return false;
}

bool RISCVDAGToDAGISel::selectZExtBits(SDValue N, unsigned Bits, SDValue &Val) {
  if (N.getOpcode() == ISD::AND) {
    auto *C = dyn_cast<ConstantSDNode>(N.getOperand(1));
    if (C && C->getZExtValue() == maskTrailingOnes<uint64_t>(Bits)) {
      Val = N.getOperand(0);
      return true;
    }
  }
  MVT VT = N.getSimpleValueType();
  APInt Mask = APInt::getBitsSetFrom(VT.getSizeInBits(), Bits);
  if (CurDAG->MaskedValueIsZero(N, Mask)) {
    Val = N;
    return true;
  }

  return false;
}

/// Look for various patterns that can be done with a SHL that can be folded
/// into a SHXADD. \p ShAmt contains 1, 2, or 3 and is set based on which
/// SHXADD we are trying to match.
bool RISCVDAGToDAGISel::selectSHXADDOp(SDValue N, unsigned ShAmt,
                                       SDValue &Val) {
  if (N.getOpcode() == ISD::AND && isa<ConstantSDNode>(N.getOperand(1))) {
    SDValue N0 = N.getOperand(0);

    bool LeftShift = N0.getOpcode() == ISD::SHL;
    if ((LeftShift || N0.getOpcode() == ISD::SRL) &&
        isa<ConstantSDNode>(N0.getOperand(1))) {
      uint64_t Mask = N.getConstantOperandVal(1);
      unsigned C2 = N0.getConstantOperandVal(1);

      unsigned XLen = Subtarget->getXLen();
      if (LeftShift)
        Mask &= maskTrailingZeros<uint64_t>(C2);
      else
        Mask &= maskTrailingOnes<uint64_t>(XLen - C2);

      // Look for (and (shl y, c2), c1) where c1 is a shifted mask with no
      // leading zeros and c3 trailing zeros. We can use an SRLI by c2+c3
      // followed by a SHXADD with c3 for the X amount.
      if (isShiftedMask_64(Mask)) {
        unsigned Leading = XLen - llvm::bit_width(Mask);
        unsigned Trailing = llvm::countr_zero(Mask);
        if (LeftShift && Leading == 0 && C2 < Trailing && Trailing == ShAmt) {
          SDLoc DL(N);
          EVT VT = N.getValueType();
          Val = SDValue(CurDAG->getMachineNode(
                            RISCV::SRLI, DL, VT, N0.getOperand(0),
                            CurDAG->getTargetConstant(Trailing - C2, DL, VT)),
                        0);
          return true;
        }
        // Look for (and (shr y, c2), c1) where c1 is a shifted mask with c2
        // leading zeros and c3 trailing zeros. We can use an SRLI by C3
        // followed by a SHXADD using c3 for the X amount.
        if (!LeftShift && Leading == C2 && Trailing == ShAmt) {
          SDLoc DL(N);
          EVT VT = N.getValueType();
          Val = SDValue(
              CurDAG->getMachineNode(
                  RISCV::SRLI, DL, VT, N0.getOperand(0),
                  CurDAG->getTargetConstant(Leading + Trailing, DL, VT)),
              0);
          return true;
        }
      }
    }
  }

  bool LeftShift = N.getOpcode() == ISD::SHL;
  if ((LeftShift || N.getOpcode() == ISD::SRL) &&
      isa<ConstantSDNode>(N.getOperand(1))) {
    SDValue N0 = N.getOperand(0);
    if (N0.getOpcode() == ISD::AND && N0.hasOneUse() &&
        isa<ConstantSDNode>(N0.getOperand(1))) {
      uint64_t Mask = N0.getConstantOperandVal(1);
      if (isShiftedMask_64(Mask)) {
        unsigned C1 = N.getConstantOperandVal(1);
        unsigned XLen = Subtarget->getXLen();
        unsigned Leading = XLen - llvm::bit_width(Mask);
        unsigned Trailing = llvm::countr_zero(Mask);
        // Look for (shl (and X, Mask), C1) where Mask has 32 leading zeros and
        // C3 trailing zeros. If C1+C3==ShAmt we can use SRLIW+SHXADD.
        if (LeftShift && Leading == 32 && Trailing > 0 &&
            (Trailing + C1) == ShAmt) {
          SDLoc DL(N);
          EVT VT = N.getValueType();
          Val = SDValue(CurDAG->getMachineNode(
                            RISCV::SRLIW, DL, VT, N0.getOperand(0),
                            CurDAG->getTargetConstant(Trailing, DL, VT)),
                        0);
          return true;
        }
        // Look for (srl (and X, Mask), C1) where Mask has 32 leading zeros and
        // C3 trailing zeros. If C3-C1==ShAmt we can use SRLIW+SHXADD.
        if (!LeftShift && Leading == 32 && Trailing > C1 &&
            (Trailing - C1) == ShAmt) {
          SDLoc DL(N);
          EVT VT = N.getValueType();
          Val = SDValue(CurDAG->getMachineNode(
                            RISCV::SRLIW, DL, VT, N0.getOperand(0),
                            CurDAG->getTargetConstant(Trailing, DL, VT)),
                        0);
          return true;
        }
      }
    }
  }

  return false;
}

/// Look for various patterns that can be done with a SHL that can be folded
/// into a SHXADD_UW. \p ShAmt contains 1, 2, or 3 and is set based on which
/// SHXADD_UW we are trying to match.
bool RISCVDAGToDAGISel::selectSHXADD_UWOp(SDValue N, unsigned ShAmt,
                                          SDValue &Val) {
  if (N.getOpcode() == ISD::AND && isa<ConstantSDNode>(N.getOperand(1)) &&
      N.hasOneUse()) {
    SDValue N0 = N.getOperand(0);
    if (N0.getOpcode() == ISD::SHL && isa<ConstantSDNode>(N0.getOperand(1)) &&
        N0.hasOneUse()) {
      uint64_t Mask = N.getConstantOperandVal(1);
      unsigned C2 = N0.getConstantOperandVal(1);

      Mask &= maskTrailingZeros<uint64_t>(C2);

      // Look for (and (shl y, c2), c1) where c1 is a shifted mask with
      // 32-ShAmt leading zeros and c2 trailing zeros. We can use SLLI by
      // c2-ShAmt followed by SHXADD_UW with ShAmt for the X amount.
      if (isShiftedMask_64(Mask)) {
        unsigned Leading = llvm::countl_zero(Mask);
        unsigned Trailing = llvm::countr_zero(Mask);
        if (Leading == 32 - ShAmt && Trailing == C2 && Trailing > ShAmt) {
          SDLoc DL(N);
          EVT VT = N.getValueType();
          Val = SDValue(CurDAG->getMachineNode(
                            RISCV::SLLI, DL, VT, N0.getOperand(0),
                            CurDAG->getTargetConstant(C2 - ShAmt, DL, VT)),
                        0);
          return true;
        }
      }
    }
  }

  return false;
}

// Return true if all users of this SDNode* only consume the lower \p Bits.
// This can be used to form W instructions for add/sub/mul/shl even when the
// root isn't a sext_inreg. This can allow the ADDW/SUBW/MULW/SLLIW to CSE if
// SimplifyDemandedBits has made it so some users see a sext_inreg and some
// don't. The sext_inreg+add/sub/mul/shl will get selected, but still leave
// the add/sub/mul/shl to become non-W instructions. By checking the users we
// may be able to use a W instruction and CSE with the other instruction if
// this has happened. We could try to detect that the CSE opportunity exists
// before doing this, but that would be more complicated.
bool RISCVDAGToDAGISel::hasAllNBitUsers(SDNode *Node, unsigned Bits,
                                        const unsigned Depth) const {
  assert((Node->getOpcode() == ISD::ADD || Node->getOpcode() == ISD::SUB ||
          Node->getOpcode() == ISD::MUL || Node->getOpcode() == ISD::SHL ||
          Node->getOpcode() == ISD::SRL || Node->getOpcode() == ISD::AND ||
          Node->getOpcode() == ISD::OR || Node->getOpcode() == ISD::XOR ||
          Node->getOpcode() == ISD::SIGN_EXTEND_INREG ||
          isa<ConstantSDNode>(Node) || Depth != 0) &&
         "Unexpected opcode");

  if (Depth >= SelectionDAG::MaxRecursionDepth)
    return false;

  for (auto UI = Node->use_begin(), UE = Node->use_end(); UI != UE; ++UI) {
    SDNode *User = *UI;
    // Users of this node should have already been instruction selected
    if (!User->isMachineOpcode())
      return false;

    // TODO: Add more opcodes?
    switch (User->getMachineOpcode()) {
    default:
      return false;
    case RISCV::ADDW:
    case RISCV::ADDIW:
    case RISCV::SUBW:
    case RISCV::MULW:
    case RISCV::SLLW:
    case RISCV::SLLIW:
    case RISCV::SRAW:
    case RISCV::SRAIW:
    case RISCV::SRLW:
    case RISCV::SRLIW:
    case RISCV::DIVW:
    case RISCV::DIVUW:
    case RISCV::REMW:
    case RISCV::REMUW:
    case RISCV::ROLW:
    case RISCV::RORW:
    case RISCV::RORIW:
    case RISCV::CLZW:
    case RISCV::CTZW:
    case RISCV::CPOPW:
    case RISCV::SLLI_UW:
    case RISCV::FMV_W_X:
    case RISCV::FCVT_H_W:
    case RISCV::FCVT_H_WU:
    case RISCV::FCVT_S_W:
    case RISCV::FCVT_S_WU:
    case RISCV::FCVT_D_W:
    case RISCV::FCVT_D_WU:
    case RISCV::TH_REVW:
    case RISCV::TH_SRRIW:
      if (Bits < 32)
        return false;
      break;
    case RISCV::SLL:
    case RISCV::SRA:
    case RISCV::SRL:
    case RISCV::ROL:
    case RISCV::ROR:
    case RISCV::BSET:
    case RISCV::BCLR:
    case RISCV::BINV:
      // Shift amount operands only use log2(Xlen) bits.
      if (UI.getOperandNo() != 1 || Bits < Log2_32(Subtarget->getXLen()))
        return false;
      break;
    case RISCV::SLLI:
      // SLLI only uses the lower (XLen - ShAmt) bits.
      if (Bits < Subtarget->getXLen() - User->getConstantOperandVal(1))
        return false;
      break;
    case RISCV::ANDI:
      if (Bits >= (unsigned)llvm::bit_width(User->getConstantOperandVal(1)))
        break;
      goto RecCheck;
    case RISCV::ORI: {
      uint64_t Imm = cast<ConstantSDNode>(User->getOperand(1))->getSExtValue();
      if (Bits >= (unsigned)llvm::bit_width<uint64_t>(~Imm))
        break;
      [[fallthrough]];
    }
    case RISCV::AND:
    case RISCV::OR:
    case RISCV::XOR:
    case RISCV::XORI:
    case RISCV::ANDN:
    case RISCV::ORN:
    case RISCV::XNOR:
    case RISCV::SH1ADD:
    case RISCV::SH2ADD:
    case RISCV::SH3ADD:
    RecCheck:
      if (hasAllNBitUsers(User, Bits, Depth + 1))
        break;
      return false;
    case RISCV::SRLI: {
      unsigned ShAmt = User->getConstantOperandVal(1);
      // If we are shifting right by less than Bits, and users don't demand any
      // bits that were shifted into [Bits-1:0], then we can consider this as an
      // N-Bit user.
      if (Bits > ShAmt && hasAllNBitUsers(User, Bits - ShAmt, Depth + 1))
        break;
      return false;
    }
    case RISCV::SEXT_B:
    case RISCV::PACKH:
      if (Bits < 8)
        return false;
      break;
    case RISCV::SEXT_H:
    case RISCV::FMV_H_X:
    case RISCV::ZEXT_H_RV32:
    case RISCV::ZEXT_H_RV64:
    case RISCV::PACKW:
      if (Bits < 16)
        return false;
      break;
    case RISCV::PACK:
      if (Bits < (Subtarget->getXLen() / 2))
        return false;
      break;
    case RISCV::ADD_UW:
    case RISCV::SH1ADD_UW:
    case RISCV::SH2ADD_UW:
    case RISCV::SH3ADD_UW:
      // The first operand to add.uw/shXadd.uw is implicitly zero extended from
      // 32 bits.
      if (UI.getOperandNo() != 0 || Bits < 32)
        return false;
      break;
    case RISCV::SB:
      if (UI.getOperandNo() != 0 || Bits < 8)
        return false;
      break;
    case RISCV::SH:
      if (UI.getOperandNo() != 0 || Bits < 16)
        return false;
      break;
    case RISCV::SW:
      if (UI.getOperandNo() != 0 || Bits < 32)
        return false;
      break;
    }
  }

  return true;
}

// Select a constant that can be represented as (sign_extend(imm5) << imm2).
bool RISCVDAGToDAGISel::selectSimm5Shl2(SDValue N, SDValue &Simm5,
                                        SDValue &Shl2) {
  if (auto *C = dyn_cast<ConstantSDNode>(N)) {
    int64_t Offset = C->getSExtValue();
    int64_t Shift;
    for (Shift = 0; Shift < 4; Shift++)
      if (isInt<5>(Offset >> Shift) && ((Offset % (1LL << Shift)) == 0))
        break;

    // Constant cannot be encoded.
    if (Shift == 4)
      return false;

    EVT Ty = N->getValueType(0);
    Simm5 = CurDAG->getTargetConstant(Offset >> Shift, SDLoc(N), Ty);
    Shl2 = CurDAG->getTargetConstant(Shift, SDLoc(N), Ty);
    return true;
  }

  return false;
}

// Select VL as a 5 bit immediate or a value that will become a register. This
// allows us to choose betwen VSETIVLI or VSETVLI later.
bool RISCVDAGToDAGISel::selectVLOp(SDValue N, SDValue &VL) {
  auto *C = dyn_cast<ConstantSDNode>(N);
  if (C && isUInt<5>(C->getZExtValue())) {
    VL = CurDAG->getTargetConstant(C->getZExtValue(), SDLoc(N),
                                   N->getValueType(0));
  } else if (C && C->isAllOnes()) {
    // Treat all ones as VLMax.
    VL = CurDAG->getTargetConstant(RISCV::VLMaxSentinel, SDLoc(N),
                                   N->getValueType(0));
  } else if (isa<RegisterSDNode>(N) &&
             cast<RegisterSDNode>(N)->getReg() == RISCV::X0) {
    // All our VL operands use an operand that allows GPRNoX0 or an immediate
    // as the register class. Convert X0 to a special immediate to pass the
    // MachineVerifier. This is recognized specially by the vsetvli insertion
    // pass.
    VL = CurDAG->getTargetConstant(RISCV::VLMaxSentinel, SDLoc(N),
                                   N->getValueType(0));
  } else {
    VL = N;
  }

  return true;
}

bool RISCVDAGToDAGISel::selectVSplat(SDValue N, SDValue &SplatVal) {
  if (N.getOpcode() != RISCVISD::VMV_V_X_VL || !N.getOperand(0).isUndef())
    return false;
  assert(N.getNumOperands() == 3 && "Unexpected number of operands");
  SplatVal = N.getOperand(1);
  return true;
}

using ValidateFn = bool (*)(int64_t);

static bool selectVSplatSimmHelper(SDValue N, SDValue &SplatVal,
                                   SelectionDAG &DAG,
                                   const RISCVSubtarget &Subtarget,
                                   ValidateFn ValidateImm) {
  if (N.getOpcode() != RISCVISD::VMV_V_X_VL || !N.getOperand(0).isUndef() ||
      !isa<ConstantSDNode>(N.getOperand(1)))
    return false;
  assert(N.getNumOperands() == 3 && "Unexpected number of operands");

  int64_t SplatImm =
      cast<ConstantSDNode>(N.getOperand(1))->getSExtValue();

  // The semantics of RISCVISD::VMV_V_X_VL is that when the operand
  // type is wider than the resulting vector element type: an implicit
  // truncation first takes place. Therefore, perform a manual
  // truncation/sign-extension in order to ignore any truncated bits and catch
  // any zero-extended immediate.
  // For example, we wish to match (i8 -1) -> (XLenVT 255) as a simm5 by first
  // sign-extending to (XLenVT -1).
  MVT XLenVT = Subtarget.getXLenVT();
  assert(XLenVT == N.getOperand(1).getSimpleValueType() &&
         "Unexpected splat operand type");
  MVT EltVT = N.getSimpleValueType().getVectorElementType();
  if (EltVT.bitsLT(XLenVT))
    SplatImm = SignExtend64(SplatImm, EltVT.getSizeInBits());

  if (!ValidateImm(SplatImm))
    return false;

  SplatVal = DAG.getTargetConstant(SplatImm, SDLoc(N), XLenVT);
  return true;
}

bool RISCVDAGToDAGISel::selectVSplatSimm5(SDValue N, SDValue &SplatVal) {
  return selectVSplatSimmHelper(N, SplatVal, *CurDAG, *Subtarget,
                                [](int64_t Imm) { return isInt<5>(Imm); });
}

bool RISCVDAGToDAGISel::selectVSplatSimm5Plus1(SDValue N, SDValue &SplatVal) {
  return selectVSplatSimmHelper(
      N, SplatVal, *CurDAG, *Subtarget,
      [](int64_t Imm) { return (isInt<5>(Imm) && Imm != -16) || Imm == 16; });
}

bool RISCVDAGToDAGISel::selectVSplatSimm5Plus1NonZero(SDValue N,
                                                      SDValue &SplatVal) {
  return selectVSplatSimmHelper(
      N, SplatVal, *CurDAG, *Subtarget, [](int64_t Imm) {
        return Imm != 0 && ((isInt<5>(Imm) && Imm != -16) || Imm == 16);
      });
}

bool RISCVDAGToDAGISel::selectVSplatUimm5(SDValue N, SDValue &SplatVal) {
  if (N.getOpcode() != RISCVISD::VMV_V_X_VL || !N.getOperand(0).isUndef() ||
      !isa<ConstantSDNode>(N.getOperand(1)))
    return false;

  int64_t SplatImm =
      cast<ConstantSDNode>(N.getOperand(1))->getSExtValue();

  if (!isUInt<5>(SplatImm))
    return false;

  SplatVal =
      CurDAG->getTargetConstant(SplatImm, SDLoc(N), Subtarget->getXLenVT());

  return true;
}

bool RISCVDAGToDAGISel::selectFPImm(SDValue N, SDValue &Imm) {
  ConstantFPSDNode *CFP = dyn_cast<ConstantFPSDNode>(N.getNode());
  if (!CFP)
    return false;
  const APFloat &APF = CFP->getValueAPF();
  // td can handle +0.0 already.
  if (APF.isPosZero())
    return false;

  MVT VT = CFP->getSimpleValueType(0);

  if (static_cast<const RISCVTargetLowering *>(TLI)->getLegalZfaFPImm(APF,
                                                                      VT) >= 0)
    return false;

  MVT XLenVT = Subtarget->getXLenVT();
  if (VT == MVT::f64 && !Subtarget->is64Bit()) {
    assert(APF.isNegZero() && "Unexpected constant.");
    return false;
  }
  SDLoc DL(N);
  Imm = selectImm(CurDAG, DL, XLenVT, APF.bitcastToAPInt().getSExtValue(),
                  *Subtarget);
  return true;
}

bool RISCVDAGToDAGISel::selectRVVSimm5(SDValue N, unsigned Width,
                                       SDValue &Imm) {
  if (auto *C = dyn_cast<ConstantSDNode>(N)) {
    int64_t ImmVal = SignExtend64(C->getSExtValue(), Width);

    if (!isInt<5>(ImmVal))
      return false;

    Imm = CurDAG->getTargetConstant(ImmVal, SDLoc(N), Subtarget->getXLenVT());
    return true;
  }

  return false;
}

// Try to remove sext.w if the input is a W instruction or can be made into
// a W instruction cheaply.
bool RISCVDAGToDAGISel::doPeepholeSExtW(SDNode *N) {
  // Look for the sext.w pattern, addiw rd, rs1, 0.
  if (N->getMachineOpcode() != RISCV::ADDIW ||
      !isNullConstant(N->getOperand(1)))
    return false;

  SDValue N0 = N->getOperand(0);
  if (!N0.isMachineOpcode())
    return false;

  switch (N0.getMachineOpcode()) {
  default:
    break;
  case RISCV::ADD:
  case RISCV::ADDI:
  case RISCV::SUB:
  case RISCV::MUL:
  case RISCV::SLLI: {
    // Convert sext.w+add/sub/mul to their W instructions. This will create
    // a new independent instruction. This improves latency.
    unsigned Opc;
    switch (N0.getMachineOpcode()) {
    default:
      llvm_unreachable("Unexpected opcode!");
    case RISCV::ADD:  Opc = RISCV::ADDW;  break;
    case RISCV::ADDI: Opc = RISCV::ADDIW; break;
    case RISCV::SUB:  Opc = RISCV::SUBW;  break;
    case RISCV::MUL:  Opc = RISCV::MULW;  break;
    case RISCV::SLLI: Opc = RISCV::SLLIW; break;
    }

    SDValue N00 = N0.getOperand(0);
    SDValue N01 = N0.getOperand(1);

    // Shift amount needs to be uimm5.
    if (N0.getMachineOpcode() == RISCV::SLLI &&
        !isUInt<5>(cast<ConstantSDNode>(N01)->getSExtValue()))
      break;

    SDNode *Result =
        CurDAG->getMachineNode(Opc, SDLoc(N), N->getValueType(0),
                               N00, N01);
    ReplaceUses(N, Result);
    return true;
  }
  case RISCV::ADDW:
  case RISCV::ADDIW:
  case RISCV::SUBW:
  case RISCV::MULW:
  case RISCV::SLLIW:
  case RISCV::PACKW:
  case RISCV::TH_MULAW:
  case RISCV::TH_MULAH:
  case RISCV::TH_MULSW:
  case RISCV::TH_MULSH:
    // Result is already sign extended just remove the sext.w.
    // NOTE: We only handle the nodes that are selected with hasAllWUsers.
    ReplaceUses(N, N0.getNode());
    return true;
  }

  return false;
}

// Return true if we can make sure mask of N is all-ones mask.
static bool usesAllOnesMask(SDNode *N, unsigned MaskOpIdx) {
  // Check that we're using V0 as a mask register.
  if (!isa<RegisterSDNode>(N->getOperand(MaskOpIdx)) ||
      cast<RegisterSDNode>(N->getOperand(MaskOpIdx))->getReg() != RISCV::V0)
    return false;

  // The glued user defines V0.
  const auto *Glued = N->getGluedNode();

  if (!Glued || Glued->getOpcode() != ISD::CopyToReg)
    return false;

  // Check that we're defining V0 as a mask register.
  if (!isa<RegisterSDNode>(Glued->getOperand(1)) ||
      cast<RegisterSDNode>(Glued->getOperand(1))->getReg() != RISCV::V0)
    return false;

  // Check the instruction defining V0; it needs to be a VMSET pseudo.
  SDValue MaskSetter = Glued->getOperand(2);

  const auto IsVMSet = [](unsigned Opc) {
    return Opc == RISCV::PseudoVMSET_M_B1 || Opc == RISCV::PseudoVMSET_M_B16 ||
           Opc == RISCV::PseudoVMSET_M_B2 || Opc == RISCV::PseudoVMSET_M_B32 ||
           Opc == RISCV::PseudoVMSET_M_B4 || Opc == RISCV::PseudoVMSET_M_B64 ||
           Opc == RISCV::PseudoVMSET_M_B8;
  };

  // TODO: Check that the VMSET is the expected bitwidth? The pseudo has
  // undefined behaviour if it's the wrong bitwidth, so we could choose to
  // assume that it's all-ones? Same applies to its VL.
  return MaskSetter->isMachineOpcode() &&
         IsVMSet(MaskSetter.getMachineOpcode());
}

// Optimize masked RVV pseudo instructions with a known all-ones mask to their
// corresponding "unmasked" pseudo versions. The mask we're interested in will
// take the form of a V0 physical register operand, with a glued
// register-setting instruction.
bool RISCVDAGToDAGISel::doPeepholeMaskedRVV(SDNode *N) {
  const RISCV::RISCVMaskedPseudoInfo *I =
      RISCV::getMaskedPseudoInfo(N->getMachineOpcode());
  if (!I)
    return false;

  unsigned MaskOpIdx = I->MaskOpIdx;

  if (!usesAllOnesMask(N, MaskOpIdx))
    return false;

  // Retrieve the tail policy operand index, if any.
  std::optional<unsigned> TailPolicyOpIdx;
  const RISCVInstrInfo &TII = *Subtarget->getInstrInfo();
  const MCInstrDesc &MaskedMCID = TII.get(N->getMachineOpcode());

  bool UseTUPseudo = false;
  if (RISCVII::hasVecPolicyOp(MaskedMCID.TSFlags)) {
    // Some operations are their own TU.
    if (I->UnmaskedTUPseudo == I->UnmaskedPseudo) {
      UseTUPseudo = true;
    } else {
      TailPolicyOpIdx = getVecPolicyOpIdx(N, MaskedMCID);
      if (!(N->getConstantOperandVal(*TailPolicyOpIdx) &
            RISCVII::TAIL_AGNOSTIC)) {
        // We can't use TA if the tie-operand is not IMPLICIT_DEF
        if (!N->getOperand(0).isUndef()) {
          // Keep the true-masked instruction when there is no unmasked TU
          // instruction
          if (I->UnmaskedTUPseudo == I->MaskedPseudo)
            return false;
          UseTUPseudo = true;
        }
      }
    }
  }

  unsigned Opc = UseTUPseudo ? I->UnmaskedTUPseudo : I->UnmaskedPseudo;

  // Check that we're dropping the mask operand and any policy operand
  // when we transform to this unmasked pseudo. Additionally, if this
  // instruction is tail agnostic, the unmasked instruction should not have a
  // tied destination.
#ifndef NDEBUG
  const MCInstrDesc &MCID = TII.get(Opc);
  uint64_t TSFlags = MCID.TSFlags;
  bool HasTiedDest = RISCVII::isFirstDefTiedToFirstUse(MCID);
  assert(UseTUPseudo == HasTiedDest && RISCVII::hasDummyMaskOp(TSFlags) &&
         "Unexpected pseudo to transform to");
#endif

  SmallVector<SDValue, 8> Ops;
  // Skip the merge operand at index 0 if !UseTUPseudo.
  for (unsigned I = !UseTUPseudo, E = N->getNumOperands(); I != E; I++) {
    // Skip the mask, the policy, and the Glue.
    SDValue Op = N->getOperand(I);
    if (I == MaskOpIdx || I == TailPolicyOpIdx ||
        Op.getValueType() == MVT::Glue)
      continue;
    Ops.push_back(Op);
  }

  // Transitively apply any node glued to our new node.
  const auto *Glued = N->getGluedNode();
  if (auto *TGlued = Glued->getGluedNode())
    Ops.push_back(SDValue(TGlued, TGlued->getNumValues() - 1));

  SDNode *Result = CurDAG->getMachineNode(Opc, SDLoc(N), N->getVTList(), Ops);
  Result->setFlags(N->getFlags());
  ReplaceUses(N, Result);

  return true;
}

// Try to fold away VMERGE_VVM instructions. We handle these cases:
// -Masked TU VMERGE_VVM combined with an unmasked TA instruction instruction
//  folds to a masked TU instruction. VMERGE_VVM must have have merge operand
//  same as false operand.
// -Masked TA VMERGE_VVM combined with an unmasked TA instruction fold to a
//  masked TA instruction.
// -Unmasked TU VMERGE_VVM combined with a masked MU TA instruction folds to
//  masked TU instruction. Both instructions must have the same merge operand.
//  VMERGE_VVM must have have merge operand same as false operand.
bool RISCVDAGToDAGISel::performCombineVMergeAndVOps(SDNode *N, bool IsTA) {
  unsigned Offset = IsTA ? 0 : 1;
  uint64_t Policy = IsTA ? RISCVII::TAIL_AGNOSTIC : /*TUMU*/ 0;

  SDValue False = N->getOperand(0 + Offset);
  SDValue True = N->getOperand(1 + Offset);
  SDValue Mask = N->getOperand(2 + Offset);
  SDValue VL = N->getOperand(3 + Offset);

  assert(True.getResNo() == 0 &&
         "Expect True is the first output of an instruction.");

  // Need N is the exactly one using True.
  if (!True.hasOneUse())
    return false;

  if (!True.isMachineOpcode())
    return false;

  unsigned TrueOpc = True.getMachineOpcode();
  const MCInstrDesc &TrueMCID = TII->get(TrueOpc);
  uint64_t TrueTSFlags = TrueMCID.TSFlags;
  bool HasTiedDest = RISCVII::isFirstDefTiedToFirstUse(TrueMCID);

  bool IsMasked = false;
  const RISCV::RISCVMaskedPseudoInfo *Info =
      RISCV::lookupMaskedIntrinsicByUnmaskedTA(TrueOpc);
  if (!Info && HasTiedDest) {
    Info = RISCV::getMaskedPseudoInfo(TrueOpc);
    IsMasked = true;
  }

  if (!Info)
    return false;

<<<<<<< HEAD
  bool IsMasked = false;
  const RISCV::RISCVMaskedPseudoInfo *Info =
      RISCV::lookupMaskedIntrinsicByUnmaskedTA(TrueOpc);
  if (!Info && HasMergeOp) {
    Info = RISCV::getMaskedPseudoInfo(TrueOpc);
    IsMasked = true;
  }

  if (!Info)
    return false;

  if (HasMergeOp) {
=======
  if (HasTiedDest) {
>>>>>>> cd92bbcb
    // The vmerge instruction must be TU.
    // FIXME: This could be relaxed, but we need to handle the policy for the
    // resulting op correctly.
    if (IsTA)
      return false;
    SDValue MergeOpTrue = True->getOperand(0);
    // Both the vmerge instruction and the True instruction must have the same
    // merge operand.
    if (False != MergeOpTrue)
      return false;
  }

  if (IsMasked) {
<<<<<<< HEAD
    assert(HasMergeOp && "Expected merge op");
=======
    assert(HasTiedDest && "Expected tied dest");
>>>>>>> cd92bbcb
    // The vmerge instruction must be TU.
    if (IsTA)
      return false;
    // The vmerge instruction must have an all 1s mask since we're going to keep
    // the mask from the True instruction.
    // FIXME: Support mask agnostic True instruction which would have an
    // undef merge operand.
    if (!usesAllOnesMask(N, /* MaskOpIdx */ 3))
      return false;
  }

  // Skip if True has side effect.
  // TODO: Support vleff and vlsegff.
  if (TII->get(TrueOpc).hasUnmodeledSideEffects())
    return false;

  // The last operand of a masked instruction may be glued.
  bool HasGlueOp = True->getGluedNode() != nullptr;

  // The chain operand may exist either before the glued operands or in the last
  // position.
  unsigned TrueChainOpIdx = True.getNumOperands() - HasGlueOp - 1;
  bool HasChainOp =
      True.getOperand(TrueChainOpIdx).getValueType() == MVT::Other;

  if (HasChainOp) {
    // Avoid creating cycles in the DAG. We must ensure that none of the other
    // operands depend on True through it's Chain.
    SmallVector<const SDNode *, 4> LoopWorklist;
    SmallPtrSet<const SDNode *, 16> Visited;
    LoopWorklist.push_back(False.getNode());
    LoopWorklist.push_back(Mask.getNode());
    LoopWorklist.push_back(VL.getNode());
    if (SDNode *Glued = N->getGluedNode())
      LoopWorklist.push_back(Glued);
    if (SDNode::hasPredecessorHelper(True.getNode(), Visited, LoopWorklist))
      return false;
  }

  // The vector policy operand may be present for masked intrinsics
  bool HasVecPolicyOp = RISCVII::hasVecPolicyOp(TrueTSFlags);
  unsigned TrueVLIndex =
      True.getNumOperands() - HasVecPolicyOp - HasChainOp - HasGlueOp - 2;
  SDValue TrueVL = True.getOperand(TrueVLIndex);

  auto IsNoFPExcept = [this](SDValue N) {
    return !this->mayRaiseFPException(N.getNode()) ||
           N->getFlags().hasNoFPExcept();
  };

  // Allow the peephole for non-exception True with VLMAX vector length, since
  // all the values after VL of N are dependent on Merge. VLMAX should be
  // lowered to (XLenVT -1).
  if (TrueVL != VL && !(IsNoFPExcept(True) && isAllOnesConstant(TrueVL)))
    return false;

  SDLoc DL(N);
  unsigned MaskedOpc = Info->MaskedPseudo;
#ifndef NDEBUG
  const MCInstrDesc &MaskedMCID = TII->get(MaskedOpc);
  assert(RISCVII::hasVecPolicyOp(MaskedMCID.TSFlags) &&
         "Expected instructions with mask have policy operand.");
  assert(MaskedMCID.getOperandConstraint(MaskedMCID.getNumDefs(),
                                         MCOI::TIED_TO) == 0 &&
         "Expected instructions with mask have a tied dest.");
#endif

  SmallVector<SDValue, 8> Ops;
  if (IsMasked) {
    Ops.append(True->op_begin(), True->op_begin() + TrueVLIndex);
    Ops.append({VL, /* SEW */ True.getOperand(TrueVLIndex + 1)});
    Ops.push_back(
        CurDAG->getTargetConstant(Policy, DL, Subtarget->getXLenVT()));
    Ops.append(True->op_begin() + TrueVLIndex + 3, True->op_end());
  } else {
<<<<<<< HEAD
    if (!HasMergeOp)
=======
    if (!HasTiedDest)
>>>>>>> cd92bbcb
      Ops.push_back(False);
    Ops.append(True->op_begin(), True->op_begin() + TrueVLIndex);
    Ops.append({Mask, VL, /* SEW */ True.getOperand(TrueVLIndex + 1)});
    Ops.push_back(
        CurDAG->getTargetConstant(Policy, DL, Subtarget->getXLenVT()));

    // Result node should have chain operand of True.
    if (HasChainOp)
      Ops.push_back(True.getOperand(TrueChainOpIdx));

    if (N->getGluedNode())
      Ops.push_back(N->getOperand(N->getNumOperands() - 1));
  }

  SDNode *Result =
      CurDAG->getMachineNode(MaskedOpc, DL, True->getVTList(), Ops);
  Result->setFlags(True->getFlags());

  // Replace vmerge.vvm node by Result.
  ReplaceUses(SDValue(N, 0), SDValue(Result, 0));

  // Replace another value of True. E.g. chain and VL.
  for (unsigned Idx = 1; Idx < True->getNumValues(); ++Idx)
    ReplaceUses(True.getValue(Idx), SDValue(Result, Idx));

  // Try to transform Result to unmasked intrinsic.
  doPeepholeMaskedRVV(Result);
  return true;
}

// Transform (VMERGE_VVM_<LMUL>_TU false, false, true, allones, vl, sew) to
// (VADD_VI_<LMUL>_TU false, true, 0, vl, sew). It may decrease uses of VMSET.
bool RISCVDAGToDAGISel::performVMergeToVAdd(SDNode *N) {
  unsigned NewOpc;
  switch (N->getMachineOpcode()) {
  default:
    llvm_unreachable("Expected VMERGE_VVM_<LMUL>_TU instruction.");
  case RISCV::PseudoVMERGE_VVM_MF8_TU:
    NewOpc = RISCV::PseudoVADD_VI_MF8_TU;
    break;
  case RISCV::PseudoVMERGE_VVM_MF4_TU:
    NewOpc = RISCV::PseudoVADD_VI_MF4_TU;
    break;
  case RISCV::PseudoVMERGE_VVM_MF2_TU:
    NewOpc = RISCV::PseudoVADD_VI_MF2_TU;
    break;
  case RISCV::PseudoVMERGE_VVM_M1_TU:
    NewOpc = RISCV::PseudoVADD_VI_M1_TU;
    break;
  case RISCV::PseudoVMERGE_VVM_M2_TU:
    NewOpc = RISCV::PseudoVADD_VI_M2_TU;
    break;
  case RISCV::PseudoVMERGE_VVM_M4_TU:
    NewOpc = RISCV::PseudoVADD_VI_M4_TU;
    break;
  case RISCV::PseudoVMERGE_VVM_M8_TU:
    NewOpc = RISCV::PseudoVADD_VI_M8_TU;
    break;
  }

  if (!usesAllOnesMask(N, /* MaskOpIdx */ 3))
    return false;

  SDLoc DL(N);
  EVT VT = N->getValueType(0);
  SDValue Ops[] = {N->getOperand(1), N->getOperand(2),
                   CurDAG->getTargetConstant(0, DL, Subtarget->getXLenVT()),
                   N->getOperand(4), N->getOperand(5)};
  SDNode *Result = CurDAG->getMachineNode(NewOpc, DL, VT, Ops);
  ReplaceUses(N, Result);
  return true;
}

bool RISCVDAGToDAGISel::doPeepholeMergeVVMFold() {
  bool MadeChange = false;
  SelectionDAG::allnodes_iterator Position = CurDAG->allnodes_end();

  while (Position != CurDAG->allnodes_begin()) {
    SDNode *N = &*--Position;
    if (N->use_empty() || !N->isMachineOpcode())
      continue;

    auto IsVMergeTU = [](unsigned Opcode) {
      return Opcode == RISCV::PseudoVMERGE_VVM_MF8_TU ||
             Opcode == RISCV::PseudoVMERGE_VVM_MF4_TU ||
             Opcode == RISCV::PseudoVMERGE_VVM_MF2_TU ||
             Opcode == RISCV::PseudoVMERGE_VVM_M1_TU ||
             Opcode == RISCV::PseudoVMERGE_VVM_M2_TU ||
             Opcode == RISCV::PseudoVMERGE_VVM_M4_TU ||
             Opcode == RISCV::PseudoVMERGE_VVM_M8_TU;
    };

    auto IsVMergeTA = [](unsigned Opcode) {
      return Opcode == RISCV::PseudoVMERGE_VVM_MF8 ||
             Opcode == RISCV::PseudoVMERGE_VVM_MF4 ||
             Opcode == RISCV::PseudoVMERGE_VVM_MF2 ||
             Opcode == RISCV::PseudoVMERGE_VVM_M1 ||
             Opcode == RISCV::PseudoVMERGE_VVM_M2 ||
             Opcode == RISCV::PseudoVMERGE_VVM_M4 ||
             Opcode == RISCV::PseudoVMERGE_VVM_M8;
    };

    unsigned Opc = N->getMachineOpcode();
    // The following optimizations require that the merge operand of N is same
    // as the false operand of N.
    if ((IsVMergeTU(Opc) && N->getOperand(0) == N->getOperand(1)) ||
        IsVMergeTA(Opc))
      MadeChange |= performCombineVMergeAndVOps(N, IsVMergeTA(Opc));
    if (IsVMergeTU(Opc) && N->getOperand(0) == N->getOperand(1))
      MadeChange |= performVMergeToVAdd(N);
  }
  return MadeChange;
}

// This pass converts a legalized DAG into a RISCV-specific DAG, ready
// for instruction scheduling.
FunctionPass *llvm::createRISCVISelDag(RISCVTargetMachine &TM,
                                       CodeGenOpt::Level OptLevel) {
  return new RISCVDAGToDAGISel(TM, OptLevel);
}

char RISCVDAGToDAGISel::ID = 0;

INITIALIZE_PASS(RISCVDAGToDAGISel, DEBUG_TYPE, PASS_NAME, false, false)<|MERGE_RESOLUTION|>--- conflicted
+++ resolved
@@ -3286,22 +3286,7 @@
   if (!Info)
     return false;
 
-<<<<<<< HEAD
-  bool IsMasked = false;
-  const RISCV::RISCVMaskedPseudoInfo *Info =
-      RISCV::lookupMaskedIntrinsicByUnmaskedTA(TrueOpc);
-  if (!Info && HasMergeOp) {
-    Info = RISCV::getMaskedPseudoInfo(TrueOpc);
-    IsMasked = true;
-  }
-
-  if (!Info)
-    return false;
-
-  if (HasMergeOp) {
-=======
   if (HasTiedDest) {
->>>>>>> cd92bbcb
     // The vmerge instruction must be TU.
     // FIXME: This could be relaxed, but we need to handle the policy for the
     // resulting op correctly.
@@ -3315,11 +3300,7 @@
   }
 
   if (IsMasked) {
-<<<<<<< HEAD
-    assert(HasMergeOp && "Expected merge op");
-=======
     assert(HasTiedDest && "Expected tied dest");
->>>>>>> cd92bbcb
     // The vmerge instruction must be TU.
     if (IsTA)
       return false;
@@ -3395,11 +3376,7 @@
         CurDAG->getTargetConstant(Policy, DL, Subtarget->getXLenVT()));
     Ops.append(True->op_begin() + TrueVLIndex + 3, True->op_end());
   } else {
-<<<<<<< HEAD
-    if (!HasMergeOp)
-=======
     if (!HasTiedDest)
->>>>>>> cd92bbcb
       Ops.push_back(False);
     Ops.append(True->op_begin(), True->op_begin() + TrueVLIndex);
     Ops.append({Mask, VL, /* SEW */ True.getOperand(TrueVLIndex + 1)});
