//==-- AArch64ISelLowering.h - AArch64 DAG Lowering Interface ----*- C++ -*-==//
//
// Part of the LLVM Project, under the Apache License v2.0 with LLVM Exceptions.
// See https://llvm.org/LICENSE.txt for license information.
// SPDX-License-Identifier: Apache-2.0 WITH LLVM-exception
//
//===----------------------------------------------------------------------===//
//
// This file defines the interfaces that AArch64 uses to lower LLVM code into a
// selection DAG.
//
//===----------------------------------------------------------------------===//

#ifndef LLVM_LIB_TARGET_AARCH64_AARCH64ISELLOWERING_H
#define LLVM_LIB_TARGET_AARCH64_AARCH64ISELLOWERING_H

#include "AArch64.h"
#include "llvm/CodeGen/CallingConvLower.h"
#include "llvm/CodeGen/MachineFunction.h"
#include "llvm/CodeGen/SelectionDAG.h"
#include "llvm/CodeGen/TargetLowering.h"
#include "llvm/IR/CallingConv.h"
#include "llvm/IR/Instruction.h"

namespace llvm {

namespace AArch64ISD {

// For predicated nodes where the result is a vector, the operation is
// controlled by a governing predicate and the inactive lanes are explicitly
// defined with a value, please stick the following naming convention:
//
//    _MERGE_OP<n>        The result value is a vector with inactive lanes equal
//                        to source operand OP<n>.
//
//    _MERGE_ZERO         The result value is a vector with inactive lanes
//                        actively zeroed.
//
//    _MERGE_PASSTHRU     The result value is a vector with inactive lanes equal
//                        to the last source operand which only purpose is being
//                        a passthru value.
//
// For other cases where no explicit action is needed to set the inactive lanes,
// or when the result is not a vector and it is needed or helpful to
// distinguish a node from similar unpredicated nodes, use:
//
//    _PRED
//
enum NodeType : unsigned {
  FIRST_NUMBER = ISD::BUILTIN_OP_END,
  WrapperLarge, // 4-instruction MOVZ/MOVK sequence for 64-bit addresses.
  CALL,         // Function call.

  // Pseudo for a OBJC call that gets emitted together with a special `mov
  // x29, x29` marker instruction.
  CALL_RVMARKER,

  CALL_BTI, // Function call followed by a BTI instruction.

  // Produces the full sequence of instructions for getting the thread pointer
  // offset of a variable into X0, using the TLSDesc model.
  TLSDESC_CALLSEQ,
  ADRP,     // Page address of a TargetGlobalAddress operand.
  ADR,      // ADR
  ADDlow,   // Add the low 12 bits of a TargetGlobalAddress operand.
  LOADgot,  // Load from automatically generated descriptor (e.g. Global
            // Offset Table, TLS record).
  RET_FLAG, // Return with a flag operand. Operand 0 is the chain operand.
  BRCOND,   // Conditional branch instruction; "b.cond".
  CSEL,
  CSINV, // Conditional select invert.
  CSNEG, // Conditional select negate.
  CSINC, // Conditional select increment.

  // Pointer to the thread's local storage area. Materialised from TPIDR_EL0 on
  // ELF.
  THREAD_POINTER,
  ADC,
  SBC, // adc, sbc instructions

  // Predicated instructions where inactive lanes produce undefined results.
  ABDS_PRED,
  ABDU_PRED,
  FADD_PRED,
  FDIV_PRED,
  FMA_PRED,
  FMAX_PRED,
  FMAXNM_PRED,
  FMIN_PRED,
  FMINNM_PRED,
  FMUL_PRED,
  FSUB_PRED,
  MUL_PRED,
  MULHS_PRED,
  MULHU_PRED,
  SDIV_PRED,
  SHL_PRED,
  SMAX_PRED,
  SMIN_PRED,
  SRA_PRED,
  SRL_PRED,
  UDIV_PRED,
  UMAX_PRED,
  UMIN_PRED,

  // Unpredicated vector instructions
  BIC,

  SRAD_MERGE_OP1,

  // Predicated instructions with the result of inactive lanes provided by the
  // last operand.
  FABS_MERGE_PASSTHRU,
  FCEIL_MERGE_PASSTHRU,
  FFLOOR_MERGE_PASSTHRU,
  FNEARBYINT_MERGE_PASSTHRU,
  FNEG_MERGE_PASSTHRU,
  FRECPX_MERGE_PASSTHRU,
  FRINT_MERGE_PASSTHRU,
  FROUND_MERGE_PASSTHRU,
  FROUNDEVEN_MERGE_PASSTHRU,
  FSQRT_MERGE_PASSTHRU,
  FTRUNC_MERGE_PASSTHRU,
  FP_ROUND_MERGE_PASSTHRU,
  FP_EXTEND_MERGE_PASSTHRU,
  UINT_TO_FP_MERGE_PASSTHRU,
  SINT_TO_FP_MERGE_PASSTHRU,
  FCVTZU_MERGE_PASSTHRU,
  FCVTZS_MERGE_PASSTHRU,
  SIGN_EXTEND_INREG_MERGE_PASSTHRU,
  ZERO_EXTEND_INREG_MERGE_PASSTHRU,
  ABS_MERGE_PASSTHRU,
  NEG_MERGE_PASSTHRU,

  SETCC_MERGE_ZERO,

  // Arithmetic instructions which write flags.
  ADDS,
  SUBS,
  ADCS,
  SBCS,
  ANDS,

  // Conditional compares. Operands: left,right,falsecc,cc,flags
  CCMP,
  CCMN,
  FCCMP,

  // Floating point comparison
  FCMP,

  // Scalar extract
  EXTR,

  // Scalar-to-vector duplication
  DUP,
  DUPLANE8,
  DUPLANE16,
  DUPLANE32,
  DUPLANE64,
  DUPLANE128,

  // Vector immedate moves
  MOVI,
  MOVIshift,
  MOVIedit,
  MOVImsl,
  FMOV,
  MVNIshift,
  MVNImsl,

  // Vector immediate ops
  BICi,
  ORRi,

  // Vector bitwise select: similar to ISD::VSELECT but not all bits within an
  // element must be identical.
  BSP,

  // Vector shuffles
  ZIP1,
  ZIP2,
  UZP1,
  UZP2,
  TRN1,
  TRN2,
  REV16,
  REV32,
  REV64,
  EXT,
  SPLICE,

  // Vector shift by scalar
  VSHL,
  VLSHR,
  VASHR,

  // Vector shift by scalar (again)
  SQSHL_I,
  UQSHL_I,
  SQSHLU_I,
  SRSHR_I,
  URSHR_I,

  // Vector shift by constant and insert
  VSLI,
  VSRI,

  // Vector comparisons
  CMEQ,
  CMGE,
  CMGT,
  CMHI,
  CMHS,
  FCMEQ,
  FCMGE,
  FCMGT,

  // Vector zero comparisons
  CMEQz,
  CMGEz,
  CMGTz,
  CMLEz,
  CMLTz,
  FCMEQz,
  FCMGEz,
  FCMGTz,
  FCMLEz,
  FCMLTz,

  // Vector across-lanes addition
  // Only the lower result lane is defined.
  SADDV,
  UADDV,

  // Add Pairwise of two vectors
  ADDP,
  // Add Long Pairwise
  SADDLP,
  UADDLP,

  // udot/sdot instructions
  UDOT,
  SDOT,

  // Vector across-lanes min/max
  // Only the lower result lane is defined.
  SMINV,
  UMINV,
  SMAXV,
  UMAXV,

  SADDV_PRED,
  UADDV_PRED,
  SMAXV_PRED,
  UMAXV_PRED,
  SMINV_PRED,
  UMINV_PRED,
  ORV_PRED,
  EORV_PRED,
  ANDV_PRED,

  // Vector bitwise insertion
  BIT,

  // Compare-and-branch
  CBZ,
  CBNZ,
  TBZ,
  TBNZ,

  // Tail calls
  TC_RETURN,

  // Custom prefetch handling
  PREFETCH,

  // {s|u}int to FP within a FP register.
  SITOF,
  UITOF,

  /// Natural vector cast. ISD::BITCAST is not natural in the big-endian
  /// world w.r.t vectors; which causes additional REV instructions to be
  /// generated to compensate for the byte-swapping. But sometimes we do
  /// need to re-interpret the data in SIMD vector registers in big-endian
  /// mode without emitting such REV instructions.
  NVCAST,

  MRS, // MRS, also sets the flags via a glue.

  SMULL,
  UMULL,

  // Reciprocal estimates and steps.
  FRECPE,
  FRECPS,
  FRSQRTE,
  FRSQRTS,

  SUNPKHI,
  SUNPKLO,
  UUNPKHI,
  UUNPKLO,

  CLASTA_N,
  CLASTB_N,
  LASTA,
  LASTB,
  TBL,

  // Floating-point reductions.
  FADDA_PRED,
  FADDV_PRED,
  FMAXV_PRED,
  FMAXNMV_PRED,
  FMINV_PRED,
  FMINNMV_PRED,

  INSR,
  PTEST,
  PTRUE,

  BITREVERSE_MERGE_PASSTHRU,
  BSWAP_MERGE_PASSTHRU,
  REVH_MERGE_PASSTHRU,
  REVW_MERGE_PASSTHRU,
  CTLZ_MERGE_PASSTHRU,
  CTPOP_MERGE_PASSTHRU,
  DUP_MERGE_PASSTHRU,
  INDEX_VECTOR,

  // Cast between vectors of the same element type but differ in length.
  REINTERPRET_CAST,

  // Nodes to build an LD64B / ST64B 64-bit quantity out of i64, and vice versa
  LS64_BUILD,
  LS64_EXTRACT,

  LD1_MERGE_ZERO,
  LD1S_MERGE_ZERO,
  LDNF1_MERGE_ZERO,
  LDNF1S_MERGE_ZERO,
  LDFF1_MERGE_ZERO,
  LDFF1S_MERGE_ZERO,
  LD1RQ_MERGE_ZERO,
  LD1RO_MERGE_ZERO,

  // Structured loads.
  SVE_LD2_MERGE_ZERO,
  SVE_LD3_MERGE_ZERO,
  SVE_LD4_MERGE_ZERO,

  // Unsigned gather loads.
  GLD1_MERGE_ZERO,
  GLD1_SCALED_MERGE_ZERO,
  GLD1_UXTW_MERGE_ZERO,
  GLD1_SXTW_MERGE_ZERO,
  GLD1_UXTW_SCALED_MERGE_ZERO,
  GLD1_SXTW_SCALED_MERGE_ZERO,
  GLD1_IMM_MERGE_ZERO,

  // Signed gather loads
  GLD1S_MERGE_ZERO,
  GLD1S_SCALED_MERGE_ZERO,
  GLD1S_UXTW_MERGE_ZERO,
  GLD1S_SXTW_MERGE_ZERO,
  GLD1S_UXTW_SCALED_MERGE_ZERO,
  GLD1S_SXTW_SCALED_MERGE_ZERO,
  GLD1S_IMM_MERGE_ZERO,

  // Unsigned gather loads.
  GLDFF1_MERGE_ZERO,
  GLDFF1_SCALED_MERGE_ZERO,
  GLDFF1_UXTW_MERGE_ZERO,
  GLDFF1_SXTW_MERGE_ZERO,
  GLDFF1_UXTW_SCALED_MERGE_ZERO,
  GLDFF1_SXTW_SCALED_MERGE_ZERO,
  GLDFF1_IMM_MERGE_ZERO,

  // Signed gather loads.
  GLDFF1S_MERGE_ZERO,
  GLDFF1S_SCALED_MERGE_ZERO,
  GLDFF1S_UXTW_MERGE_ZERO,
  GLDFF1S_SXTW_MERGE_ZERO,
  GLDFF1S_UXTW_SCALED_MERGE_ZERO,
  GLDFF1S_SXTW_SCALED_MERGE_ZERO,
  GLDFF1S_IMM_MERGE_ZERO,

  // Non-temporal gather loads
  GLDNT1_MERGE_ZERO,
  GLDNT1_INDEX_MERGE_ZERO,
  GLDNT1S_MERGE_ZERO,

  // Contiguous masked store.
  ST1_PRED,

  // Scatter store
  SST1_PRED,
  SST1_SCALED_PRED,
  SST1_UXTW_PRED,
  SST1_SXTW_PRED,
  SST1_UXTW_SCALED_PRED,
  SST1_SXTW_SCALED_PRED,
  SST1_IMM_PRED,

  // Non-temporal scatter store
  SSTNT1_PRED,
  SSTNT1_INDEX_PRED,

  // SME
  RDSVL,
  REVD_MERGE_PASSTHRU,

  // Asserts that a function argument (i32) is zero-extended to i8 by
  // the caller
  ASSERT_ZEXT_BOOL,

  // Strict (exception-raising) floating point comparison
  STRICT_FCMP = ISD::FIRST_TARGET_STRICTFP_OPCODE,
  STRICT_FCMPE,

  // NEON Load/Store with post-increment base updates
  LD2post = ISD::FIRST_TARGET_MEMORY_OPCODE,
  LD3post,
  LD4post,
  ST2post,
  ST3post,
  ST4post,
  LD1x2post,
  LD1x3post,
  LD1x4post,
  ST1x2post,
  ST1x3post,
  ST1x4post,
  LD1DUPpost,
  LD2DUPpost,
  LD3DUPpost,
  LD4DUPpost,
  LD1LANEpost,
  LD2LANEpost,
  LD3LANEpost,
  LD4LANEpost,
  ST2LANEpost,
  ST3LANEpost,
  ST4LANEpost,

  STG,
  STZG,
  ST2G,
  STZ2G,

  LDP,
  STP,
  STNP,

  // Memory Operations
  MOPS_MEMSET,
  MOPS_MEMSET_TAGGING,
  MOPS_MEMCOPY,
  MOPS_MEMMOVE,
};

} // end namespace AArch64ISD

namespace AArch64 {
/// Possible values of current rounding mode, which is specified in bits
/// 23:22 of FPCR.
enum Rounding {
  RN = 0,    // Round to Nearest
  RP = 1,    // Round towards Plus infinity
  RM = 2,    // Round towards Minus infinity
  RZ = 3,    // Round towards Zero
  rmMask = 3 // Bit mask selecting rounding mode
};

// Bit position of rounding mode bits in FPCR.
const unsigned RoundingBitsPos = 22;
} // namespace AArch64

class AArch64Subtarget;

class AArch64TargetLowering : public TargetLowering {
public:
  explicit AArch64TargetLowering(const TargetMachine &TM,
                                 const AArch64Subtarget &STI);

  /// Control the following reassociation of operands: (op (op x, c1), y) -> (op
  /// (op x, y), c1) where N0 is (op x, c1) and N1 is y.
  bool isReassocProfitable(SelectionDAG &DAG, SDValue N0,
                           SDValue N1) const override;

  /// Selects the correct CCAssignFn for a given CallingConvention value.
  CCAssignFn *CCAssignFnForCall(CallingConv::ID CC, bool IsVarArg) const;

  /// Selects the correct CCAssignFn for a given CallingConvention value.
  CCAssignFn *CCAssignFnForReturn(CallingConv::ID CC) const;

  /// Determine which of the bits specified in Mask are known to be either zero
  /// or one and return them in the KnownZero/KnownOne bitsets.
  void computeKnownBitsForTargetNode(const SDValue Op, KnownBits &Known,
                                     const APInt &DemandedElts,
                                     const SelectionDAG &DAG,
                                     unsigned Depth = 0) const override;

  MVT getPointerTy(const DataLayout &DL, uint32_t AS = 0) const override {
    // Returning i64 unconditionally here (i.e. even for ILP32) means that the
    // *DAG* representation of pointers will always be 64-bits. They will be
    // truncated and extended when transferred to memory, but the 64-bit DAG
    // allows us to use AArch64's addressing modes much more easily.
    return MVT::getIntegerVT(64);
  }

  bool targetShrinkDemandedConstant(SDValue Op, const APInt &DemandedBits,
                                    const APInt &DemandedElts,
                                    TargetLoweringOpt &TLO) const override;

  MVT getScalarShiftAmountTy(const DataLayout &DL, EVT) const override;

  /// Returns true if the target allows unaligned memory accesses of the
  /// specified type.
  bool allowsMisalignedMemoryAccesses(
      EVT VT, unsigned AddrSpace = 0, Align Alignment = Align(1),
      MachineMemOperand::Flags Flags = MachineMemOperand::MONone,
      bool *Fast = nullptr) const override;
  /// LLT variant.
  bool allowsMisalignedMemoryAccesses(LLT Ty, unsigned AddrSpace,
                                      Align Alignment,
                                      MachineMemOperand::Flags Flags,
                                      bool *Fast = nullptr) const override;

  /// Provide custom lowering hooks for some operations.
  SDValue LowerOperation(SDValue Op, SelectionDAG &DAG) const override;

  const char *getTargetNodeName(unsigned Opcode) const override;

  SDValue PerformDAGCombine(SDNode *N, DAGCombinerInfo &DCI) const override;

  /// This method returns a target specific FastISel object, or null if the
  /// target does not support "fast" ISel.
  FastISel *createFastISel(FunctionLoweringInfo &funcInfo,
                           const TargetLibraryInfo *libInfo) const override;

  bool isOffsetFoldingLegal(const GlobalAddressSDNode *GA) const override;

  bool isFPImmLegal(const APFloat &Imm, EVT VT,
                    bool ForCodeSize) const override;

  /// Return true if the given shuffle mask can be codegen'd directly, or if it
  /// should be stack expanded.
  bool isShuffleMaskLegal(ArrayRef<int> M, EVT VT) const override;

  /// Return the ISD::SETCC ValueType.
  EVT getSetCCResultType(const DataLayout &DL, LLVMContext &Context,
                         EVT VT) const override;

  SDValue ReconstructShuffle(SDValue Op, SelectionDAG &DAG) const;

  MachineBasicBlock *EmitF128CSEL(MachineInstr &MI,
                                  MachineBasicBlock *BB) const;

  MachineBasicBlock *EmitLoweredCatchRet(MachineInstr &MI,
                                           MachineBasicBlock *BB) const;

  MachineBasicBlock *EmitTileLoad(unsigned Opc, unsigned BaseReg,
                                  MachineInstr &MI,
                                  MachineBasicBlock *BB) const;
  MachineBasicBlock *EmitFill(MachineInstr &MI, MachineBasicBlock *BB) const;
  MachineBasicBlock *EmitMopa(unsigned Opc, unsigned BaseReg, MachineInstr &MI,
                              MachineBasicBlock *BB) const;
  MachineBasicBlock *EmitInsertVectorToTile(unsigned Opc, unsigned BaseReg,
                                            MachineInstr &MI,
                                            MachineBasicBlock *BB) const;
  MachineBasicBlock *EmitZero(MachineInstr &MI, MachineBasicBlock *BB) const;
<<<<<<< HEAD
=======
  MachineBasicBlock *EmitAddVectorToTile(unsigned Opc, unsigned BaseReg,
                                         MachineInstr &MI,
                                         MachineBasicBlock *BB) const;
>>>>>>> 3de04b6d

  MachineBasicBlock *
  EmitInstrWithCustomInserter(MachineInstr &MI,
                              MachineBasicBlock *MBB) const override;

  bool getTgtMemIntrinsic(IntrinsicInfo &Info, const CallInst &I,
                          MachineFunction &MF,
                          unsigned Intrinsic) const override;

  bool shouldReduceLoadWidth(SDNode *Load, ISD::LoadExtType ExtTy,
                             EVT NewVT) const override;

  bool isTruncateFree(Type *Ty1, Type *Ty2) const override;
  bool isTruncateFree(EVT VT1, EVT VT2) const override;

  bool isProfitableToHoist(Instruction *I) const override;

  bool isZExtFree(Type *Ty1, Type *Ty2) const override;
  bool isZExtFree(EVT VT1, EVT VT2) const override;
  bool isZExtFree(SDValue Val, EVT VT2) const override;

  bool shouldSinkOperands(Instruction *I,
                          SmallVectorImpl<Use *> &Ops) const override;

  bool hasPairedLoad(EVT LoadedType, Align &RequiredAligment) const override;

  unsigned getMaxSupportedInterleaveFactor() const override { return 4; }

  bool lowerInterleavedLoad(LoadInst *LI,
                            ArrayRef<ShuffleVectorInst *> Shuffles,
                            ArrayRef<unsigned> Indices,
                            unsigned Factor) const override;
  bool lowerInterleavedStore(StoreInst *SI, ShuffleVectorInst *SVI,
                             unsigned Factor) const override;

  bool isLegalAddImmediate(int64_t) const override;
  bool isLegalICmpImmediate(int64_t) const override;

  bool isMulAddWithConstProfitable(SDValue AddNode,
                                   SDValue ConstNode) const override;

  bool shouldConsiderGEPOffsetSplit() const override;

  EVT getOptimalMemOpType(const MemOp &Op,
                          const AttributeList &FuncAttributes) const override;

  LLT getOptimalMemOpLLT(const MemOp &Op,
                         const AttributeList &FuncAttributes) const override;

  /// Return true if the addressing mode represented by AM is legal for this
  /// target, for a load/store of the specified type.
  bool isLegalAddressingMode(const DataLayout &DL, const AddrMode &AM, Type *Ty,
                             unsigned AS,
                             Instruction *I = nullptr) const override;

  /// Return the cost of the scaling factor used in the addressing
  /// mode represented by AM for this target, for a load/store
  /// of the specified type.
  /// If the AM is supported, the return value must be >= 0.
  /// If the AM is not supported, it returns a negative value.
  InstructionCost getScalingFactorCost(const DataLayout &DL, const AddrMode &AM,
                                       Type *Ty, unsigned AS) const override;

  /// Return true if an FMA operation is faster than a pair of fmul and fadd
  /// instructions. fmuladd intrinsics will be expanded to FMAs when this method
  /// returns true, otherwise fmuladd is expanded to fmul + fadd.
  bool isFMAFasterThanFMulAndFAdd(const MachineFunction &MF,
                                  EVT VT) const override;
  bool isFMAFasterThanFMulAndFAdd(const Function &F, Type *Ty) const override;

  bool generateFMAsInMachineCombiner(EVT VT,
                                     CodeGenOpt::Level OptLevel) const override;

  const MCPhysReg *getScratchRegisters(CallingConv::ID CC) const override;

  /// Returns false if N is a bit extraction pattern of (X >> C) & Mask.
  bool isDesirableToCommuteWithShift(const SDNode *N,
                                     CombineLevel Level) const override;

  /// Return true if it is profitable to fold a pair of shifts into a mask.
  bool shouldFoldConstantShiftPairToMask(const SDNode *N,
                                         CombineLevel Level) const override;

  /// Returns true if it is beneficial to convert a load of a constant
  /// to just the constant itself.
  bool shouldConvertConstantLoadToIntImm(const APInt &Imm,
                                         Type *Ty) const override;

  /// Return true if EXTRACT_SUBVECTOR is cheap for this result type
  /// with this index.
  bool isExtractSubvectorCheap(EVT ResVT, EVT SrcVT,
                               unsigned Index) const override;

  bool shouldFormOverflowOp(unsigned Opcode, EVT VT,
                            bool MathUsed) const override {
    // Using overflow ops for overflow checks only should beneficial on
    // AArch64.
    return TargetLowering::shouldFormOverflowOp(Opcode, VT, true);
  }

  Value *emitLoadLinked(IRBuilderBase &Builder, Type *ValueTy, Value *Addr,
                        AtomicOrdering Ord) const override;
  Value *emitStoreConditional(IRBuilderBase &Builder, Value *Val, Value *Addr,
                              AtomicOrdering Ord) const override;

  void emitAtomicCmpXchgNoStoreLLBalance(IRBuilderBase &Builder) const override;

  bool isOpSuitableForLDPSTP(const Instruction *I) const;
  bool shouldInsertFencesForAtomic(const Instruction *I) const override;

  TargetLoweringBase::AtomicExpansionKind
  shouldExpandAtomicLoadInIR(LoadInst *LI) const override;
  TargetLoweringBase::AtomicExpansionKind
  shouldExpandAtomicStoreInIR(StoreInst *SI) const override;
  TargetLoweringBase::AtomicExpansionKind
  shouldExpandAtomicRMWInIR(AtomicRMWInst *AI) const override;

  TargetLoweringBase::AtomicExpansionKind
  shouldExpandAtomicCmpXchgInIR(AtomicCmpXchgInst *AI) const override;

  bool useLoadStackGuardNode() const override;
  TargetLoweringBase::LegalizeTypeAction
  getPreferredVectorAction(MVT VT) const override;

  /// If the target has a standard location for the stack protector cookie,
  /// returns the address of that location. Otherwise, returns nullptr.
  Value *getIRStackGuard(IRBuilderBase &IRB) const override;

  void insertSSPDeclarations(Module &M) const override;
  Value *getSDagStackGuard(const Module &M) const override;
  Function *getSSPStackGuardCheck(const Module &M) const override;

  /// If the target has a standard location for the unsafe stack pointer,
  /// returns the address of that location. Otherwise, returns nullptr.
  Value *getSafeStackPointerLocation(IRBuilderBase &IRB) const override;

  /// If a physical register, this returns the register that receives the
  /// exception address on entry to an EH pad.
  Register
  getExceptionPointerRegister(const Constant *PersonalityFn) const override {
    // FIXME: This is a guess. Has this been defined yet?
    return AArch64::X0;
  }

  /// If a physical register, this returns the register that receives the
  /// exception typeid on entry to a landing pad.
  Register
  getExceptionSelectorRegister(const Constant *PersonalityFn) const override {
    // FIXME: This is a guess. Has this been defined yet?
    return AArch64::X1;
  }

  bool isIntDivCheap(EVT VT, AttributeList Attr) const override;

  bool canMergeStoresTo(unsigned AddressSpace, EVT MemVT,
                        const MachineFunction &MF) const override {
    // Do not merge to float value size (128 bytes) if no implicit
    // float attribute is set.

    bool NoFloat = MF.getFunction().hasFnAttribute(Attribute::NoImplicitFloat);

    if (NoFloat)
      return (MemVT.getSizeInBits() <= 64);
    return true;
  }

  bool isCheapToSpeculateCttz() const override {
    return true;
  }

  bool isCheapToSpeculateCtlz() const override {
    return true;
  }

  bool isMaskAndCmp0FoldingBeneficial(const Instruction &AndI) const override;

  bool hasAndNotCompare(SDValue V) const override {
    // We can use bics for any scalar.
    return V.getValueType().isScalarInteger();
  }

  bool hasAndNot(SDValue Y) const override {
    EVT VT = Y.getValueType();

    if (!VT.isVector())
      return hasAndNotCompare(Y);

    TypeSize TS = VT.getSizeInBits();
    // TODO: We should be able to use bic/bif too for SVE.
    return !TS.isScalable() && TS.getFixedValue() >= 64; // vector 'bic'
  }

  bool shouldProduceAndByConstByHoistingConstFromShiftsLHSOfAnd(
      SDValue X, ConstantSDNode *XC, ConstantSDNode *CC, SDValue Y,
      unsigned OldShiftOpcode, unsigned NewShiftOpcode,
      SelectionDAG &DAG) const override;

  bool shouldExpandShift(SelectionDAG &DAG, SDNode *N) const override;

  bool shouldTransformSignedTruncationCheck(EVT XVT,
                                            unsigned KeptBits) const override {
    // For vectors, we don't have a preference..
    if (XVT.isVector())
      return false;

    auto VTIsOk = [](EVT VT) -> bool {
      return VT == MVT::i8 || VT == MVT::i16 || VT == MVT::i32 ||
             VT == MVT::i64;
    };

    // We are ok with KeptBitsVT being byte/word/dword, what SXT supports.
    // XVT will be larger than KeptBitsVT.
    MVT KeptBitsVT = MVT::getIntegerVT(KeptBits);
    return VTIsOk(XVT) && VTIsOk(KeptBitsVT);
  }

  bool preferIncOfAddToSubOfNot(EVT VT) const override;

  bool shouldConvertFpToSat(unsigned Op, EVT FPVT, EVT VT) const override;

  bool hasBitPreservingFPLogic(EVT VT) const override {
    // FIXME: Is this always true? It should be true for vectors at least.
    return VT == MVT::f32 || VT == MVT::f64;
  }

  bool supportSplitCSR(MachineFunction *MF) const override {
    return MF->getFunction().getCallingConv() == CallingConv::CXX_FAST_TLS &&
           MF->getFunction().hasFnAttribute(Attribute::NoUnwind);
  }
  void initializeSplitCSR(MachineBasicBlock *Entry) const override;
  void insertCopiesSplitCSR(
      MachineBasicBlock *Entry,
      const SmallVectorImpl<MachineBasicBlock *> &Exits) const override;

  bool supportSwiftError() const override {
    return true;
  }

  /// Enable aggressive FMA fusion on targets that want it.
  bool enableAggressiveFMAFusion(EVT VT) const override;

  /// Returns the size of the platform's va_list object.
  unsigned getVaListSizeInBits(const DataLayout &DL) const override;

  /// Returns true if \p VecTy is a legal interleaved access type. This
  /// function checks the vector element type and the overall width of the
  /// vector.
  bool isLegalInterleavedAccessType(VectorType *VecTy, const DataLayout &DL,
                                    bool &UseScalable) const;

  /// Returns the number of interleaved accesses that will be generated when
  /// lowering accesses of the given type.
  unsigned getNumInterleavedAccesses(VectorType *VecTy, const DataLayout &DL,
                                     bool UseScalable) const;

  MachineMemOperand::Flags getTargetMMOFlags(
    const Instruction &I) const override;

  bool functionArgumentNeedsConsecutiveRegisters(
      Type *Ty, CallingConv::ID CallConv, bool isVarArg,
      const DataLayout &DL) const override;

  /// Used for exception handling on Win64.
  bool needsFixedCatchObjects() const override;

  bool fallBackToDAGISel(const Instruction &Inst) const override;

  /// SVE code generation for fixed length vectors does not custom lower
  /// BUILD_VECTOR. This makes BUILD_VECTOR legalisation a source of stores to
  /// merge. However, merging them creates a BUILD_VECTOR that is just as
  /// illegal as the original, thus leading to an infinite legalisation loop.
  /// NOTE: Once BUILD_VECTOR is legal or can be custom lowered for all legal
  /// vector types this override can be removed.
  bool mergeStoresAfterLegalization(EVT VT) const override;

  // If the platform/function should have a redzone, return the size in bytes.
  unsigned getRedZoneSize(const Function &F) const {
    if (F.hasFnAttribute(Attribute::NoRedZone))
      return 0;
    return 128;
  }

  bool isAllActivePredicate(SelectionDAG &DAG, SDValue N) const;
  EVT getPromotedVTForPredicate(EVT VT) const;

  EVT getAsmOperandValueType(const DataLayout &DL, Type *Ty,
                             bool AllowUnknown = false) const override;

  bool shouldExpandGetActiveLaneMask(EVT VT, EVT OpVT) const override;

private:
  /// Keep a pointer to the AArch64Subtarget around so that we can
  /// make the right decision when generating code for different targets.
  const AArch64Subtarget *Subtarget;

  bool isExtFreeImpl(const Instruction *Ext) const override;

  void addTypeForNEON(MVT VT);
  void addTypeForFixedLengthSVE(MVT VT);
  void addDRTypeForNEON(MVT VT);
  void addQRTypeForNEON(MVT VT);

  SDValue LowerFormalArguments(SDValue Chain, CallingConv::ID CallConv,
                               bool isVarArg,
                               const SmallVectorImpl<ISD::InputArg> &Ins,
                               const SDLoc &DL, SelectionDAG &DAG,
                               SmallVectorImpl<SDValue> &InVals) const override;

  SDValue LowerCall(CallLoweringInfo & /*CLI*/,
                    SmallVectorImpl<SDValue> &InVals) const override;

  SDValue LowerCallResult(SDValue Chain, SDValue InFlag,
                          CallingConv::ID CallConv, bool isVarArg,
                          const SmallVectorImpl<ISD::InputArg> &Ins,
                          const SDLoc &DL, SelectionDAG &DAG,
                          SmallVectorImpl<SDValue> &InVals, bool isThisReturn,
                          SDValue ThisVal) const;

  SDValue LowerLOAD(SDValue Op, SelectionDAG &DAG) const;
  SDValue LowerSTORE(SDValue Op, SelectionDAG &DAG) const;
  SDValue LowerStore128(SDValue Op, SelectionDAG &DAG) const;
  SDValue LowerABS(SDValue Op, SelectionDAG &DAG) const;

  SDValue LowerMGATHER(SDValue Op, SelectionDAG &DAG) const;
  SDValue LowerMSCATTER(SDValue Op, SelectionDAG &DAG) const;

  SDValue LowerMLOAD(SDValue Op, SelectionDAG &DAG) const;

  SDValue LowerINTRINSIC_W_CHAIN(SDValue Op, SelectionDAG &DAG) const;
  SDValue LowerINTRINSIC_WO_CHAIN(SDValue Op, SelectionDAG &DAG) const;

  bool
  isEligibleForTailCallOptimization(const CallLoweringInfo &CLI) const;

  /// Finds the incoming stack arguments which overlap the given fixed stack
  /// object and incorporates their load into the current chain. This prevents
  /// an upcoming store from clobbering the stack argument before it's used.
  SDValue addTokenForArgument(SDValue Chain, SelectionDAG &DAG,
                              MachineFrameInfo &MFI, int ClobberedFI) const;

  bool DoesCalleeRestoreStack(CallingConv::ID CallCC, bool TailCallOpt) const;

  void saveVarArgRegisters(CCState &CCInfo, SelectionDAG &DAG, const SDLoc &DL,
                           SDValue &Chain) const;

  bool CanLowerReturn(CallingConv::ID CallConv, MachineFunction &MF,
                      bool isVarArg,
                      const SmallVectorImpl<ISD::OutputArg> &Outs,
                      LLVMContext &Context) const override;

  SDValue LowerReturn(SDValue Chain, CallingConv::ID CallConv, bool isVarArg,
                      const SmallVectorImpl<ISD::OutputArg> &Outs,
                      const SmallVectorImpl<SDValue> &OutVals, const SDLoc &DL,
                      SelectionDAG &DAG) const override;

  SDValue getTargetNode(GlobalAddressSDNode *N, EVT Ty, SelectionDAG &DAG,
                        unsigned Flag) const;
  SDValue getTargetNode(JumpTableSDNode *N, EVT Ty, SelectionDAG &DAG,
                        unsigned Flag) const;
  SDValue getTargetNode(ConstantPoolSDNode *N, EVT Ty, SelectionDAG &DAG,
                        unsigned Flag) const;
  SDValue getTargetNode(BlockAddressSDNode *N, EVT Ty, SelectionDAG &DAG,
                        unsigned Flag) const;
  template <class NodeTy>
  SDValue getGOT(NodeTy *N, SelectionDAG &DAG, unsigned Flags = 0) const;
  template <class NodeTy>
  SDValue getAddrLarge(NodeTy *N, SelectionDAG &DAG, unsigned Flags = 0) const;
  template <class NodeTy>
  SDValue getAddr(NodeTy *N, SelectionDAG &DAG, unsigned Flags = 0) const;
  template <class NodeTy>
  SDValue getAddrTiny(NodeTy *N, SelectionDAG &DAG, unsigned Flags = 0) const;
  SDValue LowerADDROFRETURNADDR(SDValue Op, SelectionDAG &DAG) const;
  SDValue LowerGlobalAddress(SDValue Op, SelectionDAG &DAG) const;
  SDValue LowerGlobalTLSAddress(SDValue Op, SelectionDAG &DAG) const;
  SDValue LowerDarwinGlobalTLSAddress(SDValue Op, SelectionDAG &DAG) const;
  SDValue LowerELFGlobalTLSAddress(SDValue Op, SelectionDAG &DAG) const;
  SDValue LowerELFTLSLocalExec(const GlobalValue *GV, SDValue ThreadBase,
                               const SDLoc &DL, SelectionDAG &DAG) const;
  SDValue LowerELFTLSDescCallSeq(SDValue SymAddr, const SDLoc &DL,
                                 SelectionDAG &DAG) const;
  SDValue LowerWindowsGlobalTLSAddress(SDValue Op, SelectionDAG &DAG) const;
  SDValue LowerSETCC(SDValue Op, SelectionDAG &DAG) const;
  SDValue LowerBR_CC(SDValue Op, SelectionDAG &DAG) const;
  SDValue LowerSELECT(SDValue Op, SelectionDAG &DAG) const;
  SDValue LowerSELECT_CC(SDValue Op, SelectionDAG &DAG) const;
  SDValue LowerSELECT_CC(ISD::CondCode CC, SDValue LHS, SDValue RHS,
                         SDValue TVal, SDValue FVal, const SDLoc &dl,
                         SelectionDAG &DAG) const;
  SDValue LowerJumpTable(SDValue Op, SelectionDAG &DAG) const;
  SDValue LowerBR_JT(SDValue Op, SelectionDAG &DAG) const;
  SDValue LowerConstantPool(SDValue Op, SelectionDAG &DAG) const;
  SDValue LowerBlockAddress(SDValue Op, SelectionDAG &DAG) const;
  SDValue LowerAAPCS_VASTART(SDValue Op, SelectionDAG &DAG) const;
  SDValue LowerDarwin_VASTART(SDValue Op, SelectionDAG &DAG) const;
  SDValue LowerWin64_VASTART(SDValue Op, SelectionDAG &DAG) const;
  SDValue LowerVASTART(SDValue Op, SelectionDAG &DAG) const;
  SDValue LowerVACOPY(SDValue Op, SelectionDAG &DAG) const;
  SDValue LowerVAARG(SDValue Op, SelectionDAG &DAG) const;
  SDValue LowerFRAMEADDR(SDValue Op, SelectionDAG &DAG) const;
  SDValue LowerSPONENTRY(SDValue Op, SelectionDAG &DAG) const;
  SDValue LowerRETURNADDR(SDValue Op, SelectionDAG &DAG) const;
  SDValue LowerFLT_ROUNDS_(SDValue Op, SelectionDAG &DAG) const;
  SDValue LowerSET_ROUNDING(SDValue Op, SelectionDAG &DAG) const;
  SDValue LowerINSERT_VECTOR_ELT(SDValue Op, SelectionDAG &DAG) const;
  SDValue LowerEXTRACT_VECTOR_ELT(SDValue Op, SelectionDAG &DAG) const;
  SDValue LowerSCALAR_TO_VECTOR(SDValue Op, SelectionDAG &DAG) const;
  SDValue LowerBUILD_VECTOR(SDValue Op, SelectionDAG &DAG) const;
  SDValue LowerVECTOR_SHUFFLE(SDValue Op, SelectionDAG &DAG) const;
  SDValue LowerSPLAT_VECTOR(SDValue Op, SelectionDAG &DAG) const;
  SDValue LowerDUPQLane(SDValue Op, SelectionDAG &DAG) const;
  SDValue LowerToPredicatedOp(SDValue Op, SelectionDAG &DAG,
                              unsigned NewOp) const;
  SDValue LowerToScalableOp(SDValue Op, SelectionDAG &DAG) const;
  SDValue LowerVECTOR_SPLICE(SDValue Op, SelectionDAG &DAG) const;
  SDValue LowerEXTRACT_SUBVECTOR(SDValue Op, SelectionDAG &DAG) const;
  SDValue LowerINSERT_SUBVECTOR(SDValue Op, SelectionDAG &DAG) const;
  SDValue LowerDIV(SDValue Op, SelectionDAG &DAG) const;
  SDValue LowerMUL(SDValue Op, SelectionDAG &DAG) const;
  SDValue LowerVectorSRA_SRL_SHL(SDValue Op, SelectionDAG &DAG) const;
  SDValue LowerShiftParts(SDValue Op, SelectionDAG &DAG) const;
  SDValue LowerVSETCC(SDValue Op, SelectionDAG &DAG) const;
  SDValue LowerCTPOP(SDValue Op, SelectionDAG &DAG) const;
  SDValue LowerCTTZ(SDValue Op, SelectionDAG &DAG) const;
  SDValue LowerBitreverse(SDValue Op, SelectionDAG &DAG) const;
  SDValue LowerMinMax(SDValue Op, SelectionDAG &DAG) const;
  SDValue LowerFCOPYSIGN(SDValue Op, SelectionDAG &DAG) const;
  SDValue LowerFP_EXTEND(SDValue Op, SelectionDAG &DAG) const;
  SDValue LowerFP_ROUND(SDValue Op, SelectionDAG &DAG) const;
  SDValue LowerVectorFP_TO_INT(SDValue Op, SelectionDAG &DAG) const;
  SDValue LowerVectorFP_TO_INT_SAT(SDValue Op, SelectionDAG &DAG) const;
  SDValue LowerFP_TO_INT(SDValue Op, SelectionDAG &DAG) const;
  SDValue LowerFP_TO_INT_SAT(SDValue Op, SelectionDAG &DAG) const;
  SDValue LowerINT_TO_FP(SDValue Op, SelectionDAG &DAG) const;
  SDValue LowerVectorINT_TO_FP(SDValue Op, SelectionDAG &DAG) const;
  SDValue LowerVectorOR(SDValue Op, SelectionDAG &DAG) const;
  SDValue LowerXOR(SDValue Op, SelectionDAG &DAG) const;
  SDValue LowerCONCAT_VECTORS(SDValue Op, SelectionDAG &DAG) const;
  SDValue LowerFSINCOS(SDValue Op, SelectionDAG &DAG) const;
  SDValue LowerBITCAST(SDValue Op, SelectionDAG &DAG) const;
  SDValue LowerVSCALE(SDValue Op, SelectionDAG &DAG) const;
  SDValue LowerTRUNCATE(SDValue Op, SelectionDAG &DAG) const;
  SDValue LowerVECREDUCE(SDValue Op, SelectionDAG &DAG) const;
  SDValue LowerATOMIC_LOAD_SUB(SDValue Op, SelectionDAG &DAG) const;
  SDValue LowerATOMIC_LOAD_AND(SDValue Op, SelectionDAG &DAG) const;
  SDValue LowerDYNAMIC_STACKALLOC(SDValue Op, SelectionDAG &DAG) const;
  SDValue LowerWindowsDYNAMIC_STACKALLOC(SDValue Op, SDValue Chain,
                                         SDValue &Size,
                                         SelectionDAG &DAG) const;
  SDValue LowerSVEStructLoad(unsigned Intrinsic, ArrayRef<SDValue> LoadOps,
                             EVT VT, SelectionDAG &DAG, const SDLoc &DL) const;

  SDValue LowerFixedLengthVectorIntDivideToSVE(SDValue Op,
                                               SelectionDAG &DAG) const;
  SDValue LowerFixedLengthVectorIntExtendToSVE(SDValue Op,
                                               SelectionDAG &DAG) const;
  SDValue LowerFixedLengthVectorLoadToSVE(SDValue Op, SelectionDAG &DAG) const;
  SDValue LowerFixedLengthVectorMLoadToSVE(SDValue Op, SelectionDAG &DAG) const;
  SDValue LowerVECREDUCE_SEQ_FADD(SDValue ScalarOp, SelectionDAG &DAG) const;
  SDValue LowerPredReductionToSVE(SDValue ScalarOp, SelectionDAG &DAG) const;
  SDValue LowerReductionToSVE(unsigned Opcode, SDValue ScalarOp,
                              SelectionDAG &DAG) const;
  SDValue LowerFixedLengthVectorSelectToSVE(SDValue Op, SelectionDAG &DAG) const;
  SDValue LowerFixedLengthVectorSetccToSVE(SDValue Op, SelectionDAG &DAG) const;
  SDValue LowerFixedLengthVectorStoreToSVE(SDValue Op, SelectionDAG &DAG) const;
  SDValue LowerFixedLengthVectorMStoreToSVE(SDValue Op,
                                            SelectionDAG &DAG) const;
  SDValue LowerFixedLengthVectorTruncateToSVE(SDValue Op,
                                              SelectionDAG &DAG) const;
  SDValue LowerFixedLengthExtractVectorElt(SDValue Op, SelectionDAG &DAG) const;
  SDValue LowerFixedLengthInsertVectorElt(SDValue Op, SelectionDAG &DAG) const;
  SDValue LowerFixedLengthBitcastToSVE(SDValue Op, SelectionDAG &DAG) const;
  SDValue LowerFixedLengthConcatVectorsToSVE(SDValue Op,
                                             SelectionDAG &DAG) const;
  SDValue LowerFixedLengthFPExtendToSVE(SDValue Op, SelectionDAG &DAG) const;
  SDValue LowerFixedLengthFPRoundToSVE(SDValue Op, SelectionDAG &DAG) const;
  SDValue LowerFixedLengthIntToFPToSVE(SDValue Op, SelectionDAG &DAG) const;
  SDValue LowerFixedLengthFPToIntToSVE(SDValue Op, SelectionDAG &DAG) const;
  SDValue LowerFixedLengthVECTOR_SHUFFLEToSVE(SDValue Op,
                                              SelectionDAG &DAG) const;

  SDValue BuildSDIVPow2(SDNode *N, const APInt &Divisor, SelectionDAG &DAG,
                        SmallVectorImpl<SDNode *> &Created) const override;
  SDValue BuildSREMPow2(SDNode *N, const APInt &Divisor, SelectionDAG &DAG,
                        SmallVectorImpl<SDNode *> &Created) const override;
  SDValue getSqrtEstimate(SDValue Operand, SelectionDAG &DAG, int Enabled,
                          int &ExtraSteps, bool &UseOneConst,
                          bool Reciprocal) const override;
  SDValue getRecipEstimate(SDValue Operand, SelectionDAG &DAG, int Enabled,
                           int &ExtraSteps) const override;
  SDValue getSqrtInputTest(SDValue Operand, SelectionDAG &DAG,
                           const DenormalMode &Mode) const override;
  SDValue getSqrtResultForDenormInput(SDValue Operand,
                                      SelectionDAG &DAG) const override;
  unsigned combineRepeatedFPDivisors() const override;

  ConstraintType getConstraintType(StringRef Constraint) const override;
  Register getRegisterByName(const char* RegName, LLT VT,
                             const MachineFunction &MF) const override;

  /// Examine constraint string and operand type and determine a weight value.
  /// The operand object must already have been set up with the operand type.
  ConstraintWeight
  getSingleConstraintMatchWeight(AsmOperandInfo &info,
                                 const char *constraint) const override;

  std::pair<unsigned, const TargetRegisterClass *>
  getRegForInlineAsmConstraint(const TargetRegisterInfo *TRI,
                               StringRef Constraint, MVT VT) const override;

  const char *LowerXConstraint(EVT ConstraintVT) const override;

  void LowerAsmOperandForConstraint(SDValue Op, std::string &Constraint,
                                    std::vector<SDValue> &Ops,
                                    SelectionDAG &DAG) const override;

  unsigned getInlineAsmMemConstraint(StringRef ConstraintCode) const override {
    if (ConstraintCode == "Q")
      return InlineAsm::Constraint_Q;
    // FIXME: clang has code for 'Ump', 'Utf', 'Usa', and 'Ush' but these are
    //        followed by llvm_unreachable so we'll leave them unimplemented in
    //        the backend for now.
    return TargetLowering::getInlineAsmMemConstraint(ConstraintCode);
  }

  bool shouldExtendGSIndex(EVT VT, EVT &EltTy) const override;
  bool shouldRemoveExtendFromGSIndex(EVT IndexVT, EVT DataVT) const override;
  bool isVectorLoadExtDesirable(SDValue ExtVal) const override;
  bool isUsedByReturnOnly(SDNode *N, SDValue &Chain) const override;
  bool mayBeEmittedAsTailCall(const CallInst *CI) const override;
  bool getIndexedAddressParts(SDNode *Op, SDValue &Base, SDValue &Offset,
                              ISD::MemIndexedMode &AM, bool &IsInc,
                              SelectionDAG &DAG) const;
  bool getPreIndexedAddressParts(SDNode *N, SDValue &Base, SDValue &Offset,
                                 ISD::MemIndexedMode &AM,
                                 SelectionDAG &DAG) const override;
  bool getPostIndexedAddressParts(SDNode *N, SDNode *Op, SDValue &Base,
                                  SDValue &Offset, ISD::MemIndexedMode &AM,
                                  SelectionDAG &DAG) const override;

  void ReplaceNodeResults(SDNode *N, SmallVectorImpl<SDValue> &Results,
                          SelectionDAG &DAG) const override;
  void ReplaceBITCASTResults(SDNode *N, SmallVectorImpl<SDValue> &Results,
                             SelectionDAG &DAG) const;
  void ReplaceExtractSubVectorResults(SDNode *N,
                                      SmallVectorImpl<SDValue> &Results,
                                      SelectionDAG &DAG) const;

  bool shouldNormalizeToSelectSequence(LLVMContext &, EVT) const override;

  void finalizeLowering(MachineFunction &MF) const override;

  bool shouldLocalize(const MachineInstr &MI,
                      const TargetTransformInfo *TTI) const override;

  bool SimplifyDemandedBitsForTargetNode(SDValue Op,
                                         const APInt &OriginalDemandedBits,
                                         const APInt &OriginalDemandedElts,
                                         KnownBits &Known,
                                         TargetLoweringOpt &TLO,
                                         unsigned Depth) const override;

  bool isTargetCanonicalConstantNode(SDValue Op) const override;

  // Normally SVE is only used for byte size vectors that do not fit within a
  // NEON vector. This changes when OverrideNEON is true, allowing SVE to be
  // used for 64bit and 128bit vectors as well.
  bool useSVEForFixedLengthVectorVT(EVT VT, bool OverrideNEON = false) const;

  // With the exception of data-predicate transitions, no instructions are
  // required to cast between legal scalable vector types. However:
  //  1. Packed and unpacked types have different bit lengths, meaning BITCAST
  //     is not universally useable.
  //  2. Most unpacked integer types are not legal and thus integer extends
  //     cannot be used to convert between unpacked and packed types.
  // These can make "bitcasting" a multiphase process. REINTERPRET_CAST is used
  // to transition between unpacked and packed types of the same element type,
  // with BITCAST used otherwise.
  // This function does not handle predicate bitcasts.
  SDValue getSVESafeBitCast(EVT VT, SDValue Op, SelectionDAG &DAG) const;

  // Returns a safe bitcast between two scalable vector predicates, where
  // any newly created lanes from a widening bitcast are defined as zero.
  SDValue getSVEPredicateBitCast(EVT VT, SDValue Op, SelectionDAG &DAG) const;

  bool isConstantUnsignedBitfieldExtractLegal(unsigned Opc, LLT Ty1,
                                              LLT Ty2) const override;
};

namespace AArch64 {
FastISel *createFastISel(FunctionLoweringInfo &funcInfo,
                         const TargetLibraryInfo *libInfo);
} // end namespace AArch64

} // end namespace llvm

#endif<|MERGE_RESOLUTION|>--- conflicted
+++ resolved
@@ -571,12 +571,9 @@
                                             MachineInstr &MI,
                                             MachineBasicBlock *BB) const;
   MachineBasicBlock *EmitZero(MachineInstr &MI, MachineBasicBlock *BB) const;
-<<<<<<< HEAD
-=======
   MachineBasicBlock *EmitAddVectorToTile(unsigned Opc, unsigned BaseReg,
                                          MachineInstr &MI,
                                          MachineBasicBlock *BB) const;
->>>>>>> 3de04b6d
 
   MachineBasicBlock *
   EmitInstrWithCustomInserter(MachineInstr &MI,
