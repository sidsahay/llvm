//===--- Triple.cpp - Target triple helper class --------------------------===//
//
// Part of the LLVM Project, under the Apache License v2.0 with LLVM Exceptions.
// See https://llvm.org/LICENSE.txt for license information.
// SPDX-License-Identifier: Apache-2.0 WITH LLVM-exception
//
//===----------------------------------------------------------------------===//

#include "llvm/ADT/Triple.h"
#include "llvm/ADT/STLExtras.h"
#include "llvm/ADT/SmallString.h"
#include "llvm/ADT/StringSwitch.h"
#include "llvm/Support/ErrorHandling.h"
#include "llvm/Support/Host.h"
#include "llvm/Support/TargetParser.h"
#include <cstring>
using namespace llvm;

StringRef Triple::getArchTypeName(ArchType Kind) {
  switch (Kind) {
  case UnknownArch:    return "unknown";

  case aarch64:        return "aarch64";
  case aarch64_32:     return "aarch64_32";
  case aarch64_be:     return "aarch64_be";
  case amdgcn:         return "amdgcn";
  case amdil64:        return "amdil64";
  case amdil:          return "amdil";
  case arc:            return "arc";
  case arm:            return "arm";
  case armeb:          return "armeb";
  case avr:            return "avr";
  case bpfeb:          return "bpfeb";
  case bpfel:          return "bpfel";
  case hexagon:        return "hexagon";
  case hsail64:        return "hsail64";
  case hsail:          return "hsail";
  case kalimba:        return "kalimba";
  case lanai:          return "lanai";
  case le32:           return "le32";
  case le64:           return "le64";
  case mips64:         return "mips64";
  case mips64el:       return "mips64el";
  case mips:           return "mips";
  case mipsel:         return "mipsel";
  case msp430:         return "msp430";
  case nvptx64:        return "nvptx64";
  case nvptx:          return "nvptx";
  case ppc64:          return "powerpc64";
  case ppc64le:        return "powerpc64le";
  case ppc:            return "powerpc";
  case r600:           return "r600";
  case renderscript32: return "renderscript32";
  case renderscript64: return "renderscript64";
  case riscv32:        return "riscv32";
  case riscv64:        return "riscv64";
  case shave:          return "shave";
  case sparc:          return "sparc";
  case sparcel:        return "sparcel";
  case sparcv9:        return "sparcv9";
  case spir64:         return "spir64";
  case spir:           return "spir";
  case systemz:        return "s390x";
  case tce:            return "tce";
  case tcele:          return "tcele";
  case thumb:          return "thumb";
  case thumbeb:        return "thumbeb";
  case ve:             return "ve";
  case wasm32:         return "wasm32";
  case wasm64:         return "wasm64";
  case x86:            return "i386";
  case x86_64:         return "x86_64";
  case xcore:          return "xcore";
<<<<<<< HEAD
  case nvptx:          return "nvptx";
  case nvptx64:        return "nvptx64";
  case le32:           return "le32";
  case le64:           return "le64";
  case amdil:          return "amdil";
  case amdil64:        return "amdil64";
  case hsail:          return "hsail";
  case hsail64:        return "hsail64";
  case spir:           return "spir";
  case spir64:         return "spir64";
  case kalimba:        return "kalimba";
  case lanai:          return "lanai";
  case shave:          return "shave";
  case wasm32:         return "wasm32";
  case wasm64:         return "wasm64";
  case renderscript32: return "renderscript32";
  case renderscript64: return "renderscript64";
  case fpga_aoco:      return "fpga_aoco";
  case fpga_aocr:      return "fpga_aocr";
  case fpga_aocx:      return "fpga_aocx";
  case ve:             return "ve";
=======
>>>>>>> 356b3351
  }

  llvm_unreachable("Invalid ArchType!");
}

StringRef Triple::getArchTypePrefix(ArchType Kind) {
  switch (Kind) {
  default:
    return StringRef();

  case aarch64:
  case aarch64_be:
  case aarch64_32:  return "aarch64";

  case arc:         return "arc";

  case arm:
  case armeb:
  case thumb:
  case thumbeb:     return "arm";

  case avr:         return "avr";

  case ppc64:
  case ppc64le:
  case ppc:         return "ppc";

  case mips:
  case mipsel:
  case mips64:
  case mips64el:    return "mips";

  case hexagon:     return "hexagon";

  case amdgcn:      return "amdgcn";
  case r600:        return "r600";

  case bpfel:
  case bpfeb:       return "bpf";

  case sparcv9:
  case sparcel:
  case sparc:       return "sparc";

  case systemz:     return "s390";

  case x86:
  case x86_64:      return "x86";

  case xcore:       return "xcore";

  // NVPTX intrinsics are namespaced under nvvm.
  case nvptx:       return "nvvm";
  case nvptx64:     return "nvvm";

  case le32:        return "le32";
  case le64:        return "le64";

  case amdil:
  case amdil64:     return "amdil";

  case hsail:
  case hsail64:     return "hsail";

  case spir:
  case spir64:      return "spir";
  case kalimba:     return "kalimba";
  case lanai:       return "lanai";
  case shave:       return "shave";
  case wasm32:
  case wasm64:      return "wasm";

  case riscv32:
  case riscv64:     return "riscv";

  case fpga_aoco:
  case fpga_aocr:
  case fpga_aocx:      return "fpga";

  case ve:          return "ve";
  }
}

StringRef Triple::getVendorTypeName(VendorType Kind) {
  switch (Kind) {
  case UnknownVendor: return "unknown";

  case AMD: return "amd";
  case Apple: return "apple";
  case BGP: return "bgp";
  case BGQ: return "bgq";
  case CSR: return "csr";
  case Freescale: return "fsl";
  case IBM: return "ibm";
  case ImaginationTechnologies: return "img";
<<<<<<< HEAD
  case Intel: return "intel";
=======
  case Mesa: return "mesa";
>>>>>>> 356b3351
  case MipsTechnologies: return "mti";
  case Myriad: return "myriad";
  case NVIDIA: return "nvidia";
  case OpenEmbedded: return "oe";
  case PC: return "pc";
  case SCEI: return "scei";
  case SUSE: return "suse";
  }

  llvm_unreachable("Invalid VendorType!");
}

StringRef Triple::getOSTypeName(OSType Kind) {
  switch (Kind) {
  case UnknownOS: return "unknown";

  case AIX: return "aix";
  case AMDHSA: return "amdhsa";
  case AMDPAL: return "amdpal";
  case Ananas: return "ananas";
  case CNK: return "cnk";
  case CUDA: return "cuda";
  case CloudABI: return "cloudabi";
  case Contiki: return "contiki";
  case Darwin: return "darwin";
  case DragonFly: return "dragonfly";
  case ELFIAMCU: return "elfiamcu";
  case Emscripten: return "emscripten";
  case FreeBSD: return "freebsd";
  case Fuchsia: return "fuchsia";
  case Haiku: return "haiku";
  case HermitCore: return "hermit";
  case Hurd: return "hurd";
  case IOS: return "ios";
  case KFreeBSD: return "kfreebsd";
  case Linux: return "linux";
  case Lv2: return "lv2";
  case MacOSX: return "macosx";
  case Mesa3D: return "mesa3d";
  case Minix: return "minix";
  case NVCL: return "nvcl";
  case NaCl: return "nacl";
  case NetBSD: return "netbsd";
  case OpenBSD: return "openbsd";
  case PS4: return "ps4";
  case RTEMS: return "rtems";
  case Solaris: return "solaris";
  case TvOS: return "tvos";
  case WASI: return "wasi";
  case WatchOS: return "watchos";
  case Win32: return "windows";
  }

  llvm_unreachable("Invalid OSType");
}

StringRef Triple::getEnvironmentTypeName(EnvironmentType Kind) {
  switch (Kind) {
  case UnknownEnvironment: return "unknown";
  case Android: return "android";
  case CODE16: return "code16";
  case CoreCLR: return "coreclr";
  case Cygnus: return "cygnus";
  case EABI: return "eabi";
  case EABIHF: return "eabihf";
  case GNU: return "gnu";
  case GNUABI64: return "gnuabi64";
  case GNUABIN32: return "gnuabin32";
  case GNUEABI: return "gnueabi";
  case GNUEABIHF: return "gnueabihf";
  case GNUX32: return "gnux32";
  case Itanium: return "itanium";
  case MSVC: return "msvc";
  case MacABI: return "macabi";
  case Musl: return "musl";
  case MuslEABI: return "musleabi";
  case MuslEABIHF: return "musleabihf";
  case Simulator: return "simulator";
<<<<<<< HEAD
  case SYCLDevice: return "sycldevice";
  case MacABI: return "macabi";
=======
>>>>>>> 356b3351
  }

  llvm_unreachable("Invalid EnvironmentType!");
}

static Triple::ArchType parseBPFArch(StringRef ArchName) {
  if (ArchName.equals("bpf")) {
    if (sys::IsLittleEndianHost)
      return Triple::bpfel;
    else
      return Triple::bpfeb;
  } else if (ArchName.equals("bpf_be") || ArchName.equals("bpfeb")) {
    return Triple::bpfeb;
  } else if (ArchName.equals("bpf_le") || ArchName.equals("bpfel")) {
    return Triple::bpfel;
  } else {
    return Triple::UnknownArch;
  }
}

Triple::ArchType Triple::getArchTypeForLLVMName(StringRef Name) {
  Triple::ArchType BPFArch(parseBPFArch(Name));
  return StringSwitch<Triple::ArchType>(Name)
    .Case("aarch64", aarch64)
    .Case("aarch64_be", aarch64_be)
    .Case("aarch64_32", aarch64_32)
    .Case("arc", arc)
    .Case("arm64", aarch64) // "arm64" is an alias for "aarch64"
    .Case("arm64_32", aarch64_32)
    .Case("arm", arm)
    .Case("armeb", armeb)
    .Case("avr", avr)
    .StartsWith("bpf", BPFArch)
    .Case("mips", mips)
    .Case("mipsel", mipsel)
    .Case("mips64", mips64)
    .Case("mips64el", mips64el)
    .Case("msp430", msp430)
    .Case("ppc64", ppc64)
    .Case("ppc32", ppc)
    .Case("ppc", ppc)
    .Case("ppc64le", ppc64le)
    .Case("r600", r600)
    .Case("amdgcn", amdgcn)
    .Case("riscv32", riscv32)
    .Case("riscv64", riscv64)
    .Case("hexagon", hexagon)
    .Case("sparc", sparc)
    .Case("sparcel", sparcel)
    .Case("sparcv9", sparcv9)
    .Case("systemz", systemz)
    .Case("tce", tce)
    .Case("tcele", tcele)
    .Case("thumb", thumb)
    .Case("thumbeb", thumbeb)
    .Case("x86", x86)
    .Case("x86-64", x86_64)
    .Case("xcore", xcore)
    .Case("nvptx", nvptx)
    .Case("nvptx64", nvptx64)
    .Case("le32", le32)
    .Case("le64", le64)
    .Case("amdil", amdil)
    .Case("amdil64", amdil64)
    .Case("hsail", hsail)
    .Case("hsail64", hsail64)
    .StartsWith("spir64", spir64)
    .StartsWith("spir", spir)
    .Case("kalimba", kalimba)
    .Case("lanai", lanai)
    .Case("shave", shave)
    .Case("wasm32", wasm32)
    .Case("wasm64", wasm64)
    .Case("renderscript32", renderscript32)
    .Case("renderscript64", renderscript64)
    .Case("fpga_aoco", fpga_aoco)
    .Case("fpga_aocr", fpga_aocr)
    .Case("fpga_aocx", fpga_aocx)
    .Case("ve", ve)
    .Default(UnknownArch);
}

static Triple::ArchType parseARMArch(StringRef ArchName) {
  ARM::ISAKind ISA = ARM::parseArchISA(ArchName);
  ARM::EndianKind ENDIAN = ARM::parseArchEndian(ArchName);

  Triple::ArchType arch = Triple::UnknownArch;
  switch (ENDIAN) {
  case ARM::EndianKind::LITTLE: {
    switch (ISA) {
    case ARM::ISAKind::ARM:
      arch = Triple::arm;
      break;
    case ARM::ISAKind::THUMB:
      arch = Triple::thumb;
      break;
    case ARM::ISAKind::AARCH64:
      arch = Triple::aarch64;
      break;
    case ARM::ISAKind::INVALID:
      break;
    }
    break;
  }
  case ARM::EndianKind::BIG: {
    switch (ISA) {
    case ARM::ISAKind::ARM:
      arch = Triple::armeb;
      break;
    case ARM::ISAKind::THUMB:
      arch = Triple::thumbeb;
      break;
    case ARM::ISAKind::AARCH64:
      arch = Triple::aarch64_be;
      break;
    case ARM::ISAKind::INVALID:
      break;
    }
    break;
  }
  case ARM::EndianKind::INVALID: {
    break;
  }
  }

  ArchName = ARM::getCanonicalArchName(ArchName);
  if (ArchName.empty())
    return Triple::UnknownArch;

  // Thumb only exists in v4+
  if (ISA == ARM::ISAKind::THUMB &&
      (ArchName.startswith("v2") || ArchName.startswith("v3")))
    return Triple::UnknownArch;

  // Thumb only for v6m
  ARM::ProfileKind Profile = ARM::parseArchProfile(ArchName);
  unsigned Version = ARM::parseArchVersion(ArchName);
  if (Profile == ARM::ProfileKind::M && Version == 6) {
    if (ENDIAN == ARM::EndianKind::BIG)
      return Triple::thumbeb;
    else
      return Triple::thumb;
  }

  return arch;
}

static Triple::ArchType parseArch(StringRef ArchName) {
  auto AT = StringSwitch<Triple::ArchType>(ArchName)
    .Cases("i386", "i486", "i586", "i686", Triple::x86)
    // FIXME: Do we need to support these?
    .Cases("i786", "i886", "i986", Triple::x86)
    .Cases("amd64", "x86_64", "x86_64h", Triple::x86_64)
    .Cases("powerpc", "powerpcspe", "ppc", "ppc32", Triple::ppc)
    .Cases("powerpc64", "ppu", "ppc64", Triple::ppc64)
    .Cases("powerpc64le", "ppc64le", Triple::ppc64le)
    .Case("xscale", Triple::arm)
    .Case("xscaleeb", Triple::armeb)
    .Case("aarch64", Triple::aarch64)
    .Case("aarch64_be", Triple::aarch64_be)
    .Case("aarch64_32", Triple::aarch64_32)
    .Case("arc", Triple::arc)
    .Case("arm64", Triple::aarch64)
    .Case("arm64_32", Triple::aarch64_32)
    .Case("arm", Triple::arm)
    .Case("armeb", Triple::armeb)
    .Case("thumb", Triple::thumb)
    .Case("thumbeb", Triple::thumbeb)
    .Case("avr", Triple::avr)
    .Case("msp430", Triple::msp430)
    .Cases("mips", "mipseb", "mipsallegrex", "mipsisa32r6",
           "mipsr6", Triple::mips)
    .Cases("mipsel", "mipsallegrexel", "mipsisa32r6el", "mipsr6el",
           Triple::mipsel)
    .Cases("mips64", "mips64eb", "mipsn32", "mipsisa64r6",
           "mips64r6", "mipsn32r6", Triple::mips64)
    .Cases("mips64el", "mipsn32el", "mipsisa64r6el", "mips64r6el",
           "mipsn32r6el", Triple::mips64el)
    .Case("r600", Triple::r600)
    .Case("amdgcn", Triple::amdgcn)
    .Case("riscv32", Triple::riscv32)
    .Case("riscv64", Triple::riscv64)
    .Case("hexagon", Triple::hexagon)
    .Cases("s390x", "systemz", Triple::systemz)
    .Case("sparc", Triple::sparc)
    .Case("sparcel", Triple::sparcel)
    .Cases("sparcv9", "sparc64", Triple::sparcv9)
    .Case("tce", Triple::tce)
    .Case("tcele", Triple::tcele)
    .Case("xcore", Triple::xcore)
    .Case("nvptx", Triple::nvptx)
    .Case("nvptx64", Triple::nvptx64)
    .Case("le32", Triple::le32)
    .Case("le64", Triple::le64)
    .Case("amdil", Triple::amdil)
    .Case("amdil64", Triple::amdil64)
    .Case("hsail", Triple::hsail)
    .Case("hsail64", Triple::hsail64)
    .StartsWith("spir64", Triple::spir64)
    .StartsWith("spir", Triple::spir)
    .StartsWith("kalimba", Triple::kalimba)
    .Case("lanai", Triple::lanai)
    .Case("renderscript32", Triple::renderscript32)
    .Case("renderscript64", Triple::renderscript64)
<<<<<<< HEAD
    .Case("fpga_aoco", Triple::fpga_aoco)
    .Case("fpga_aocr", Triple::fpga_aocr)
    .Case("fpga_aocx", Triple::fpga_aocx)
=======
    .Case("shave", Triple::shave)
>>>>>>> 356b3351
    .Case("ve", Triple::ve)
    .Case("wasm32", Triple::wasm32)
    .Case("wasm64", Triple::wasm64)
    .Default(Triple::UnknownArch);

  // Some architectures require special parsing logic just to compute the
  // ArchType result.
  if (AT == Triple::UnknownArch) {
    if (ArchName.startswith("arm") || ArchName.startswith("thumb") ||
        ArchName.startswith("aarch64"))
      return parseARMArch(ArchName);
    if (ArchName.startswith("bpf"))
      return parseBPFArch(ArchName);
  }

  return AT;
}

static Triple::VendorType parseVendor(StringRef VendorName) {
  return StringSwitch<Triple::VendorType>(VendorName)
    .Case("apple", Triple::Apple)
    .Case("pc", Triple::PC)
    .Case("scei", Triple::SCEI)
    .Case("bgp", Triple::BGP)
    .Case("bgq", Triple::BGQ)
    .Case("fsl", Triple::Freescale)
    .Case("ibm", Triple::IBM)
    .Case("img", Triple::ImaginationTechnologies)
    .Case("mti", Triple::MipsTechnologies)
    .Case("nvidia", Triple::NVIDIA)
    .Case("csr", Triple::CSR)
    .Case("myriad", Triple::Myriad)
    .Case("amd", Triple::AMD)
    .Case("mesa", Triple::Mesa)
    .Case("suse", Triple::SUSE)
    .Case("oe", Triple::OpenEmbedded)
    .Case("intel", Triple::Intel)
    .Default(Triple::UnknownVendor);
}

static Triple::OSType parseOS(StringRef OSName) {
  return StringSwitch<Triple::OSType>(OSName)
    .StartsWith("ananas", Triple::Ananas)
    .StartsWith("cloudabi", Triple::CloudABI)
    .StartsWith("darwin", Triple::Darwin)
    .StartsWith("dragonfly", Triple::DragonFly)
    .StartsWith("freebsd", Triple::FreeBSD)
    .StartsWith("fuchsia", Triple::Fuchsia)
    .StartsWith("ios", Triple::IOS)
    .StartsWith("kfreebsd", Triple::KFreeBSD)
    .StartsWith("linux", Triple::Linux)
    .StartsWith("lv2", Triple::Lv2)
    .StartsWith("macos", Triple::MacOSX)
    .StartsWith("netbsd", Triple::NetBSD)
    .StartsWith("openbsd", Triple::OpenBSD)
    .StartsWith("solaris", Triple::Solaris)
    .StartsWith("win32", Triple::Win32)
    .StartsWith("windows", Triple::Win32)
    .StartsWith("haiku", Triple::Haiku)
    .StartsWith("minix", Triple::Minix)
    .StartsWith("rtems", Triple::RTEMS)
    .StartsWith("nacl", Triple::NaCl)
    .StartsWith("cnk", Triple::CNK)
    .StartsWith("aix", Triple::AIX)
    .StartsWith("cuda", Triple::CUDA)
    .StartsWith("nvcl", Triple::NVCL)
    .StartsWith("amdhsa", Triple::AMDHSA)
    .StartsWith("ps4", Triple::PS4)
    .StartsWith("elfiamcu", Triple::ELFIAMCU)
    .StartsWith("tvos", Triple::TvOS)
    .StartsWith("watchos", Triple::WatchOS)
    .StartsWith("mesa3d", Triple::Mesa3D)
    .StartsWith("contiki", Triple::Contiki)
    .StartsWith("amdpal", Triple::AMDPAL)
    .StartsWith("hermit", Triple::HermitCore)
    .StartsWith("hurd", Triple::Hurd)
    .StartsWith("wasi", Triple::WASI)
    .StartsWith("emscripten", Triple::Emscripten)
    .Default(Triple::UnknownOS);
}

static Triple::EnvironmentType parseEnvironment(StringRef EnvironmentName) {
  return StringSwitch<Triple::EnvironmentType>(EnvironmentName)
    .StartsWith("eabihf", Triple::EABIHF)
    .StartsWith("eabi", Triple::EABI)
    .StartsWith("gnuabin32", Triple::GNUABIN32)
    .StartsWith("gnuabi64", Triple::GNUABI64)
    .StartsWith("gnueabihf", Triple::GNUEABIHF)
    .StartsWith("gnueabi", Triple::GNUEABI)
    .StartsWith("gnux32", Triple::GNUX32)
    .StartsWith("code16", Triple::CODE16)
    .StartsWith("gnu", Triple::GNU)
    .StartsWith("android", Triple::Android)
    .StartsWith("musleabihf", Triple::MuslEABIHF)
    .StartsWith("musleabi", Triple::MuslEABI)
    .StartsWith("musl", Triple::Musl)
    .StartsWith("msvc", Triple::MSVC)
    .StartsWith("itanium", Triple::Itanium)
    .StartsWith("cygnus", Triple::Cygnus)
    .StartsWith("coreclr", Triple::CoreCLR)
    .StartsWith("simulator", Triple::Simulator)
    .StartsWith("sycldevice", Triple::SYCLDevice)
    .StartsWith("macabi", Triple::MacABI)
    .Default(Triple::UnknownEnvironment);
}

static Triple::ObjectFormatType parseFormat(StringRef EnvironmentName) {
  return StringSwitch<Triple::ObjectFormatType>(EnvironmentName)
    // "xcoff" must come before "coff" because of the order-dependendent
    // pattern matching.
    .EndsWith("xcoff", Triple::XCOFF)
    .EndsWith("coff", Triple::COFF)
    .EndsWith("elf", Triple::ELF)
    .EndsWith("macho", Triple::MachO)
    .EndsWith("wasm", Triple::Wasm)
    .Default(Triple::UnknownObjectFormat);
}

static Triple::SubArchType parseSubArch(StringRef SubArchName) {
  if (SubArchName.startswith("mips") &&
      (SubArchName.endswith("r6el") || SubArchName.endswith("r6")))
    return Triple::MipsSubArch_r6;

  if (SubArchName.startswith("spir")) {
    StringRef SA(SubArchName);
    if (SA.consume_front("spir64_") || SA.consume_front("spir_")) {
      if (SA == "fpga")
        return Triple::SPIRSubArch_fpga;
      else if (SA == "gen")
        return Triple::SPIRSubArch_gen;
      else if (SA == "x86_64")
        return Triple::SPIRSubArch_x86_64;
    }
  }

  if (SubArchName == "powerpcspe")
    return Triple::PPCSubArch_spe;

  StringRef ARMSubArch = ARM::getCanonicalArchName(SubArchName);

  // For now, this is the small part. Early return.
  if (ARMSubArch.empty())
    return StringSwitch<Triple::SubArchType>(SubArchName)
      .EndsWith("kalimba3", Triple::KalimbaSubArch_v3)
      .EndsWith("kalimba4", Triple::KalimbaSubArch_v4)
      .EndsWith("kalimba5", Triple::KalimbaSubArch_v5)
      .Default(Triple::NoSubArch);

  // ARM sub arch.
  switch(ARM::parseArch(ARMSubArch)) {
  case ARM::ArchKind::ARMV4:
    return Triple::NoSubArch;
  case ARM::ArchKind::ARMV4T:
    return Triple::ARMSubArch_v4t;
  case ARM::ArchKind::ARMV5T:
    return Triple::ARMSubArch_v5;
  case ARM::ArchKind::ARMV5TE:
  case ARM::ArchKind::IWMMXT:
  case ARM::ArchKind::IWMMXT2:
  case ARM::ArchKind::XSCALE:
  case ARM::ArchKind::ARMV5TEJ:
    return Triple::ARMSubArch_v5te;
  case ARM::ArchKind::ARMV6:
    return Triple::ARMSubArch_v6;
  case ARM::ArchKind::ARMV6K:
  case ARM::ArchKind::ARMV6KZ:
    return Triple::ARMSubArch_v6k;
  case ARM::ArchKind::ARMV6T2:
    return Triple::ARMSubArch_v6t2;
  case ARM::ArchKind::ARMV6M:
    return Triple::ARMSubArch_v6m;
  case ARM::ArchKind::ARMV7A:
  case ARM::ArchKind::ARMV7R:
    return Triple::ARMSubArch_v7;
  case ARM::ArchKind::ARMV7VE:
    return Triple::ARMSubArch_v7ve;
  case ARM::ArchKind::ARMV7K:
    return Triple::ARMSubArch_v7k;
  case ARM::ArchKind::ARMV7M:
    return Triple::ARMSubArch_v7m;
  case ARM::ArchKind::ARMV7S:
    return Triple::ARMSubArch_v7s;
  case ARM::ArchKind::ARMV7EM:
    return Triple::ARMSubArch_v7em;
  case ARM::ArchKind::ARMV8A:
    return Triple::ARMSubArch_v8;
  case ARM::ArchKind::ARMV8_1A:
    return Triple::ARMSubArch_v8_1a;
  case ARM::ArchKind::ARMV8_2A:
    return Triple::ARMSubArch_v8_2a;
  case ARM::ArchKind::ARMV8_3A:
    return Triple::ARMSubArch_v8_3a;
  case ARM::ArchKind::ARMV8_4A:
    return Triple::ARMSubArch_v8_4a;
  case ARM::ArchKind::ARMV8_5A:
    return Triple::ARMSubArch_v8_5a;
  case ARM::ArchKind::ARMV8R:
    return Triple::ARMSubArch_v8r;
  case ARM::ArchKind::ARMV8MBaseline:
    return Triple::ARMSubArch_v8m_baseline;
  case ARM::ArchKind::ARMV8MMainline:
    return Triple::ARMSubArch_v8m_mainline;
  case ARM::ArchKind::ARMV8_1MMainline:
    return Triple::ARMSubArch_v8_1m_mainline;
  default:
    return Triple::NoSubArch;
  }
}

static StringRef getObjectFormatTypeName(Triple::ObjectFormatType Kind) {
  switch (Kind) {
  case Triple::UnknownObjectFormat: return "";
  case Triple::COFF:  return "coff";
  case Triple::ELF:   return "elf";
  case Triple::MachO: return "macho";
  case Triple::Wasm:  return "wasm";
  case Triple::XCOFF: return "xcoff";
  }
  llvm_unreachable("unknown object format type");
}

static Triple::ObjectFormatType getDefaultFormat(const Triple &T) {
  switch (T.getArch()) {
  case Triple::UnknownArch:
  case Triple::aarch64:
  case Triple::aarch64_32:
  case Triple::arm:
  case Triple::thumb:
  case Triple::x86:
  case Triple::x86_64:
    if (T.isOSDarwin())
      return Triple::MachO;
    else if (T.isOSWindows())
      return Triple::COFF;
    return Triple::ELF;

  case Triple::aarch64_be:
  case Triple::amdgcn:
  case Triple::amdil64:
  case Triple::amdil:
  case Triple::arc:
  case Triple::armeb:
  case Triple::avr:
  case Triple::bpfeb:
  case Triple::bpfel:
  case Triple::hexagon:
  case Triple::hsail64:
  case Triple::hsail:
  case Triple::kalimba:
  case Triple::lanai:
  case Triple::le32:
  case Triple::le64:
  case Triple::mips64:
  case Triple::mips64el:
  case Triple::mips:
  case Triple::mipsel:
  case Triple::msp430:
  case Triple::nvptx64:
  case Triple::nvptx:
  case Triple::ppc64le:
  case Triple::r600:
  case Triple::renderscript32:
  case Triple::renderscript64:
  case Triple::riscv32:
  case Triple::riscv64:
  case Triple::shave:
  case Triple::sparc:
  case Triple::sparcel:
  case Triple::sparcv9:
  case Triple::spir64:
  case Triple::spir:
  case Triple::systemz:
  case Triple::tce:
  case Triple::tcele:
  case Triple::thumbeb:
<<<<<<< HEAD
  case Triple::xcore:
  case Triple::fpga_aoco:
  case Triple::fpga_aocr:
  case Triple::fpga_aocx:
=======
>>>>>>> 356b3351
  case Triple::ve:
  case Triple::xcore:
    return Triple::ELF;

  case Triple::ppc64:
  case Triple::ppc:
    if (T.isOSDarwin())
      return Triple::MachO;
    else if (T.isOSAIX())
      return Triple::XCOFF;
    return Triple::ELF;

  case Triple::wasm32:
  case Triple::wasm64:
    return Triple::Wasm;
  }
  llvm_unreachable("unknown architecture");
}

/// Construct a triple from the string representation provided.
///
/// This stores the string representation and parses the various pieces into
/// enum members.
Triple::Triple(const Twine &Str)
    : Data(Str.str()), Arch(UnknownArch), SubArch(NoSubArch),
      Vendor(UnknownVendor), OS(UnknownOS), Environment(UnknownEnvironment),
      ObjectFormat(UnknownObjectFormat) {
  // Do minimal parsing by hand here.
  SmallVector<StringRef, 4> Components;
  StringRef(Data).split(Components, '-', /*MaxSplit*/ 3);
  if (Components.size() > 0) {
    Arch = parseArch(Components[0]);
    SubArch = parseSubArch(Components[0]);
    if (Components.size() > 1) {
      Vendor = parseVendor(Components[1]);
      if (Components.size() > 2) {
        OS = parseOS(Components[2]);
        if (Components.size() > 3) {
          Environment = parseEnvironment(Components[3]);
          ObjectFormat = parseFormat(Components[3]);
        }
      }
    } else {
      Environment =
          StringSwitch<Triple::EnvironmentType>(Components[0])
              .StartsWith("mipsn32", Triple::GNUABIN32)
              .StartsWith("mips64", Triple::GNUABI64)
              .StartsWith("mipsisa64", Triple::GNUABI64)
              .StartsWith("mipsisa32", Triple::GNU)
              .Cases("mips", "mipsel", "mipsr6", "mipsr6el", Triple::GNU)
              .Default(UnknownEnvironment);
    }
  }
  if (ObjectFormat == UnknownObjectFormat)
    ObjectFormat = getDefaultFormat(*this);
}

/// Construct a triple from string representations of the architecture,
/// vendor, and OS.
///
/// This joins each argument into a canonical string representation and parses
/// them into enum members. It leaves the environment unknown and omits it from
/// the string representation.
Triple::Triple(const Twine &ArchStr, const Twine &VendorStr, const Twine &OSStr)
    : Data((ArchStr + Twine('-') + VendorStr + Twine('-') + OSStr).str()),
      Arch(parseArch(ArchStr.str())),
      SubArch(parseSubArch(ArchStr.str())),
      Vendor(parseVendor(VendorStr.str())),
      OS(parseOS(OSStr.str())),
      Environment(), ObjectFormat(Triple::UnknownObjectFormat) {
  ObjectFormat = getDefaultFormat(*this);
}

/// Construct a triple from string representations of the architecture,
/// vendor, OS, and environment.
///
/// This joins each argument into a canonical string representation and parses
/// them into enum members.
Triple::Triple(const Twine &ArchStr, const Twine &VendorStr, const Twine &OSStr,
               const Twine &EnvironmentStr)
    : Data((ArchStr + Twine('-') + VendorStr + Twine('-') + OSStr + Twine('-') +
            EnvironmentStr).str()),
      Arch(parseArch(ArchStr.str())),
      SubArch(parseSubArch(ArchStr.str())),
      Vendor(parseVendor(VendorStr.str())),
      OS(parseOS(OSStr.str())),
      Environment(parseEnvironment(EnvironmentStr.str())),
      ObjectFormat(parseFormat(EnvironmentStr.str())) {
  if (ObjectFormat == Triple::UnknownObjectFormat)
    ObjectFormat = getDefaultFormat(*this);
}

std::string Triple::normalize(StringRef Str) {
  bool IsMinGW32 = false;
  bool IsCygwin = false;

  // Parse into components.
  SmallVector<StringRef, 4> Components;
  Str.split(Components, '-');

  // If the first component corresponds to a known architecture, preferentially
  // use it for the architecture.  If the second component corresponds to a
  // known vendor, preferentially use it for the vendor, etc.  This avoids silly
  // component movement when a component parses as (eg) both a valid arch and a
  // valid os.
  ArchType Arch = UnknownArch;
  if (Components.size() > 0)
    Arch = parseArch(Components[0]);
  VendorType Vendor = UnknownVendor;
  if (Components.size() > 1)
    Vendor = parseVendor(Components[1]);
  OSType OS = UnknownOS;
  if (Components.size() > 2) {
    OS = parseOS(Components[2]);
    IsCygwin = Components[2].startswith("cygwin");
    IsMinGW32 = Components[2].startswith("mingw");
  }
  EnvironmentType Environment = UnknownEnvironment;
  if (Components.size() > 3)
    Environment = parseEnvironment(Components[3]);
  ObjectFormatType ObjectFormat = UnknownObjectFormat;
  if (Components.size() > 4)
    ObjectFormat = parseFormat(Components[4]);

  // Note which components are already in their final position.  These will not
  // be moved.
  bool Found[4];
  Found[0] = Arch != UnknownArch;
  Found[1] = Vendor != UnknownVendor;
  Found[2] = OS != UnknownOS;
  Found[3] = Environment != UnknownEnvironment;

  // If they are not there already, permute the components into their canonical
  // positions by seeing if they parse as a valid architecture, and if so moving
  // the component to the architecture position etc.
  for (unsigned Pos = 0; Pos != array_lengthof(Found); ++Pos) {
    if (Found[Pos])
      continue; // Already in the canonical position.

    for (unsigned Idx = 0; Idx != Components.size(); ++Idx) {
      // Do not reparse any components that already matched.
      if (Idx < array_lengthof(Found) && Found[Idx])
        continue;

      // Does this component parse as valid for the target position?
      bool Valid = false;
      StringRef Comp = Components[Idx];
      switch (Pos) {
      default: llvm_unreachable("unexpected component type!");
      case 0:
        Arch = parseArch(Comp);
        Valid = Arch != UnknownArch;
        break;
      case 1:
        Vendor = parseVendor(Comp);
        Valid = Vendor != UnknownVendor;
        break;
      case 2:
        OS = parseOS(Comp);
        IsCygwin = Comp.startswith("cygwin");
        IsMinGW32 = Comp.startswith("mingw");
        Valid = OS != UnknownOS || IsCygwin || IsMinGW32;
        break;
      case 3:
        Environment = parseEnvironment(Comp);
        Valid = Environment != UnknownEnvironment;
        if (!Valid) {
          ObjectFormat = parseFormat(Comp);
          Valid = ObjectFormat != UnknownObjectFormat;
        }
        break;
      }
      if (!Valid)
        continue; // Nope, try the next component.

      // Move the component to the target position, pushing any non-fixed
      // components that are in the way to the right.  This tends to give
      // good results in the common cases of a forgotten vendor component
      // or a wrongly positioned environment.
      if (Pos < Idx) {
        // Insert left, pushing the existing components to the right.  For
        // example, a-b-i386 -> i386-a-b when moving i386 to the front.
        StringRef CurrentComponent(""); // The empty component.
        // Replace the component we are moving with an empty component.
        std::swap(CurrentComponent, Components[Idx]);
        // Insert the component being moved at Pos, displacing any existing
        // components to the right.
        for (unsigned i = Pos; !CurrentComponent.empty(); ++i) {
          // Skip over any fixed components.
          while (i < array_lengthof(Found) && Found[i])
            ++i;
          // Place the component at the new position, getting the component
          // that was at this position - it will be moved right.
          std::swap(CurrentComponent, Components[i]);
        }
      } else if (Pos > Idx) {
        // Push right by inserting empty components until the component at Idx
        // reaches the target position Pos.  For example, pc-a -> -pc-a when
        // moving pc to the second position.
        do {
          // Insert one empty component at Idx.
          StringRef CurrentComponent(""); // The empty component.
          for (unsigned i = Idx; i < Components.size();) {
            // Place the component at the new position, getting the component
            // that was at this position - it will be moved right.
            std::swap(CurrentComponent, Components[i]);
            // If it was placed on top of an empty component then we are done.
            if (CurrentComponent.empty())
              break;
            // Advance to the next component, skipping any fixed components.
            while (++i < array_lengthof(Found) && Found[i])
              ;
          }
          // The last component was pushed off the end - append it.
          if (!CurrentComponent.empty())
            Components.push_back(CurrentComponent);

          // Advance Idx to the component's new position.
          while (++Idx < array_lengthof(Found) && Found[Idx])
            ;
        } while (Idx < Pos); // Add more until the final position is reached.
      }
      assert(Pos < Components.size() && Components[Pos] == Comp &&
             "Component moved wrong!");
      Found[Pos] = true;
      break;
    }
  }

  // Replace empty components with "unknown" value.
  for (unsigned i = 0, e = Components.size(); i < e; ++i) {
    if (Components[i].empty())
      Components[i] = "unknown";
  }

  // Special case logic goes here.  At this point Arch, Vendor and OS have the
  // correct values for the computed components.
  std::string NormalizedEnvironment;
  if (Environment == Triple::Android && Components[3].startswith("androideabi")) {
    StringRef AndroidVersion = Components[3].drop_front(strlen("androideabi"));
    if (AndroidVersion.empty()) {
      Components[3] = "android";
    } else {
      NormalizedEnvironment = Twine("android", AndroidVersion).str();
      Components[3] = NormalizedEnvironment;
    }
  }

  // SUSE uses "gnueabi" to mean "gnueabihf"
  if (Vendor == Triple::SUSE && Environment == llvm::Triple::GNUEABI)
    Components[3] = "gnueabihf";

  if (OS == Triple::Win32) {
    Components.resize(4);
    Components[2] = "windows";
    if (Environment == UnknownEnvironment) {
      if (ObjectFormat == UnknownObjectFormat || ObjectFormat == Triple::COFF)
        Components[3] = "msvc";
      else
        Components[3] = getObjectFormatTypeName(ObjectFormat);
    }
  } else if (IsMinGW32) {
    Components.resize(4);
    Components[2] = "windows";
    Components[3] = "gnu";
  } else if (IsCygwin) {
    Components.resize(4);
    Components[2] = "windows";
    Components[3] = "cygnus";
  }
  if (IsMinGW32 || IsCygwin ||
      (OS == Triple::Win32 && Environment != UnknownEnvironment)) {
    if (ObjectFormat != UnknownObjectFormat && ObjectFormat != Triple::COFF) {
      Components.resize(5);
      Components[4] = getObjectFormatTypeName(ObjectFormat);
    }
  }

  // Stick the corrected components back together to form the normalized string.
  std::string Normalized;
  for (unsigned i = 0, e = Components.size(); i != e; ++i) {
    if (i) Normalized += '-';
    Normalized += Components[i];
  }
  return Normalized;
}

StringRef Triple::getArchName() const {
  return StringRef(Data).split('-').first;           // Isolate first component
}

StringRef Triple::getVendorName() const {
  StringRef Tmp = StringRef(Data).split('-').second; // Strip first component
  return Tmp.split('-').first;                       // Isolate second component
}

StringRef Triple::getOSName() const {
  StringRef Tmp = StringRef(Data).split('-').second; // Strip first component
  Tmp = Tmp.split('-').second;                       // Strip second component
  return Tmp.split('-').first;                       // Isolate third component
}

StringRef Triple::getEnvironmentName() const {
  StringRef Tmp = StringRef(Data).split('-').second; // Strip first component
  Tmp = Tmp.split('-').second;                       // Strip second component
  return Tmp.split('-').second;                      // Strip third component
}

StringRef Triple::getOSAndEnvironmentName() const {
  StringRef Tmp = StringRef(Data).split('-').second; // Strip first component
  return Tmp.split('-').second;                      // Strip second component
}

static unsigned EatNumber(StringRef &Str) {
  assert(!Str.empty() && Str[0] >= '0' && Str[0] <= '9' && "Not a number");
  unsigned Result = 0;

  do {
    // Consume the leading digit.
    Result = Result*10 + (Str[0] - '0');

    // Eat the digit.
    Str = Str.substr(1);
  } while (!Str.empty() && Str[0] >= '0' && Str[0] <= '9');

  return Result;
}

static void parseVersionFromName(StringRef Name, unsigned &Major,
                                 unsigned &Minor, unsigned &Micro) {
  // Any unset version defaults to 0.
  Major = Minor = Micro = 0;

  // Parse up to three components.
  unsigned *Components[3] = {&Major, &Minor, &Micro};
  for (unsigned i = 0; i != 3; ++i) {
    if (Name.empty() || Name[0] < '0' || Name[0] > '9')
      break;

    // Consume the leading number.
    *Components[i] = EatNumber(Name);

    // Consume the separator, if present.
    if (Name.startswith("."))
      Name = Name.substr(1);
  }
}

void Triple::getEnvironmentVersion(unsigned &Major, unsigned &Minor,
                                   unsigned &Micro) const {
  StringRef EnvironmentName = getEnvironmentName();
  StringRef EnvironmentTypeName = getEnvironmentTypeName(getEnvironment());
  if (EnvironmentName.startswith(EnvironmentTypeName))
    EnvironmentName = EnvironmentName.substr(EnvironmentTypeName.size());

  parseVersionFromName(EnvironmentName, Major, Minor, Micro);
}

void Triple::getOSVersion(unsigned &Major, unsigned &Minor,
                          unsigned &Micro) const {
  StringRef OSName = getOSName();
  // Assume that the OS portion of the triple starts with the canonical name.
  StringRef OSTypeName = getOSTypeName(getOS());
  if (OSName.startswith(OSTypeName))
    OSName = OSName.substr(OSTypeName.size());
  else if (getOS() == MacOSX)
    OSName.consume_front("macos");

  parseVersionFromName(OSName, Major, Minor, Micro);
}

bool Triple::getMacOSXVersion(unsigned &Major, unsigned &Minor,
                              unsigned &Micro) const {
  getOSVersion(Major, Minor, Micro);

  switch (getOS()) {
  default: llvm_unreachable("unexpected OS for Darwin triple");
  case Darwin:
    // Default to darwin8, i.e., MacOSX 10.4.
    if (Major == 0)
      Major = 8;
    // Darwin version numbers are skewed from OS X versions.
    if (Major < 4)
      return false;
    Micro = 0;
    Minor = Major - 4;
    Major = 10;
    break;
  case MacOSX:
    // Default to 10.4.
    if (Major == 0) {
      Major = 10;
      Minor = 4;
    }
    if (Major != 10)
      return false;
    break;
  case IOS:
  case TvOS:
  case WatchOS:
    // Ignore the version from the triple.  This is only handled because the
    // the clang driver combines OS X and IOS support into a common Darwin
    // toolchain that wants to know the OS X version number even when targeting
    // IOS.
    Major = 10;
    Minor = 4;
    Micro = 0;
    break;
  }
  return true;
}

void Triple::getiOSVersion(unsigned &Major, unsigned &Minor,
                           unsigned &Micro) const {
  switch (getOS()) {
  default: llvm_unreachable("unexpected OS for Darwin triple");
  case Darwin:
  case MacOSX:
    // Ignore the version from the triple.  This is only handled because the
    // the clang driver combines OS X and IOS support into a common Darwin
    // toolchain that wants to know the iOS version number even when targeting
    // OS X.
    Major = 5;
    Minor = 0;
    Micro = 0;
    break;
  case IOS:
  case TvOS:
    getOSVersion(Major, Minor, Micro);
    // Default to 5.0 (or 7.0 for arm64).
    if (Major == 0)
      Major = (getArch() == aarch64) ? 7 : 5;
    break;
  case WatchOS:
    llvm_unreachable("conflicting triple info");
  }
}

void Triple::getWatchOSVersion(unsigned &Major, unsigned &Minor,
                               unsigned &Micro) const {
  switch (getOS()) {
  default: llvm_unreachable("unexpected OS for Darwin triple");
  case Darwin:
  case MacOSX:
    // Ignore the version from the triple.  This is only handled because the
    // the clang driver combines OS X and IOS support into a common Darwin
    // toolchain that wants to know the iOS version number even when targeting
    // OS X.
    Major = 2;
    Minor = 0;
    Micro = 0;
    break;
  case WatchOS:
    getOSVersion(Major, Minor, Micro);
    if (Major == 0)
      Major = 2;
    break;
  case IOS:
    llvm_unreachable("conflicting triple info");
  }
}

void Triple::setTriple(const Twine &Str) {
  *this = Triple(Str);
}

void Triple::setArch(ArchType Kind) {
  setArchName(getArchTypeName(Kind));
}

void Triple::setVendor(VendorType Kind) {
  setVendorName(getVendorTypeName(Kind));
}

void Triple::setOS(OSType Kind) {
  setOSName(getOSTypeName(Kind));
}

void Triple::setEnvironment(EnvironmentType Kind) {
  if (ObjectFormat == getDefaultFormat(*this))
    return setEnvironmentName(getEnvironmentTypeName(Kind));

  setEnvironmentName((getEnvironmentTypeName(Kind) + Twine("-") +
                      getObjectFormatTypeName(ObjectFormat)).str());
}

void Triple::setObjectFormat(ObjectFormatType Kind) {
  if (Environment == UnknownEnvironment)
    return setEnvironmentName(getObjectFormatTypeName(Kind));

  setEnvironmentName((getEnvironmentTypeName(Environment) + Twine("-") +
                      getObjectFormatTypeName(Kind)).str());
}

void Triple::setArchName(StringRef Str) {
  // Work around a miscompilation bug for Twines in gcc 4.0.3.
  SmallString<64> Triple;
  Triple += Str;
  Triple += "-";
  Triple += getVendorName();
  Triple += "-";
  Triple += getOSAndEnvironmentName();
  setTriple(Triple);
}

void Triple::setVendorName(StringRef Str) {
  setTriple(getArchName() + "-" + Str + "-" + getOSAndEnvironmentName());
}

void Triple::setOSName(StringRef Str) {
  if (hasEnvironment())
    setTriple(getArchName() + "-" + getVendorName() + "-" + Str +
              "-" + getEnvironmentName());
  else
    setTriple(getArchName() + "-" + getVendorName() + "-" + Str);
}

void Triple::setEnvironmentName(StringRef Str) {
  setTriple(getArchName() + "-" + getVendorName() + "-" + getOSName() +
            "-" + Str);
}

void Triple::setOSAndEnvironmentName(StringRef Str) {
  setTriple(getArchName() + "-" + getVendorName() + "-" + Str);
}

static unsigned getArchPointerBitWidth(llvm::Triple::ArchType Arch) {
  switch (Arch) {
  case llvm::Triple::UnknownArch:
    return 0;

  case llvm::Triple::avr:
  case llvm::Triple::msp430:
    return 16;

  case llvm::Triple::aarch64_32:
  case llvm::Triple::amdil:
  case llvm::Triple::arc:
  case llvm::Triple::arm:
  case llvm::Triple::armeb:
  case llvm::Triple::hexagon:
  case llvm::Triple::hsail:
  case llvm::Triple::kalimba:
  case llvm::Triple::lanai:
  case llvm::Triple::le32:
  case llvm::Triple::mips:
  case llvm::Triple::mipsel:
  case llvm::Triple::nvptx:
  case llvm::Triple::ppc:
  case llvm::Triple::r600:
  case llvm::Triple::renderscript32:
  case llvm::Triple::riscv32:
  case llvm::Triple::shave:
  case llvm::Triple::sparc:
  case llvm::Triple::sparcel:
  case llvm::Triple::spir:
  case llvm::Triple::tce:
  case llvm::Triple::tcele:
  case llvm::Triple::thumb:
  case llvm::Triple::thumbeb:
  case llvm::Triple::wasm32:
  case llvm::Triple::x86:
  case llvm::Triple::xcore:
<<<<<<< HEAD
  case llvm::Triple::amdil:
  case llvm::Triple::hsail:
  case llvm::Triple::spir:
  case llvm::Triple::kalimba:
  case llvm::Triple::lanai:
  case llvm::Triple::shave:
  case llvm::Triple::wasm32:
  case llvm::Triple::renderscript32:
  case llvm::Triple::fpga_aoco:
  case llvm::Triple::fpga_aocr:
  case llvm::Triple::fpga_aocx:
=======
>>>>>>> 356b3351
    return 32;

  case llvm::Triple::aarch64:
  case llvm::Triple::aarch64_be:
  case llvm::Triple::amdgcn:
  case llvm::Triple::amdil64:
  case llvm::Triple::bpfeb:
  case llvm::Triple::bpfel:
  case llvm::Triple::hsail64:
  case llvm::Triple::le64:
  case llvm::Triple::mips64:
  case llvm::Triple::mips64el:
  case llvm::Triple::nvptx64:
  case llvm::Triple::ppc64:
  case llvm::Triple::ppc64le:
  case llvm::Triple::renderscript64:
  case llvm::Triple::riscv64:
  case llvm::Triple::sparcv9:
  case llvm::Triple::spir64:
  case llvm::Triple::systemz:
  case llvm::Triple::ve:
  case llvm::Triple::wasm64:
  case llvm::Triple::x86_64:
    return 64;
  }
  llvm_unreachable("Invalid architecture value");
}

bool Triple::isArch64Bit() const {
  return getArchPointerBitWidth(getArch()) == 64;
}

bool Triple::isArch32Bit() const {
  return getArchPointerBitWidth(getArch()) == 32;
}

bool Triple::isArch16Bit() const {
  return getArchPointerBitWidth(getArch()) == 16;
}

Triple Triple::get32BitArchVariant() const {
  Triple T(*this);
  switch (getArch()) {
  case Triple::UnknownArch:
  case Triple::amdgcn:
  case Triple::avr:
  case Triple::bpfeb:
  case Triple::bpfel:
  case Triple::msp430:
  case Triple::ppc64le:
  case Triple::systemz:
  case Triple::ve:
    T.setArch(UnknownArch);
    break;

  case Triple::aarch64_32:
  case Triple::amdil:
  case Triple::arc:
  case Triple::arm:
  case Triple::armeb:
  case Triple::hexagon:
  case Triple::hsail:
  case Triple::kalimba:
  case Triple::lanai:
  case Triple::le32:
  case Triple::mips:
  case Triple::mipsel:
  case Triple::nvptx:
  case Triple::ppc:
  case Triple::r600:
  case Triple::renderscript32:
  case Triple::riscv32:
  case Triple::shave:
  case Triple::sparc:
  case Triple::sparcel:
  case Triple::spir:
  case Triple::tce:
  case Triple::tcele:
  case Triple::thumb:
  case Triple::thumbeb:
  case Triple::wasm32:
  case Triple::x86:
  case Triple::xcore:
<<<<<<< HEAD
  case Triple::lanai:
  case Triple::shave:
  case Triple::wasm32:
  case Triple::renderscript32:
  case Triple::fpga_aoco:
  case Triple::fpga_aocr:
  case Triple::fpga_aocx:
=======
>>>>>>> 356b3351
    // Already 32-bit.
    break;

  case Triple::aarch64:        T.setArch(Triple::arm);     break;
  case Triple::aarch64_be:     T.setArch(Triple::armeb);   break;
  case Triple::amdil64:        T.setArch(Triple::amdil);   break;
  case Triple::hsail64:        T.setArch(Triple::hsail);   break;
  case Triple::le64:           T.setArch(Triple::le32);    break;
  case Triple::mips64:         T.setArch(Triple::mips);    break;
  case Triple::mips64el:       T.setArch(Triple::mipsel);  break;
  case Triple::nvptx64:        T.setArch(Triple::nvptx);   break;
  case Triple::ppc64:          T.setArch(Triple::ppc);     break;
  case Triple::renderscript64: T.setArch(Triple::renderscript32); break;
  case Triple::riscv64:        T.setArch(Triple::riscv32); break;
  case Triple::sparcv9:        T.setArch(Triple::sparc);   break;
  case Triple::spir64:         T.setArch(Triple::spir);    break;
  case Triple::wasm64:         T.setArch(Triple::wasm32);  break;
  case Triple::x86_64:         T.setArch(Triple::x86);     break;
  }
  return T;
}

Triple Triple::get64BitArchVariant() const {
  Triple T(*this);
  switch (getArch()) {
  case Triple::UnknownArch:
  case Triple::arc:
  case Triple::avr:
  case Triple::hexagon:
  case Triple::kalimba:
  case Triple::lanai:
  case Triple::msp430:
  case Triple::r600:
  case Triple::shave:
  case Triple::sparcel:
  case Triple::tce:
  case Triple::tcele:
  case Triple::xcore:
<<<<<<< HEAD
  case Triple::sparcel:
  case Triple::shave:
  case Triple::fpga_aoco:
  case Triple::fpga_aocr:
  case Triple::fpga_aocx:
=======
>>>>>>> 356b3351
    T.setArch(UnknownArch);
    break;

  case Triple::aarch64:
  case Triple::aarch64_be:
  case Triple::amdgcn:
  case Triple::amdil64:
  case Triple::bpfeb:
  case Triple::bpfel:
  case Triple::hsail64:
  case Triple::le64:
  case Triple::mips64:
  case Triple::mips64el:
  case Triple::nvptx64:
  case Triple::ppc64:
  case Triple::ppc64le:
  case Triple::renderscript64:
  case Triple::riscv64:
  case Triple::sparcv9:
  case Triple::spir64:
  case Triple::systemz:
  case Triple::ve:
  case Triple::wasm64:
  case Triple::x86_64:
    // Already 64-bit.
    break;

  case Triple::aarch64_32:      T.setArch(Triple::aarch64);    break;
  case Triple::amdil:           T.setArch(Triple::amdil64);    break;
  case Triple::arm:             T.setArch(Triple::aarch64);    break;
  case Triple::armeb:           T.setArch(Triple::aarch64_be); break;
  case Triple::hsail:           T.setArch(Triple::hsail64);    break;
  case Triple::le32:            T.setArch(Triple::le64);       break;
  case Triple::mips:            T.setArch(Triple::mips64);     break;
  case Triple::mipsel:          T.setArch(Triple::mips64el);   break;
  case Triple::nvptx:           T.setArch(Triple::nvptx64);    break;
  case Triple::ppc:             T.setArch(Triple::ppc64);      break;
  case Triple::renderscript32:  T.setArch(Triple::renderscript64);     break;
  case Triple::riscv32:         T.setArch(Triple::riscv64);    break;
  case Triple::sparc:           T.setArch(Triple::sparcv9);    break;
  case Triple::spir:            T.setArch(Triple::spir64);     break;
  case Triple::thumb:           T.setArch(Triple::aarch64);    break;
  case Triple::thumbeb:         T.setArch(Triple::aarch64_be); break;
  case Triple::wasm32:          T.setArch(Triple::wasm64);     break;
  case Triple::x86:             T.setArch(Triple::x86_64);     break;
  }
  return T;
}

Triple Triple::getBigEndianArchVariant() const {
  Triple T(*this);
  // Already big endian.
  if (!isLittleEndian())
    return T;
  switch (getArch()) {
  case Triple::UnknownArch:
  case Triple::amdgcn:
  case Triple::amdil64:
  case Triple::amdil:
  case Triple::avr:
  case Triple::hexagon:
  case Triple::hsail64:
  case Triple::hsail:
  case Triple::kalimba:
  case Triple::le32:
  case Triple::le64:
  case Triple::msp430:
  case Triple::nvptx64:
  case Triple::nvptx:
  case Triple::r600:
  case Triple::renderscript32:
  case Triple::renderscript64:
  case Triple::riscv32:
  case Triple::riscv64:
  case Triple::shave:
  case Triple::spir64:
  case Triple::spir:
  case Triple::wasm32:
  case Triple::wasm64:
  case Triple::x86:
  case Triple::x86_64:
  case Triple::xcore:
  case Triple::ve:

  // ARM is intentionally unsupported here, changing the architecture would
  // drop any arch suffixes.
  case Triple::arm:
  case Triple::thumb:
    T.setArch(UnknownArch);
    break;

  case Triple::aarch64: T.setArch(Triple::aarch64_be); break;
  case Triple::bpfel:   T.setArch(Triple::bpfeb);      break;
  case Triple::mips64el:T.setArch(Triple::mips64);     break;
  case Triple::mipsel:  T.setArch(Triple::mips);       break;
  case Triple::ppc64le: T.setArch(Triple::ppc64);      break;
  case Triple::sparcel: T.setArch(Triple::sparc);      break;
  case Triple::tcele:   T.setArch(Triple::tce);        break;
  default:
    llvm_unreachable("getBigEndianArchVariant: unknown triple.");
  }
  return T;
}

Triple Triple::getLittleEndianArchVariant() const {
  Triple T(*this);
  if (isLittleEndian())
    return T;

  switch (getArch()) {
  case Triple::UnknownArch:
  case Triple::lanai:
  case Triple::ppc:
  case Triple::sparcv9:
  case Triple::systemz:

  // ARM is intentionally unsupported here, changing the architecture would
  // drop any arch suffixes.
  case Triple::armeb:
  case Triple::thumbeb:
    T.setArch(UnknownArch);
    break;

  case Triple::aarch64_be: T.setArch(Triple::aarch64);  break;
  case Triple::bpfeb:      T.setArch(Triple::bpfel);    break;
  case Triple::mips64:     T.setArch(Triple::mips64el); break;
  case Triple::mips:       T.setArch(Triple::mipsel);   break;
  case Triple::ppc64:      T.setArch(Triple::ppc64le);  break;
  case Triple::sparc:      T.setArch(Triple::sparcel);  break;
  case Triple::tce:        T.setArch(Triple::tcele);    break;
  default:
    llvm_unreachable("getLittleEndianArchVariant: unknown triple.");
  }
  return T;
}

bool Triple::isLittleEndian() const {
  switch (getArch()) {
  case Triple::aarch64:
  case Triple::aarch64_32:
  case Triple::amdgcn:
  case Triple::amdil64:
  case Triple::amdil:
  case Triple::arm:
  case Triple::avr:
  case Triple::bpfel:
  case Triple::hexagon:
  case Triple::hsail64:
  case Triple::hsail:
  case Triple::kalimba:
  case Triple::le32:
  case Triple::le64:
  case Triple::mips64el:
  case Triple::mipsel:
  case Triple::msp430:
  case Triple::nvptx64:
  case Triple::nvptx:
  case Triple::ppc64le:
  case Triple::r600:
  case Triple::renderscript32:
  case Triple::renderscript64:
  case Triple::riscv32:
  case Triple::riscv64:
  case Triple::shave:
  case Triple::sparcel:
  case Triple::spir64:
  case Triple::spir:
  case Triple::tcele:
  case Triple::thumb:
  case Triple::ve:
  case Triple::wasm32:
  case Triple::wasm64:
  case Triple::x86:
  case Triple::x86_64:
  case Triple::xcore:
    return true;
  default:
    return false;
  }
}

bool Triple::isCompatibleWith(const Triple &Other) const {
  // ARM and Thumb triples are compatible, if subarch, vendor and OS match.
  if ((getArch() == Triple::thumb && Other.getArch() == Triple::arm) ||
      (getArch() == Triple::arm && Other.getArch() == Triple::thumb) ||
      (getArch() == Triple::thumbeb && Other.getArch() == Triple::armeb) ||
      (getArch() == Triple::armeb && Other.getArch() == Triple::thumbeb)) {
    if (getVendor() == Triple::Apple)
      return getSubArch() == Other.getSubArch() &&
             getVendor() == Other.getVendor() && getOS() == Other.getOS();
    else
      return getSubArch() == Other.getSubArch() &&
             getVendor() == Other.getVendor() && getOS() == Other.getOS() &&
             getEnvironment() == Other.getEnvironment() &&
             getObjectFormat() == Other.getObjectFormat();
  }

  // If vendor is apple, ignore the version number.
  if (getVendor() == Triple::Apple)
    return getArch() == Other.getArch() && getSubArch() == Other.getSubArch() &&
           getVendor() == Other.getVendor() && getOS() == Other.getOS();

  return *this == Other;
}

std::string Triple::merge(const Triple &Other) const {
  // If vendor is apple, pick the triple with the larger version number.
  if (getVendor() == Triple::Apple)
    if (Other.isOSVersionLT(*this))
      return str();

  return Other.str();
}

StringRef Triple::getARMCPUForArch(StringRef MArch) const {
  if (MArch.empty())
    MArch = getArchName();
  MArch = ARM::getCanonicalArchName(MArch);

  // Some defaults are forced.
  switch (getOS()) {
  case llvm::Triple::FreeBSD:
  case llvm::Triple::NetBSD:
    if (!MArch.empty() && MArch == "v6")
      return "arm1176jzf-s";
    break;
  case llvm::Triple::Win32:
    // FIXME: this is invalid for WindowsCE
    return "cortex-a9";
  case llvm::Triple::IOS:
  case llvm::Triple::MacOSX:
  case llvm::Triple::TvOS:
  case llvm::Triple::WatchOS:
    if (MArch == "v7k")
      return "cortex-a7";
    break;
  default:
    break;
  }

  if (MArch.empty())
    return StringRef();

  StringRef CPU = ARM::getDefaultCPU(MArch);
  if (!CPU.empty() && !CPU.equals("invalid"))
    return CPU;

  // If no specific architecture version is requested, return the minimum CPU
  // required by the OS and environment.
  switch (getOS()) {
  case llvm::Triple::NetBSD:
    switch (getEnvironment()) {
    case llvm::Triple::EABI:
    case llvm::Triple::EABIHF:
    case llvm::Triple::GNUEABI:
    case llvm::Triple::GNUEABIHF:
      return "arm926ej-s";
    default:
      return "strongarm";
    }
  case llvm::Triple::NaCl:
  case llvm::Triple::OpenBSD:
    return "cortex-a8";
  default:
    switch (getEnvironment()) {
    case llvm::Triple::EABIHF:
    case llvm::Triple::GNUEABIHF:
    case llvm::Triple::MuslEABIHF:
      return "arm1176jzf-s";
    default:
      return "arm7tdmi";
    }
  }

  llvm_unreachable("invalid arch name");
}<|MERGE_RESOLUTION|>--- conflicted
+++ resolved
@@ -32,6 +32,9 @@
   case avr:            return "avr";
   case bpfeb:          return "bpfeb";
   case bpfel:          return "bpfel";
+  case fpga_aoco:      return "fpga_aoco";
+  case fpga_aocr:      return "fpga_aocr";
+  case fpga_aocx:      return "fpga_aocx";
   case hexagon:        return "hexagon";
   case hsail64:        return "hsail64";
   case hsail:          return "hsail";
@@ -71,30 +74,6 @@
   case x86:            return "i386";
   case x86_64:         return "x86_64";
   case xcore:          return "xcore";
-<<<<<<< HEAD
-  case nvptx:          return "nvptx";
-  case nvptx64:        return "nvptx64";
-  case le32:           return "le32";
-  case le64:           return "le64";
-  case amdil:          return "amdil";
-  case amdil64:        return "amdil64";
-  case hsail:          return "hsail";
-  case hsail64:        return "hsail64";
-  case spir:           return "spir";
-  case spir64:         return "spir64";
-  case kalimba:        return "kalimba";
-  case lanai:          return "lanai";
-  case shave:          return "shave";
-  case wasm32:         return "wasm32";
-  case wasm64:         return "wasm64";
-  case renderscript32: return "renderscript32";
-  case renderscript64: return "renderscript64";
-  case fpga_aoco:      return "fpga_aoco";
-  case fpga_aocr:      return "fpga_aocr";
-  case fpga_aocx:      return "fpga_aocx";
-  case ve:             return "ve";
-=======
->>>>>>> 356b3351
   }
 
   llvm_unreachable("Invalid ArchType!");
@@ -190,11 +169,8 @@
   case Freescale: return "fsl";
   case IBM: return "ibm";
   case ImaginationTechnologies: return "img";
-<<<<<<< HEAD
   case Intel: return "intel";
-=======
   case Mesa: return "mesa";
->>>>>>> 356b3351
   case MipsTechnologies: return "mti";
   case Myriad: return "myriad";
   case NVIDIA: return "nvidia";
@@ -272,12 +248,8 @@
   case Musl: return "musl";
   case MuslEABI: return "musleabi";
   case MuslEABIHF: return "musleabihf";
+  case SYCLDevice: return "sycldevice";
   case Simulator: return "simulator";
-<<<<<<< HEAD
-  case SYCLDevice: return "sycldevice";
-  case MacABI: return "macabi";
-=======
->>>>>>> 356b3351
   }
 
   llvm_unreachable("Invalid EnvironmentType!");
@@ -482,13 +454,10 @@
     .Case("lanai", Triple::lanai)
     .Case("renderscript32", Triple::renderscript32)
     .Case("renderscript64", Triple::renderscript64)
-<<<<<<< HEAD
     .Case("fpga_aoco", Triple::fpga_aoco)
     .Case("fpga_aocr", Triple::fpga_aocr)
     .Case("fpga_aocx", Triple::fpga_aocx)
-=======
     .Case("shave", Triple::shave)
->>>>>>> 356b3351
     .Case("ve", Triple::ve)
     .Case("wasm32", Triple::wasm32)
     .Case("wasm64", Triple::wasm64)
@@ -734,6 +703,9 @@
   case Triple::avr:
   case Triple::bpfeb:
   case Triple::bpfel:
+  case Triple::fpga_aoco:
+  case Triple::fpga_aocr:
+  case Triple::fpga_aocx:
   case Triple::hexagon:
   case Triple::hsail64:
   case Triple::hsail:
@@ -764,13 +736,6 @@
   case Triple::tce:
   case Triple::tcele:
   case Triple::thumbeb:
-<<<<<<< HEAD
-  case Triple::xcore:
-  case Triple::fpga_aoco:
-  case Triple::fpga_aocr:
-  case Triple::fpga_aocx:
-=======
->>>>>>> 356b3351
   case Triple::ve:
   case Triple::xcore:
     return Triple::ELF;
@@ -1311,6 +1276,9 @@
   case llvm::Triple::arc:
   case llvm::Triple::arm:
   case llvm::Triple::armeb:
+  case llvm::Triple::fpga_aoco:
+  case llvm::Triple::fpga_aocr:
+  case llvm::Triple::fpga_aocx:
   case llvm::Triple::hexagon:
   case llvm::Triple::hsail:
   case llvm::Triple::kalimba:
@@ -1334,20 +1302,6 @@
   case llvm::Triple::wasm32:
   case llvm::Triple::x86:
   case llvm::Triple::xcore:
-<<<<<<< HEAD
-  case llvm::Triple::amdil:
-  case llvm::Triple::hsail:
-  case llvm::Triple::spir:
-  case llvm::Triple::kalimba:
-  case llvm::Triple::lanai:
-  case llvm::Triple::shave:
-  case llvm::Triple::wasm32:
-  case llvm::Triple::renderscript32:
-  case llvm::Triple::fpga_aoco:
-  case llvm::Triple::fpga_aocr:
-  case llvm::Triple::fpga_aocx:
-=======
->>>>>>> 356b3351
     return 32;
 
   case llvm::Triple::aarch64:
@@ -1408,6 +1362,9 @@
   case Triple::arc:
   case Triple::arm:
   case Triple::armeb:
+  case Triple::fpga_aoco:
+  case Triple::fpga_aocr:
+  case Triple::fpga_aocx:
   case Triple::hexagon:
   case Triple::hsail:
   case Triple::kalimba:
@@ -1431,16 +1388,6 @@
   case Triple::wasm32:
   case Triple::x86:
   case Triple::xcore:
-<<<<<<< HEAD
-  case Triple::lanai:
-  case Triple::shave:
-  case Triple::wasm32:
-  case Triple::renderscript32:
-  case Triple::fpga_aoco:
-  case Triple::fpga_aocr:
-  case Triple::fpga_aocx:
-=======
->>>>>>> 356b3351
     // Already 32-bit.
     break;
 
@@ -1469,6 +1416,9 @@
   case Triple::UnknownArch:
   case Triple::arc:
   case Triple::avr:
+  case Triple::fpga_aoco:
+  case Triple::fpga_aocr:
+  case Triple::fpga_aocx:
   case Triple::hexagon:
   case Triple::kalimba:
   case Triple::lanai:
@@ -1479,14 +1429,6 @@
   case Triple::tce:
   case Triple::tcele:
   case Triple::xcore:
-<<<<<<< HEAD
-  case Triple::sparcel:
-  case Triple::shave:
-  case Triple::fpga_aoco:
-  case Triple::fpga_aocr:
-  case Triple::fpga_aocx:
-=======
->>>>>>> 356b3351
     T.setArch(UnknownArch);
     break;
 
