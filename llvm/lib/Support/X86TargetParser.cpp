//===-- X86TargetParser - Parser for X86 features ---------------*- C++ -*-===//
//
// Part of the LLVM Project, under the Apache License v2.0 with LLVM Exceptions.
// See https://llvm.org/LICENSE.txt for license information.
// SPDX-License-Identifier: Apache-2.0 WITH LLVM-exception
//
//===----------------------------------------------------------------------===//
//
// This file implements a target parser to recognise X86 hardware features.
//
//===----------------------------------------------------------------------===//

#include "llvm/Support/X86TargetParser.h"
#include "llvm/ADT/StringSwitch.h"
#include "llvm/ADT/Triple.h"

using namespace llvm;
using namespace llvm::X86;

namespace {

/// Container class for CPU features.
/// This is a constexpr reimplementation of a subset of std::bitset. It would be
/// nice to use std::bitset directly, but it doesn't support constant
/// initialization.
class FeatureBitset {
  static constexpr unsigned NUM_FEATURE_WORDS =
      (X86::CPU_FEATURE_MAX + 31) / 32;

  // This cannot be a std::array, operator[] is not constexpr until C++17.
  uint32_t Bits[NUM_FEATURE_WORDS] = {};

public:
  constexpr FeatureBitset() = default;
  constexpr FeatureBitset(std::initializer_list<unsigned> Init) {
    for (auto I : Init)
      set(I);
  }

  bool any() const {
    return llvm::any_of(Bits, [](uint64_t V) { return V != 0; });
  }

  constexpr FeatureBitset &set(unsigned I) {
    // GCC <6.2 crashes if this is written in a single statement.
    uint32_t NewBits = Bits[I / 32] | (uint32_t(1) << (I % 32));
    Bits[I / 32] = NewBits;
    return *this;
  }

  constexpr bool operator[](unsigned I) const {
    uint32_t Mask = uint32_t(1) << (I % 32);
    return (Bits[I / 32] & Mask) != 0;
  }

  constexpr FeatureBitset &operator&=(const FeatureBitset &RHS) {
    for (unsigned I = 0, E = array_lengthof(Bits); I != E; ++I) {
      // GCC <6.2 crashes if this is written in a single statement.
      uint32_t NewBits = Bits[I] & RHS.Bits[I];
      Bits[I] = NewBits;
    }
    return *this;
  }

  constexpr FeatureBitset &operator|=(const FeatureBitset &RHS) {
    for (unsigned I = 0, E = array_lengthof(Bits); I != E; ++I) {
      // GCC <6.2 crashes if this is written in a single statement.
      uint32_t NewBits = Bits[I] | RHS.Bits[I];
      Bits[I] = NewBits;
    }
    return *this;
  }

  // gcc 5.3 miscompiles this if we try to write this using operator&=.
  constexpr FeatureBitset operator&(const FeatureBitset &RHS) const {
    FeatureBitset Result;
    for (unsigned I = 0, E = array_lengthof(Bits); I != E; ++I)
      Result.Bits[I] = Bits[I] & RHS.Bits[I];
    return Result;
  }

  // gcc 5.3 miscompiles this if we try to write this using operator&=.
  constexpr FeatureBitset operator|(const FeatureBitset &RHS) const {
    FeatureBitset Result;
    for (unsigned I = 0, E = array_lengthof(Bits); I != E; ++I)
      Result.Bits[I] = Bits[I] | RHS.Bits[I];
    return Result;
  }

  constexpr FeatureBitset operator~() const {
    FeatureBitset Result;
    for (unsigned I = 0, E = array_lengthof(Bits); I != E; ++I)
      Result.Bits[I] = ~Bits[I];
    return Result;
  }

  constexpr bool operator!=(const FeatureBitset &RHS) const {
    for (unsigned I = 0, E = array_lengthof(Bits); I != E; ++I)
      if (Bits[I] != RHS.Bits[I])
        return true;
    return false;
  }
};

struct ProcInfo {
  StringLiteral Name;
  X86::CPUKind Kind;
  unsigned KeyFeature;
  FeatureBitset Features;
};

struct FeatureInfo {
  StringLiteral Name;
  FeatureBitset ImpliedFeatures;
};

} // end anonymous namespace

#define X86_FEATURE(ENUM, STRING)                                              \
  constexpr FeatureBitset Feature##ENUM = {X86::FEATURE_##ENUM};
#include "llvm/Support/X86TargetParser.def"

// Pentium with MMX.
constexpr FeatureBitset FeaturesPentiumMMX =
    FeatureX87 | FeatureCMPXCHG8B | FeatureMMX;

// Pentium 2 and 3.
constexpr FeatureBitset FeaturesPentium2 =
    FeatureX87 | FeatureCMPXCHG8B | FeatureMMX | FeatureFXSR;
constexpr FeatureBitset FeaturesPentium3 = FeaturesPentium2 | FeatureSSE;

// Pentium 4 CPUs
constexpr FeatureBitset FeaturesPentium4 = FeaturesPentium3 | FeatureSSE2;
constexpr FeatureBitset FeaturesPrescott = FeaturesPentium4 | FeatureSSE3;
constexpr FeatureBitset FeaturesNocona =
    FeaturesPrescott | Feature64BIT | FeatureCMPXCHG16B;

// Basic 64-bit capable CPU.
constexpr FeatureBitset FeaturesX86_64 = FeaturesPentium4 | Feature64BIT;
constexpr FeatureBitset FeaturesX86_64_V2 = FeaturesX86_64 | FeatureSAHF |
                                            FeaturePOPCNT | FeatureSSE4_2 |
                                            FeatureCMPXCHG16B;
constexpr FeatureBitset FeaturesX86_64_V3 =
    FeaturesX86_64_V2 | FeatureAVX2 | FeatureBMI | FeatureBMI2 | FeatureF16C |
    FeatureFMA | FeatureLZCNT | FeatureMOVBE | FeatureXSAVE;
constexpr FeatureBitset FeaturesX86_64_V4 = FeaturesX86_64_V3 |
                                            FeatureAVX512BW | FeatureAVX512CD |
                                            FeatureAVX512DQ | FeatureAVX512VL;

// Intel Core CPUs
constexpr FeatureBitset FeaturesCore2 =
    FeaturesNocona | FeatureSAHF | FeatureSSSE3;
constexpr FeatureBitset FeaturesPenryn = FeaturesCore2 | FeatureSSE4_1;
constexpr FeatureBitset FeaturesNehalem =
    FeaturesPenryn | FeaturePOPCNT | FeatureSSE4_2;
constexpr FeatureBitset FeaturesWestmere = FeaturesNehalem | FeaturePCLMUL;
constexpr FeatureBitset FeaturesSandyBridge =
    FeaturesWestmere | FeatureAVX | FeatureXSAVE | FeatureXSAVEOPT;
constexpr FeatureBitset FeaturesIvyBridge =
    FeaturesSandyBridge | FeatureF16C | FeatureFSGSBASE | FeatureRDRND;
constexpr FeatureBitset FeaturesHaswell =
    FeaturesIvyBridge | FeatureAVX2 | FeatureBMI | FeatureBMI2 | FeatureFMA |
    FeatureINVPCID | FeatureLZCNT | FeatureMOVBE;
constexpr FeatureBitset FeaturesBroadwell =
    FeaturesHaswell | FeatureADX | FeaturePRFCHW | FeatureRDSEED;

// Intel Knights Landing and Knights Mill
// Knights Landing has feature parity with Broadwell.
constexpr FeatureBitset FeaturesKNL =
    FeaturesBroadwell | FeatureAES | FeatureAVX512F | FeatureAVX512CD |
    FeatureAVX512ER | FeatureAVX512PF | FeaturePREFETCHWT1;
constexpr FeatureBitset FeaturesKNM = FeaturesKNL | FeatureAVX512VPOPCNTDQ;

// Intel Skylake processors.
constexpr FeatureBitset FeaturesSkylakeClient =
    FeaturesBroadwell | FeatureAES | FeatureCLFLUSHOPT | FeatureXSAVEC |
    FeatureXSAVES | FeatureSGX;
// SkylakeServer inherits all SkylakeClient features except SGX.
// FIXME: That doesn't match gcc.
constexpr FeatureBitset FeaturesSkylakeServer =
    (FeaturesSkylakeClient & ~FeatureSGX) | FeatureAVX512F | FeatureAVX512CD |
    FeatureAVX512DQ | FeatureAVX512BW | FeatureAVX512VL | FeatureCLWB |
    FeaturePKU;
constexpr FeatureBitset FeaturesCascadeLake =
    FeaturesSkylakeServer | FeatureAVX512VNNI;
constexpr FeatureBitset FeaturesCooperLake =
    FeaturesCascadeLake | FeatureAVX512BF16;

// Intel 10nm processors.
constexpr FeatureBitset FeaturesCannonlake =
    FeaturesSkylakeClient | FeatureAVX512F | FeatureAVX512CD | FeatureAVX512DQ |
    FeatureAVX512BW | FeatureAVX512VL | FeatureAVX512IFMA | FeatureAVX512VBMI |
    FeaturePKU | FeatureSHA;
constexpr FeatureBitset FeaturesICLClient =
    FeaturesCannonlake | FeatureAVX512BITALG | FeatureAVX512VBMI2 |
    FeatureAVX512VNNI | FeatureAVX512VPOPCNTDQ | FeatureCLWB | FeatureGFNI |
    FeatureRDPID | FeatureVAES | FeatureVPCLMULQDQ;
constexpr FeatureBitset FeaturesICLServer =
    FeaturesICLClient | FeaturePCONFIG | FeatureWBNOINVD;
constexpr FeatureBitset FeaturesTigerlake =
    FeaturesICLClient | FeatureAVX512VP2INTERSECT | FeatureMOVDIR64B |
    FeatureMOVDIRI | FeatureSHSTK | FeatureKL | FeatureWIDEKL;
constexpr FeatureBitset FeaturesSapphireRapids =
    FeaturesICLServer | FeatureAMX_TILE | FeatureAMX_INT8 | FeatureAMX_BF16 |
    FeatureAVX512BF16 | FeatureAVX512VP2INTERSECT | FeatureCLDEMOTE |
    FeatureENQCMD | FeatureMOVDIR64B | FeatureMOVDIRI | FeaturePTWRITE |
<<<<<<< HEAD
    FeatureSERIALIZE | FeatureSHSTK | FeatureTSXLDTRK | FeatureWAITPKG;
=======
    FeatureSERIALIZE | FeatureSHSTK | FeatureTSXLDTRK | FeatureUINTR |
    FeatureWAITPKG;
constexpr FeatureBitset FeaturesAlderlake =
    FeaturesSkylakeClient | FeatureCLDEMOTE | FeatureHRESET | FeaturePTWRITE |
    FeatureSERIALIZE | FeatureWAITPKG;
>>>>>>> a4eefe45

// Intel Atom processors.
// Bonnell has feature parity with Core2 and adds MOVBE.
constexpr FeatureBitset FeaturesBonnell = FeaturesCore2 | FeatureMOVBE;
// Silvermont has parity with Westmere and Bonnell plus PRFCHW and RDRND.
constexpr FeatureBitset FeaturesSilvermont =
    FeaturesBonnell | FeaturesWestmere | FeaturePRFCHW | FeatureRDRND;
constexpr FeatureBitset FeaturesGoldmont =
    FeaturesSilvermont | FeatureAES | FeatureCLFLUSHOPT | FeatureFSGSBASE |
    FeatureRDSEED | FeatureSHA | FeatureXSAVE | FeatureXSAVEC |
    FeatureXSAVEOPT | FeatureXSAVES;
constexpr FeatureBitset FeaturesGoldmontPlus =
    FeaturesGoldmont | FeaturePTWRITE | FeatureRDPID | FeatureSGX;
constexpr FeatureBitset FeaturesTremont =
    FeaturesGoldmontPlus | FeatureCLWB | FeatureGFNI;

// Geode Processor.
constexpr FeatureBitset FeaturesGeode =
    FeatureX87 | FeatureCMPXCHG8B | FeatureMMX | Feature3DNOW | Feature3DNOWA;

// K6 processor.
constexpr FeatureBitset FeaturesK6 = FeatureX87 | FeatureCMPXCHG8B | FeatureMMX;

// K7 and K8 architecture processors.
constexpr FeatureBitset FeaturesAthlon =
    FeatureX87 | FeatureCMPXCHG8B | FeatureMMX | Feature3DNOW | Feature3DNOWA;
constexpr FeatureBitset FeaturesAthlonXP =
    FeaturesAthlon | FeatureFXSR | FeatureSSE;
constexpr FeatureBitset FeaturesK8 =
    FeaturesAthlonXP | FeatureSSE2 | Feature64BIT;
constexpr FeatureBitset FeaturesK8SSE3 = FeaturesK8 | FeatureSSE3;
constexpr FeatureBitset FeaturesAMDFAM10 =
    FeaturesK8SSE3 | FeatureCMPXCHG16B | FeatureLZCNT | FeaturePOPCNT |
    FeaturePRFCHW | FeatureSAHF | FeatureSSE4_A;

// Bobcat architecture processors.
constexpr FeatureBitset FeaturesBTVER1 =
    FeatureX87 | FeatureCMPXCHG8B | FeatureCMPXCHG16B | Feature64BIT |
    FeatureFXSR | FeatureLZCNT | FeatureMMX | FeaturePOPCNT | FeaturePRFCHW |
    FeatureSSE | FeatureSSE2 | FeatureSSE3 | FeatureSSSE3 | FeatureSSE4_A |
    FeatureSAHF;
constexpr FeatureBitset FeaturesBTVER2 =
    FeaturesBTVER1 | FeatureAES | FeatureAVX | FeatureBMI | FeatureF16C |
    FeatureMOVBE | FeaturePCLMUL | FeatureXSAVE | FeatureXSAVEOPT;

// AMD Bulldozer architecture processors.
constexpr FeatureBitset FeaturesBDVER1 =
    FeatureX87 | FeatureAES | FeatureAVX | FeatureCMPXCHG8B |
    FeatureCMPXCHG16B | Feature64BIT | FeatureFMA4 | FeatureFXSR | FeatureLWP |
    FeatureLZCNT | FeatureMMX | FeaturePCLMUL | FeaturePOPCNT | FeaturePRFCHW |
    FeatureSAHF | FeatureSSE | FeatureSSE2 | FeatureSSE3 | FeatureSSSE3 |
    FeatureSSE4_1 | FeatureSSE4_2 | FeatureSSE4_A | FeatureXOP | FeatureXSAVE;
constexpr FeatureBitset FeaturesBDVER2 =
    FeaturesBDVER1 | FeatureBMI | FeatureFMA | FeatureF16C | FeatureTBM;
constexpr FeatureBitset FeaturesBDVER3 =
    FeaturesBDVER2 | FeatureFSGSBASE | FeatureXSAVEOPT;
constexpr FeatureBitset FeaturesBDVER4 = FeaturesBDVER3 | FeatureAVX2 |
                                         FeatureBMI2 | FeatureMOVBE |
                                         FeatureMWAITX | FeatureRDRND;

// AMD Zen architecture processors.
constexpr FeatureBitset FeaturesZNVER1 =
    FeatureX87 | FeatureADX | FeatureAES | FeatureAVX | FeatureAVX2 |
    FeatureBMI | FeatureBMI2 | FeatureCLFLUSHOPT | FeatureCLZERO |
    FeatureCMPXCHG8B | FeatureCMPXCHG16B | Feature64BIT | FeatureF16C |
    FeatureFMA | FeatureFSGSBASE | FeatureFXSR | FeatureLZCNT | FeatureMMX |
    FeatureMOVBE | FeatureMWAITX | FeaturePCLMUL | FeaturePOPCNT |
    FeaturePRFCHW | FeatureRDRND | FeatureRDSEED | FeatureSAHF | FeatureSHA |
    FeatureSSE | FeatureSSE2 | FeatureSSE3 | FeatureSSSE3 | FeatureSSE4_1 |
    FeatureSSE4_2 | FeatureSSE4_A | FeatureXSAVE | FeatureXSAVEC |
    FeatureXSAVEOPT | FeatureXSAVES;
constexpr FeatureBitset FeaturesZNVER2 =
    FeaturesZNVER1 | FeatureCLWB | FeatureRDPID | FeatureWBNOINVD;
static constexpr FeatureBitset FeaturesZNVER3 = FeaturesZNVER2 |
                                                FeatureINVPCID | FeaturePKU |
                                                FeatureVAES | FeatureVPCLMULQDQ;

constexpr ProcInfo Processors[] = {
  // Empty processor. Include X87 and CMPXCHG8 for backwards compatibility.
  { {""}, CK_None, ~0U, FeatureX87 | FeatureCMPXCHG8B },
  // i386-generation processors.
  { {"i386"}, CK_i386, ~0U, FeatureX87 },
  // i486-generation processors.
  { {"i486"}, CK_i486, ~0U, FeatureX87 },
  { {"winchip-c6"}, CK_WinChipC6, ~0U, FeaturesPentiumMMX },
  { {"winchip2"}, CK_WinChip2, ~0U, FeaturesPentiumMMX | Feature3DNOW },
  { {"c3"}, CK_C3, ~0U, FeaturesPentiumMMX | Feature3DNOW },
  // i586-generation processors, P5 microarchitecture based.
  { {"i586"}, CK_i586, ~0U, FeatureX87 | FeatureCMPXCHG8B },
  { {"pentium"}, CK_Pentium, ~0U, FeatureX87 | FeatureCMPXCHG8B },
  { {"pentium-mmx"}, CK_PentiumMMX, ~0U, FeaturesPentiumMMX },
  // i686-generation processors, P6 / Pentium M microarchitecture based.
  { {"pentiumpro"}, CK_PentiumPro, ~0U, FeatureX87 | FeatureCMPXCHG8B },
  { {"i686"}, CK_i686, ~0U, FeatureX87 | FeatureCMPXCHG8B },
  { {"pentium2"}, CK_Pentium2, ~0U, FeaturesPentium2 },
  { {"pentium3"}, CK_Pentium3, ~0U, FeaturesPentium3 },
  { {"pentium3m"}, CK_Pentium3, ~0U, FeaturesPentium3 },
  { {"pentium-m"}, CK_PentiumM, ~0U, FeaturesPentium4 },
  { {"c3-2"}, CK_C3_2, ~0U, FeaturesPentium3 },
  { {"yonah"}, CK_Yonah, ~0U, FeaturesPrescott },
  // Netburst microarchitecture based processors.
  { {"pentium4"}, CK_Pentium4, ~0U, FeaturesPentium4 },
  { {"pentium4m"}, CK_Pentium4, ~0U, FeaturesPentium4 },
  { {"prescott"}, CK_Prescott, ~0U, FeaturesPrescott },
  { {"nocona"}, CK_Nocona, ~0U, FeaturesNocona },
  // Core microarchitecture based processors.
  { {"core2"}, CK_Core2, ~0U, FeaturesCore2 },
  { {"penryn"}, CK_Penryn, ~0U, FeaturesPenryn },
  // Atom processors
  { {"bonnell"}, CK_Bonnell, FEATURE_SSSE3, FeaturesBonnell },
  { {"atom"}, CK_Bonnell, FEATURE_SSSE3, FeaturesBonnell },
  { {"silvermont"}, CK_Silvermont, FEATURE_SSE4_2, FeaturesSilvermont },
  { {"slm"}, CK_Silvermont, FEATURE_SSE4_2, FeaturesSilvermont },
  { {"goldmont"}, CK_Goldmont, FEATURE_SSE4_2, FeaturesGoldmont },
  { {"goldmont-plus"}, CK_GoldmontPlus, FEATURE_SSE4_2, FeaturesGoldmontPlus },
  { {"tremont"}, CK_Tremont, FEATURE_SSE4_2, FeaturesTremont },
  // Nehalem microarchitecture based processors.
  { {"nehalem"}, CK_Nehalem, FEATURE_SSE4_2, FeaturesNehalem },
  { {"corei7"}, CK_Nehalem, FEATURE_SSE4_2, FeaturesNehalem },
  // Westmere microarchitecture based processors.
  { {"westmere"}, CK_Westmere, FEATURE_PCLMUL, FeaturesWestmere },
  // Sandy Bridge microarchitecture based processors.
  { {"sandybridge"}, CK_SandyBridge, FEATURE_AVX, FeaturesSandyBridge },
  { {"corei7-avx"}, CK_SandyBridge, FEATURE_AVX, FeaturesSandyBridge },
  // Ivy Bridge microarchitecture based processors.
  { {"ivybridge"}, CK_IvyBridge, FEATURE_AVX, FeaturesIvyBridge },
  { {"core-avx-i"}, CK_IvyBridge, FEATURE_AVX, FeaturesIvyBridge },
  // Haswell microarchitecture based processors.
  { {"haswell"}, CK_Haswell, FEATURE_AVX2, FeaturesHaswell },
  { {"core-avx2"}, CK_Haswell, FEATURE_AVX2, FeaturesHaswell },
  // Broadwell microarchitecture based processors.
  { {"broadwell"}, CK_Broadwell, FEATURE_AVX2, FeaturesBroadwell },
  // Skylake client microarchitecture based processors.
  { {"skylake"}, CK_SkylakeClient, FEATURE_AVX2, FeaturesSkylakeClient },
  // Skylake server microarchitecture based processors.
  { {"skylake-avx512"}, CK_SkylakeServer, FEATURE_AVX512F, FeaturesSkylakeServer },
  { {"skx"}, CK_SkylakeServer, FEATURE_AVX512F, FeaturesSkylakeServer },
  // Cascadelake Server microarchitecture based processors.
  { {"cascadelake"}, CK_Cascadelake, FEATURE_AVX512VNNI, FeaturesCascadeLake },
  // Cooperlake Server microarchitecture based processors.
  { {"cooperlake"}, CK_Cooperlake, FEATURE_AVX512BF16, FeaturesCooperLake },
  // Cannonlake client microarchitecture based processors.
  { {"cannonlake"}, CK_Cannonlake, FEATURE_AVX512VBMI, FeaturesCannonlake },
  // Icelake client microarchitecture based processors.
  { {"icelake-client"}, CK_IcelakeClient, FEATURE_AVX512VBMI2, FeaturesICLClient },
  // Icelake server microarchitecture based processors.
  { {"icelake-server"}, CK_IcelakeServer, FEATURE_AVX512VBMI2, FeaturesICLServer },
  // Tigerlake microarchitecture based processors.
  { {"tigerlake"}, CK_Tigerlake, FEATURE_AVX512VP2INTERSECT, FeaturesTigerlake },
  // Sapphire Rapids microarchitecture based processors.
  { {"sapphirerapids"}, CK_SapphireRapids, FEATURE_AVX512VP2INTERSECT, FeaturesSapphireRapids },
  // Alderlake microarchitecture based processors.
  { {"alderlake"}, CK_Alderlake, FEATURE_AVX2, FeaturesAlderlake },
  // Knights Landing processor.
  { {"knl"}, CK_KNL, FEATURE_AVX512F, FeaturesKNL },
  // Knights Mill processor.
  { {"knm"}, CK_KNM, FEATURE_AVX5124FMAPS, FeaturesKNM },
  // Lakemont microarchitecture based processors.
  { {"lakemont"}, CK_Lakemont, ~0U, FeatureCMPXCHG8B },
  // K6 architecture processors.
  { {"k6"}, CK_K6, ~0U, FeaturesK6 },
  { {"k6-2"}, CK_K6_2, ~0U, FeaturesK6 | Feature3DNOW },
  { {"k6-3"}, CK_K6_3, ~0U, FeaturesK6 | Feature3DNOW },
  // K7 architecture processors.
  { {"athlon"}, CK_Athlon, ~0U, FeaturesAthlon },
  { {"athlon-tbird"}, CK_Athlon, ~0U, FeaturesAthlon },
  { {"athlon-xp"}, CK_AthlonXP, ~0U, FeaturesAthlonXP },
  { {"athlon-mp"}, CK_AthlonXP, ~0U, FeaturesAthlonXP },
  { {"athlon-4"}, CK_AthlonXP, ~0U, FeaturesAthlonXP },
  // K8 architecture processors.
  { {"k8"}, CK_K8, ~0U, FeaturesK8 },
  { {"athlon64"}, CK_K8, ~0U, FeaturesK8 },
  { {"athlon-fx"}, CK_K8, ~0U, FeaturesK8 },
  { {"opteron"}, CK_K8, ~0U, FeaturesK8 },
  { {"k8-sse3"}, CK_K8SSE3, ~0U, FeaturesK8SSE3 },
  { {"athlon64-sse3"}, CK_K8SSE3, ~0U, FeaturesK8SSE3 },
  { {"opteron-sse3"}, CK_K8SSE3, ~0U, FeaturesK8SSE3 },
  { {"amdfam10"}, CK_AMDFAM10, FEATURE_SSE4_A, FeaturesAMDFAM10 },
  { {"barcelona"}, CK_AMDFAM10, FEATURE_SSE4_A, FeaturesAMDFAM10 },
  // Bobcat architecture processors.
  { {"btver1"}, CK_BTVER1, FEATURE_SSE4_A, FeaturesBTVER1 },
  { {"btver2"}, CK_BTVER2, FEATURE_BMI, FeaturesBTVER2 },
  // Bulldozer architecture processors.
  { {"bdver1"}, CK_BDVER1, FEATURE_XOP, FeaturesBDVER1 },
  { {"bdver2"}, CK_BDVER2, FEATURE_FMA, FeaturesBDVER2 },
  { {"bdver3"}, CK_BDVER3, FEATURE_FMA, FeaturesBDVER3 },
  { {"bdver4"}, CK_BDVER4, FEATURE_AVX2, FeaturesBDVER4 },
  // Zen architecture processors.
  { {"znver1"}, CK_ZNVER1, FEATURE_AVX2, FeaturesZNVER1 },
  { {"znver2"}, CK_ZNVER2, FEATURE_AVX2, FeaturesZNVER2 },
  { {"znver3"}, CK_ZNVER3, FEATURE_AVX2, FeaturesZNVER3 },
  // Generic 64-bit processor.
  { {"x86-64"}, CK_x86_64, ~0U, FeaturesX86_64 },
  { {"x86-64-v2"}, CK_x86_64_v2, ~0U, FeaturesX86_64_V2 },
  { {"x86-64-v3"}, CK_x86_64_v3, ~0U, FeaturesX86_64_V3 },
  { {"x86-64-v4"}, CK_x86_64_v4, ~0U, FeaturesX86_64_V4 },
  // Geode processors.
  { {"geode"}, CK_Geode, ~0U, FeaturesGeode },
};

constexpr const char *NoTuneList[] = {"x86-64-v2", "x86-64-v3", "x86-64-v4"};

X86::CPUKind llvm::X86::parseArchX86(StringRef CPU, bool Only64Bit) {
  for (const auto &P : Processors)
    if (P.Name == CPU && (P.Features[FEATURE_64BIT] || !Only64Bit))
      return P.Kind;

  return CK_None;
}

X86::CPUKind llvm::X86::parseTuneCPU(StringRef CPU, bool Only64Bit) {
  if (llvm::is_contained(NoTuneList, CPU))
    return CK_None;
  return parseArchX86(CPU, Only64Bit);
}

void llvm::X86::fillValidCPUArchList(SmallVectorImpl<StringRef> &Values,
                                     bool Only64Bit) {
  for (const auto &P : Processors)
    if (!P.Name.empty() && (P.Features[FEATURE_64BIT] || !Only64Bit))
      Values.emplace_back(P.Name);
}

void llvm::X86::fillValidTuneCPUList(SmallVectorImpl<StringRef> &Values,
                                     bool Only64Bit) {
  for (const ProcInfo &P : Processors)
    if (!P.Name.empty() && (P.Features[FEATURE_64BIT] || !Only64Bit) &&
        !llvm::is_contained(NoTuneList, P.Name))
      Values.emplace_back(P.Name);
}

ProcessorFeatures llvm::X86::getKeyFeature(X86::CPUKind Kind) {
  // FIXME: Can we avoid a linear search here? The table might be sorted by
  // CPUKind so we could binary search?
  for (const auto &P : Processors) {
    if (P.Kind == Kind) {
      assert(P.KeyFeature != ~0U && "Processor does not have a key feature.");
      return static_cast<ProcessorFeatures>(P.KeyFeature);
    }
  }

  llvm_unreachable("Unable to find CPU kind!");
}

// Features with no dependencies.
constexpr FeatureBitset ImpliedFeatures64BIT = {};
constexpr FeatureBitset ImpliedFeaturesADX = {};
constexpr FeatureBitset ImpliedFeaturesBMI = {};
constexpr FeatureBitset ImpliedFeaturesBMI2 = {};
constexpr FeatureBitset ImpliedFeaturesCLDEMOTE = {};
constexpr FeatureBitset ImpliedFeaturesCLFLUSHOPT = {};
constexpr FeatureBitset ImpliedFeaturesCLWB = {};
constexpr FeatureBitset ImpliedFeaturesCLZERO = {};
constexpr FeatureBitset ImpliedFeaturesCMOV = {};
constexpr FeatureBitset ImpliedFeaturesCMPXCHG16B = {};
constexpr FeatureBitset ImpliedFeaturesCMPXCHG8B = {};
constexpr FeatureBitset ImpliedFeaturesENQCMD = {};
constexpr FeatureBitset ImpliedFeaturesFSGSBASE = {};
constexpr FeatureBitset ImpliedFeaturesFXSR = {};
constexpr FeatureBitset ImpliedFeaturesINVPCID = {};
constexpr FeatureBitset ImpliedFeaturesLWP = {};
constexpr FeatureBitset ImpliedFeaturesLZCNT = {};
constexpr FeatureBitset ImpliedFeaturesMWAITX = {};
constexpr FeatureBitset ImpliedFeaturesMOVBE = {};
constexpr FeatureBitset ImpliedFeaturesMOVDIR64B = {};
constexpr FeatureBitset ImpliedFeaturesMOVDIRI = {};
constexpr FeatureBitset ImpliedFeaturesPCONFIG = {};
constexpr FeatureBitset ImpliedFeaturesPOPCNT = {};
constexpr FeatureBitset ImpliedFeaturesPKU = {};
constexpr FeatureBitset ImpliedFeaturesPREFETCHWT1 = {};
constexpr FeatureBitset ImpliedFeaturesPRFCHW = {};
constexpr FeatureBitset ImpliedFeaturesPTWRITE = {};
constexpr FeatureBitset ImpliedFeaturesRDPID = {};
constexpr FeatureBitset ImpliedFeaturesRDRND = {};
constexpr FeatureBitset ImpliedFeaturesRDSEED = {};
constexpr FeatureBitset ImpliedFeaturesRTM = {};
constexpr FeatureBitset ImpliedFeaturesSAHF = {};
constexpr FeatureBitset ImpliedFeaturesSERIALIZE = {};
constexpr FeatureBitset ImpliedFeaturesSGX = {};
constexpr FeatureBitset ImpliedFeaturesSHSTK = {};
constexpr FeatureBitset ImpliedFeaturesTBM = {};
constexpr FeatureBitset ImpliedFeaturesTSXLDTRK = {};
<<<<<<< HEAD
=======
constexpr FeatureBitset ImpliedFeaturesUINTR = {};
>>>>>>> a4eefe45
constexpr FeatureBitset ImpliedFeaturesWAITPKG = {};
constexpr FeatureBitset ImpliedFeaturesWBNOINVD = {};
constexpr FeatureBitset ImpliedFeaturesVZEROUPPER = {};
constexpr FeatureBitset ImpliedFeaturesX87 = {};
constexpr FeatureBitset ImpliedFeaturesXSAVE = {};

// Not really CPU features, but need to be in the table because clang uses
// target features to communicate them to the backend.
constexpr FeatureBitset ImpliedFeaturesRETPOLINE_EXTERNAL_THUNK = {};
constexpr FeatureBitset ImpliedFeaturesRETPOLINE_INDIRECT_BRANCHES = {};
constexpr FeatureBitset ImpliedFeaturesRETPOLINE_INDIRECT_CALLS = {};
constexpr FeatureBitset ImpliedFeaturesLVI_CFI = {};
constexpr FeatureBitset ImpliedFeaturesLVI_LOAD_HARDENING = {};

// XSAVE features are dependent on basic XSAVE.
constexpr FeatureBitset ImpliedFeaturesXSAVEC = FeatureXSAVE;
constexpr FeatureBitset ImpliedFeaturesXSAVEOPT = FeatureXSAVE;
constexpr FeatureBitset ImpliedFeaturesXSAVES = FeatureXSAVE;

// MMX->3DNOW->3DNOWA chain.
constexpr FeatureBitset ImpliedFeaturesMMX = {};
constexpr FeatureBitset ImpliedFeatures3DNOW = FeatureMMX;
constexpr FeatureBitset ImpliedFeatures3DNOWA = Feature3DNOW;

// SSE/AVX/AVX512F chain.
constexpr FeatureBitset ImpliedFeaturesSSE = {};
constexpr FeatureBitset ImpliedFeaturesSSE2 = FeatureSSE;
constexpr FeatureBitset ImpliedFeaturesSSE3 = FeatureSSE2;
constexpr FeatureBitset ImpliedFeaturesSSSE3 = FeatureSSE3;
constexpr FeatureBitset ImpliedFeaturesSSE4_1 = FeatureSSSE3;
constexpr FeatureBitset ImpliedFeaturesSSE4_2 = FeatureSSE4_1;
constexpr FeatureBitset ImpliedFeaturesAVX = FeatureSSE4_2;
constexpr FeatureBitset ImpliedFeaturesAVX2 = FeatureAVX;
constexpr FeatureBitset ImpliedFeaturesAVX512F =
    FeatureAVX2 | FeatureF16C | FeatureFMA;

// Vector extensions that build on SSE or AVX.
constexpr FeatureBitset ImpliedFeaturesAES = FeatureSSE2;
constexpr FeatureBitset ImpliedFeaturesF16C = FeatureAVX;
constexpr FeatureBitset ImpliedFeaturesFMA = FeatureAVX;
constexpr FeatureBitset ImpliedFeaturesGFNI = FeatureSSE2;
constexpr FeatureBitset ImpliedFeaturesPCLMUL = FeatureSSE2;
constexpr FeatureBitset ImpliedFeaturesSHA = FeatureSSE2;
constexpr FeatureBitset ImpliedFeaturesVAES = FeatureAES | FeatureAVX;
constexpr FeatureBitset ImpliedFeaturesVPCLMULQDQ = FeatureAVX | FeaturePCLMUL;

// AVX512 features.
constexpr FeatureBitset ImpliedFeaturesAVX512CD = FeatureAVX512F;
constexpr FeatureBitset ImpliedFeaturesAVX512BW = FeatureAVX512F;
constexpr FeatureBitset ImpliedFeaturesAVX512DQ = FeatureAVX512F;
constexpr FeatureBitset ImpliedFeaturesAVX512ER = FeatureAVX512F;
constexpr FeatureBitset ImpliedFeaturesAVX512PF = FeatureAVX512F;
constexpr FeatureBitset ImpliedFeaturesAVX512VL = FeatureAVX512F;

constexpr FeatureBitset ImpliedFeaturesAVX512BF16 = FeatureAVX512BW;
constexpr FeatureBitset ImpliedFeaturesAVX512BITALG = FeatureAVX512BW;
constexpr FeatureBitset ImpliedFeaturesAVX512IFMA = FeatureAVX512F;
constexpr FeatureBitset ImpliedFeaturesAVX512VNNI = FeatureAVX512F;
constexpr FeatureBitset ImpliedFeaturesAVX512VPOPCNTDQ = FeatureAVX512F;
constexpr FeatureBitset ImpliedFeaturesAVX512VBMI = FeatureAVX512BW;
constexpr FeatureBitset ImpliedFeaturesAVX512VBMI2 = FeatureAVX512BW;
constexpr FeatureBitset ImpliedFeaturesAVX512VP2INTERSECT = FeatureAVX512F;

// FIXME: These two aren't really implemented and just exist in the feature
// list for __builtin_cpu_supports. So omit their dependencies.
constexpr FeatureBitset ImpliedFeaturesAVX5124FMAPS = {};
constexpr FeatureBitset ImpliedFeaturesAVX5124VNNIW = {};

// SSE4_A->FMA4->XOP chain.
constexpr FeatureBitset ImpliedFeaturesSSE4_A = FeatureSSE3;
constexpr FeatureBitset ImpliedFeaturesFMA4 = FeatureAVX | FeatureSSE4_A;
constexpr FeatureBitset ImpliedFeaturesXOP = FeatureFMA4;

// AMX Features
constexpr FeatureBitset ImpliedFeaturesAMX_TILE = {};
constexpr FeatureBitset ImpliedFeaturesAMX_BF16 = FeatureAMX_TILE;
constexpr FeatureBitset ImpliedFeaturesAMX_INT8 = FeatureAMX_TILE;
constexpr FeatureBitset ImpliedFeaturesHRESET = {};

// Key Locker Features
constexpr FeatureBitset ImpliedFeaturesKL = FeatureSSE2;
constexpr FeatureBitset ImpliedFeaturesWIDEKL = FeatureKL;

constexpr FeatureInfo FeatureInfos[X86::CPU_FEATURE_MAX] = {
#define X86_FEATURE(ENUM, STR) {{STR}, ImpliedFeatures##ENUM},
#include "llvm/Support/X86TargetParser.def"
};

void llvm::X86::getFeaturesForCPU(StringRef CPU,
                                  SmallVectorImpl<StringRef> &EnabledFeatures) {
  auto I = llvm::find_if(Processors,
                         [&](const ProcInfo &P) { return P.Name == CPU; });
  assert(I != std::end(Processors) && "Processor not found!");

  FeatureBitset Bits = I->Features;

  // Remove the 64-bit feature which we only use to validate if a CPU can
  // be used with 64-bit mode.
  Bits &= ~Feature64BIT;

  // Add the string version of all set bits.
  for (unsigned i = 0; i != CPU_FEATURE_MAX; ++i)
    if (Bits[i] && !FeatureInfos[i].Name.empty())
      EnabledFeatures.push_back(FeatureInfos[i].Name);
}

// For each feature that is (transitively) implied by this feature, set it.
static void getImpliedEnabledFeatures(FeatureBitset &Bits,
                                      const FeatureBitset &Implies) {
  // Fast path: Implies is often empty.
  if (!Implies.any())
    return;
  FeatureBitset Prev;
  Bits |= Implies;
  do {
    Prev = Bits;
    for (unsigned i = CPU_FEATURE_MAX; i;)
      if (Bits[--i])
        Bits |= FeatureInfos[i].ImpliedFeatures;
  } while (Prev != Bits);
}

/// Create bit vector of features that are implied disabled if the feature
/// passed in Value is disabled.
static void getImpliedDisabledFeatures(FeatureBitset &Bits, unsigned Value) {
  // Check all features looking for any dependent on this feature. If we find
  // one, mark it and recursively find any feature that depend on it.
  FeatureBitset Prev;
  Bits.set(Value);
  do {
    Prev = Bits;
    for (unsigned i = 0; i != CPU_FEATURE_MAX; ++i)
      if ((FeatureInfos[i].ImpliedFeatures & Bits).any())
        Bits.set(i);
  } while (Prev != Bits);
}

void llvm::X86::updateImpliedFeatures(
    StringRef Feature, bool Enabled,
    StringMap<bool> &Features) {
  auto I = llvm::find_if(
      FeatureInfos, [&](const FeatureInfo &FI) { return FI.Name == Feature; });
  if (I == std::end(FeatureInfos)) {
    // FIXME: This shouldn't happen, but may not have all features in the table
    // yet.
    return;
  }

  FeatureBitset ImpliedBits;
  if (Enabled)
    getImpliedEnabledFeatures(ImpliedBits, I->ImpliedFeatures);
  else
    getImpliedDisabledFeatures(ImpliedBits,
                               std::distance(std::begin(FeatureInfos), I));

  // Update the map entry for all implied features.
  for (unsigned i = 0; i != CPU_FEATURE_MAX; ++i)
    if (ImpliedBits[i] && !FeatureInfos[i].Name.empty())
      Features[FeatureInfos[i].Name] = Enabled;
}<|MERGE_RESOLUTION|>--- conflicted
+++ resolved
@@ -204,15 +204,11 @@
     FeaturesICLServer | FeatureAMX_TILE | FeatureAMX_INT8 | FeatureAMX_BF16 |
     FeatureAVX512BF16 | FeatureAVX512VP2INTERSECT | FeatureCLDEMOTE |
     FeatureENQCMD | FeatureMOVDIR64B | FeatureMOVDIRI | FeaturePTWRITE |
-<<<<<<< HEAD
-    FeatureSERIALIZE | FeatureSHSTK | FeatureTSXLDTRK | FeatureWAITPKG;
-=======
     FeatureSERIALIZE | FeatureSHSTK | FeatureTSXLDTRK | FeatureUINTR |
     FeatureWAITPKG;
 constexpr FeatureBitset FeaturesAlderlake =
     FeaturesSkylakeClient | FeatureCLDEMOTE | FeatureHRESET | FeaturePTWRITE |
     FeatureSERIALIZE | FeatureWAITPKG;
->>>>>>> a4eefe45
 
 // Intel Atom processors.
 // Bonnell has feature parity with Core2 and adds MOVBE.
@@ -495,10 +491,7 @@
 constexpr FeatureBitset ImpliedFeaturesSHSTK = {};
 constexpr FeatureBitset ImpliedFeaturesTBM = {};
 constexpr FeatureBitset ImpliedFeaturesTSXLDTRK = {};
-<<<<<<< HEAD
-=======
 constexpr FeatureBitset ImpliedFeaturesUINTR = {};
->>>>>>> a4eefe45
 constexpr FeatureBitset ImpliedFeaturesWAITPKG = {};
 constexpr FeatureBitset ImpliedFeaturesWBNOINVD = {};
 constexpr FeatureBitset ImpliedFeaturesVZEROUPPER = {};
