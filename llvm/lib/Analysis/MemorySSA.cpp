--- conflicted
+++ resolved
@@ -95,11 +95,8 @@
     VerifyMemorySSAX("verify-memoryssa", cl::location(VerifyMemorySSA),
                      cl::Hidden, cl::desc("Enable verification of MemorySSA."));
 
-<<<<<<< HEAD
-=======
 const static char LiveOnEntryStr[] = "liveOnEntry";
 
->>>>>>> 06fcbd42
 namespace {
 
 /// An assembly annotator class to print Memory SSA information in
@@ -138,10 +135,6 @@
     if (MemoryAccess *MA = MSSA->getMemoryAccess(I)) {
       MemoryAccess *Clobber = Walker->getClobberingMemoryAccess(MA);
       OS << "; " << *MA;
-<<<<<<< HEAD
-      if (Clobber)
-        OS << " - clobbered by " << *Clobber;
-=======
       if (Clobber) {
         OS << " - clobbered by ";
         if (MSSA->isLiveOnEntryDef(Clobber))
@@ -149,7 +142,6 @@
         else
           OS << *Clobber;
       }
->>>>>>> 06fcbd42
       OS << "\n";
     }
   }
