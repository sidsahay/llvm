//===- MetadataLoader.cpp - Internal BitcodeReader implementation ---------===//
//
// Part of the LLVM Project, under the Apache License v2.0 with LLVM Exceptions.
// See https://llvm.org/LICENSE.txt for license information.
// SPDX-License-Identifier: Apache-2.0 WITH LLVM-exception
//
//===----------------------------------------------------------------------===//

#include "MetadataLoader.h"
#include "ValueList.h"

#include "llvm/ADT/APFloat.h"
#include "llvm/ADT/APInt.h"
#include "llvm/ADT/ArrayRef.h"
#include "llvm/ADT/DenseMap.h"
#include "llvm/ADT/DenseSet.h"
#include "llvm/ADT/None.h"
#include "llvm/ADT/STLExtras.h"
#include "llvm/ADT/SmallString.h"
#include "llvm/ADT/Statistic.h"
#include "llvm/ADT/StringRef.h"
#include "llvm/ADT/Twine.h"
#include "llvm/Bitcode/BitcodeReader.h"
#include "llvm/Bitcode/LLVMBitCodes.h"
#include "llvm/Bitstream/BitstreamReader.h"
#include "llvm/IR/Argument.h"
#include "llvm/IR/Attributes.h"
#include "llvm/IR/AutoUpgrade.h"
#include "llvm/IR/BasicBlock.h"
#include "llvm/IR/CallingConv.h"
#include "llvm/IR/Comdat.h"
#include "llvm/IR/Constant.h"
#include "llvm/IR/Constants.h"
#include "llvm/IR/DebugInfo.h"
#include "llvm/IR/DebugInfoMetadata.h"
#include "llvm/IR/DebugLoc.h"
#include "llvm/IR/DerivedTypes.h"
#include "llvm/IR/DiagnosticPrinter.h"
#include "llvm/IR/Function.h"
#include "llvm/IR/GVMaterializer.h"
#include "llvm/IR/GlobalAlias.h"
#include "llvm/IR/GlobalIFunc.h"
#include "llvm/IR/GlobalObject.h"
#include "llvm/IR/GlobalValue.h"
#include "llvm/IR/GlobalVariable.h"
#include "llvm/IR/InlineAsm.h"
#include "llvm/IR/InstrTypes.h"
#include "llvm/IR/Instruction.h"
#include "llvm/IR/Instructions.h"
#include "llvm/IR/IntrinsicInst.h"
#include "llvm/IR/Intrinsics.h"
#include "llvm/IR/LLVMContext.h"
#include "llvm/IR/Module.h"
#include "llvm/IR/ModuleSummaryIndex.h"
#include "llvm/IR/OperandTraits.h"
#include "llvm/IR/TrackingMDRef.h"
#include "llvm/IR/Type.h"
#include "llvm/IR/ValueHandle.h"
#include "llvm/Support/AtomicOrdering.h"
#include "llvm/Support/Casting.h"
#include "llvm/Support/CommandLine.h"
#include "llvm/Support/Compiler.h"
#include "llvm/Support/Debug.h"
#include "llvm/Support/ErrorHandling.h"
#include "llvm/Support/ManagedStatic.h"
#include "llvm/Support/MemoryBuffer.h"
#include "llvm/Support/raw_ostream.h"
#include <algorithm>
#include <cassert>
#include <cstddef>
#include <cstdint>
#include <deque>
#include <limits>
#include <map>
#include <string>
#include <system_error>
#include <tuple>
#include <utility>
#include <vector>

using namespace llvm;

#define DEBUG_TYPE "bitcode-reader"

STATISTIC(NumMDStringLoaded, "Number of MDStrings loaded");
STATISTIC(NumMDNodeTemporary, "Number of MDNode::Temporary created");
STATISTIC(NumMDRecordLoaded, "Number of Metadata records loaded");

/// Flag whether we need to import full type definitions for ThinLTO.
/// Currently needed for Darwin and LLDB.
static cl::opt<bool> ImportFullTypeDefinitions(
    "import-full-type-definitions", cl::init(false), cl::Hidden,
    cl::desc("Import full type definitions for ThinLTO."));

static cl::opt<bool> DisableLazyLoading(
    "disable-ondemand-mds-loading", cl::init(false), cl::Hidden,
    cl::desc("Force disable the lazy-loading on-demand of metadata when "
             "loading bitcode for importing."));

namespace {

static int64_t unrotateSign(uint64_t U) { return (U & 1) ? ~(U >> 1) : U >> 1; }

class BitcodeReaderMetadataList {
  /// Array of metadata references.
  ///
  /// Don't use std::vector here.  Some versions of libc++ copy (instead of
  /// move) on resize, and TrackingMDRef is very expensive to copy.
  SmallVector<TrackingMDRef, 1> MetadataPtrs;

  /// The set of indices in MetadataPtrs above of forward references that were
  /// generated.
  SmallDenseSet<unsigned, 1> ForwardReference;

  /// The set of indices in MetadataPtrs above of Metadata that need to be
  /// resolved.
  SmallDenseSet<unsigned, 1> UnresolvedNodes;

  /// Structures for resolving old type refs.
  struct {
    SmallDenseMap<MDString *, TempMDTuple, 1> Unknown;
    SmallDenseMap<MDString *, DICompositeType *, 1> Final;
    SmallDenseMap<MDString *, DICompositeType *, 1> FwdDecls;
    SmallVector<std::pair<TrackingMDRef, TempMDTuple>, 1> Arrays;
  } OldTypeRefs;

  LLVMContext &Context;

  /// Maximum number of valid references. Forward references exceeding the
  /// maximum must be invalid.
  unsigned RefsUpperBound;

public:
  BitcodeReaderMetadataList(LLVMContext &C, size_t RefsUpperBound)
      : Context(C),
        RefsUpperBound(std::min((size_t)std::numeric_limits<unsigned>::max(),
                                RefsUpperBound)) {}

  // vector compatibility methods
  unsigned size() const { return MetadataPtrs.size(); }
  void resize(unsigned N) { MetadataPtrs.resize(N); }
  void push_back(Metadata *MD) { MetadataPtrs.emplace_back(MD); }
  void clear() { MetadataPtrs.clear(); }
  Metadata *back() const { return MetadataPtrs.back(); }
  void pop_back() { MetadataPtrs.pop_back(); }
  bool empty() const { return MetadataPtrs.empty(); }

  Metadata *operator[](unsigned i) const {
    assert(i < MetadataPtrs.size());
    return MetadataPtrs[i];
  }

  Metadata *lookup(unsigned I) const {
    if (I < MetadataPtrs.size())
      return MetadataPtrs[I];
    return nullptr;
  }

  void shrinkTo(unsigned N) {
    assert(N <= size() && "Invalid shrinkTo request!");
    assert(ForwardReference.empty() && "Unexpected forward refs");
    assert(UnresolvedNodes.empty() && "Unexpected unresolved node");
    MetadataPtrs.resize(N);
  }

  /// Return the given metadata, creating a replaceable forward reference if
  /// necessary.
  Metadata *getMetadataFwdRef(unsigned Idx);

  /// Return the given metadata only if it is fully resolved.
  ///
  /// Gives the same result as \a lookup(), unless \a MDNode::isResolved()
  /// would give \c false.
  Metadata *getMetadataIfResolved(unsigned Idx);

  MDNode *getMDNodeFwdRefOrNull(unsigned Idx);
  void assignValue(Metadata *MD, unsigned Idx);
  void tryToResolveCycles();
  bool hasFwdRefs() const { return !ForwardReference.empty(); }
  int getNextFwdRef() {
    assert(hasFwdRefs());
    return *ForwardReference.begin();
  }

  /// Upgrade a type that had an MDString reference.
  void addTypeRef(MDString &UUID, DICompositeType &CT);

  /// Upgrade a type that had an MDString reference.
  Metadata *upgradeTypeRef(Metadata *MaybeUUID);

  /// Upgrade a type ref array that may have MDString references.
  Metadata *upgradeTypeRefArray(Metadata *MaybeTuple);

private:
  Metadata *resolveTypeRefArray(Metadata *MaybeTuple);
};

void BitcodeReaderMetadataList::assignValue(Metadata *MD, unsigned Idx) {
  if (auto *MDN = dyn_cast<MDNode>(MD))
    if (!MDN->isResolved())
      UnresolvedNodes.insert(Idx);

  if (Idx == size()) {
    push_back(MD);
    return;
  }

  if (Idx >= size())
    resize(Idx + 1);

  TrackingMDRef &OldMD = MetadataPtrs[Idx];
  if (!OldMD) {
    OldMD.reset(MD);
    return;
  }

  // If there was a forward reference to this value, replace it.
  TempMDTuple PrevMD(cast<MDTuple>(OldMD.get()));
  PrevMD->replaceAllUsesWith(MD);
  ForwardReference.erase(Idx);
}

Metadata *BitcodeReaderMetadataList::getMetadataFwdRef(unsigned Idx) {
  // Bail out for a clearly invalid value.
  if (Idx >= RefsUpperBound)
    return nullptr;

  if (Idx >= size())
    resize(Idx + 1);

  if (Metadata *MD = MetadataPtrs[Idx])
    return MD;

  // Track forward refs to be resolved later.
  ForwardReference.insert(Idx);

  // Create and return a placeholder, which will later be RAUW'd.
  ++NumMDNodeTemporary;
  Metadata *MD = MDNode::getTemporary(Context, None).release();
  MetadataPtrs[Idx].reset(MD);
  return MD;
}

Metadata *BitcodeReaderMetadataList::getMetadataIfResolved(unsigned Idx) {
  Metadata *MD = lookup(Idx);
  if (auto *N = dyn_cast_or_null<MDNode>(MD))
    if (!N->isResolved())
      return nullptr;
  return MD;
}

MDNode *BitcodeReaderMetadataList::getMDNodeFwdRefOrNull(unsigned Idx) {
  return dyn_cast_or_null<MDNode>(getMetadataFwdRef(Idx));
}

void BitcodeReaderMetadataList::tryToResolveCycles() {
  if (!ForwardReference.empty())
    // Still forward references... can't resolve cycles.
    return;

  // Give up on finding a full definition for any forward decls that remain.
  for (const auto &Ref : OldTypeRefs.FwdDecls)
    OldTypeRefs.Final.insert(Ref);
  OldTypeRefs.FwdDecls.clear();

  // Upgrade from old type ref arrays.  In strange cases, this could add to
  // OldTypeRefs.Unknown.
  for (const auto &Array : OldTypeRefs.Arrays)
    Array.second->replaceAllUsesWith(resolveTypeRefArray(Array.first.get()));
  OldTypeRefs.Arrays.clear();

  // Replace old string-based type refs with the resolved node, if possible.
  // If we haven't seen the node, leave it to the verifier to complain about
  // the invalid string reference.
  for (const auto &Ref : OldTypeRefs.Unknown) {
    if (DICompositeType *CT = OldTypeRefs.Final.lookup(Ref.first))
      Ref.second->replaceAllUsesWith(CT);
    else
      Ref.second->replaceAllUsesWith(Ref.first);
  }
  OldTypeRefs.Unknown.clear();

  if (UnresolvedNodes.empty())
    // Nothing to do.
    return;

  // Resolve any cycles.
  for (unsigned I : UnresolvedNodes) {
    auto &MD = MetadataPtrs[I];
    auto *N = dyn_cast_or_null<MDNode>(MD);
    if (!N)
      continue;

    assert(!N->isTemporary() && "Unexpected forward reference");
    N->resolveCycles();
  }

  // Make sure we return early again until there's another unresolved ref.
  UnresolvedNodes.clear();
}

void BitcodeReaderMetadataList::addTypeRef(MDString &UUID,
                                           DICompositeType &CT) {
  assert(CT.getRawIdentifier() == &UUID && "Mismatched UUID");
  if (CT.isForwardDecl())
    OldTypeRefs.FwdDecls.insert(std::make_pair(&UUID, &CT));
  else
    OldTypeRefs.Final.insert(std::make_pair(&UUID, &CT));
}

Metadata *BitcodeReaderMetadataList::upgradeTypeRef(Metadata *MaybeUUID) {
  auto *UUID = dyn_cast_or_null<MDString>(MaybeUUID);
  if (LLVM_LIKELY(!UUID))
    return MaybeUUID;

  if (auto *CT = OldTypeRefs.Final.lookup(UUID))
    return CT;

  auto &Ref = OldTypeRefs.Unknown[UUID];
  if (!Ref)
    Ref = MDNode::getTemporary(Context, None);
  return Ref.get();
}

Metadata *BitcodeReaderMetadataList::upgradeTypeRefArray(Metadata *MaybeTuple) {
  auto *Tuple = dyn_cast_or_null<MDTuple>(MaybeTuple);
  if (!Tuple || Tuple->isDistinct())
    return MaybeTuple;

  // Look through the array immediately if possible.
  if (!Tuple->isTemporary())
    return resolveTypeRefArray(Tuple);

  // Create and return a placeholder to use for now.  Eventually
  // resolveTypeRefArrays() will be resolve this forward reference.
  OldTypeRefs.Arrays.emplace_back(
      std::piecewise_construct, std::forward_as_tuple(Tuple),
      std::forward_as_tuple(MDTuple::getTemporary(Context, None)));
  return OldTypeRefs.Arrays.back().second.get();
}

Metadata *BitcodeReaderMetadataList::resolveTypeRefArray(Metadata *MaybeTuple) {
  auto *Tuple = dyn_cast_or_null<MDTuple>(MaybeTuple);
  if (!Tuple || Tuple->isDistinct())
    return MaybeTuple;

  // Look through the DITypeRefArray, upgrading each DIType *.
  SmallVector<Metadata *, 32> Ops;
  Ops.reserve(Tuple->getNumOperands());
  for (Metadata *MD : Tuple->operands())
    Ops.push_back(upgradeTypeRef(MD));

  return MDTuple::get(Context, Ops);
}

namespace {

class PlaceholderQueue {
  // Placeholders would thrash around when moved, so store in a std::deque
  // instead of some sort of vector.
  std::deque<DistinctMDOperandPlaceholder> PHs;

public:
  ~PlaceholderQueue() {
    assert(empty() &&
           "PlaceholderQueue hasn't been flushed before being destroyed");
  }
  bool empty() const { return PHs.empty(); }
  DistinctMDOperandPlaceholder &getPlaceholderOp(unsigned ID);
  void flush(BitcodeReaderMetadataList &MetadataList);

  /// Return the list of temporaries nodes in the queue, these need to be
  /// loaded before we can flush the queue.
  void getTemporaries(BitcodeReaderMetadataList &MetadataList,
                      DenseSet<unsigned> &Temporaries) {
    for (auto &PH : PHs) {
      auto ID = PH.getID();
      auto *MD = MetadataList.lookup(ID);
      if (!MD) {
        Temporaries.insert(ID);
        continue;
      }
      auto *N = dyn_cast_or_null<MDNode>(MD);
      if (N && N->isTemporary())
        Temporaries.insert(ID);
    }
  }
};

} // end anonymous namespace

DistinctMDOperandPlaceholder &PlaceholderQueue::getPlaceholderOp(unsigned ID) {
  PHs.emplace_back(ID);
  return PHs.back();
}

void PlaceholderQueue::flush(BitcodeReaderMetadataList &MetadataList) {
  while (!PHs.empty()) {
    auto *MD = MetadataList.lookup(PHs.front().getID());
    assert(MD && "Flushing placeholder on unassigned MD");
#ifndef NDEBUG
    if (auto *MDN = dyn_cast<MDNode>(MD))
      assert(MDN->isResolved() &&
             "Flushing Placeholder while cycles aren't resolved");
#endif
    PHs.front().replaceUseWith(MD);
    PHs.pop_front();
  }
}

} // anonymous namespace

static Error error(const Twine &Message) {
  return make_error<StringError>(
      Message, make_error_code(BitcodeError::CorruptedBitcode));
}

class MetadataLoader::MetadataLoaderImpl {
  BitcodeReaderMetadataList MetadataList;
  BitcodeReaderValueList &ValueList;
  BitstreamCursor &Stream;
  LLVMContext &Context;
  Module &TheModule;
  std::function<Type *(unsigned)> getTypeByID;

  /// Cursor associated with the lazy-loading of Metadata. This is the easy way
  /// to keep around the right "context" (Abbrev list) to be able to jump in
  /// the middle of the metadata block and load any record.
  BitstreamCursor IndexCursor;

  /// Index that keeps track of MDString values.
  std::vector<StringRef> MDStringRef;

  /// On-demand loading of a single MDString. Requires the index above to be
  /// populated.
  MDString *lazyLoadOneMDString(unsigned Idx);

  /// Index that keeps track of where to find a metadata record in the stream.
  std::vector<uint64_t> GlobalMetadataBitPosIndex;

  /// Cursor position of the start of the global decl attachments, to enable
  /// loading using the index built for lazy loading, instead of forward
  /// references.
  uint64_t GlobalDeclAttachmentPos = 0;

#ifndef NDEBUG
  /// Sanity check that we end up parsing all of the global decl attachments.
  unsigned NumGlobalDeclAttachSkipped = 0;
  unsigned NumGlobalDeclAttachParsed = 0;
#endif

  /// Load the global decl attachments, using the index built for lazy loading.
  Expected<bool> loadGlobalDeclAttachments();

  /// Populate the index above to enable lazily loading of metadata, and load
  /// the named metadata as well as the transitively referenced global
  /// Metadata.
  Expected<bool> lazyLoadModuleMetadataBlock();

  /// On-demand loading of a single metadata. Requires the index above to be
  /// populated.
  void lazyLoadOneMetadata(unsigned Idx, PlaceholderQueue &Placeholders);

  // Keep mapping of seens pair of old-style CU <-> SP, and update pointers to
  // point from SP to CU after a block is completly parsed.
  std::vector<std::pair<DICompileUnit *, Metadata *>> CUSubprograms;

  /// Functions that need to be matched with subprograms when upgrading old
  /// metadata.
  SmallDenseMap<Function *, DISubprogram *, 16> FunctionsWithSPs;

  // Map the bitcode's custom MDKind ID to the Module's MDKind ID.
  DenseMap<unsigned, unsigned> MDKindMap;

  bool StripTBAA = false;
  bool HasSeenOldLoopTags = false;
  bool NeedUpgradeToDIGlobalVariableExpression = false;
  bool NeedDeclareExpressionUpgrade = false;

  /// True if metadata is being parsed for a module being ThinLTO imported.
  bool IsImporting = false;

  Error parseOneMetadata(SmallVectorImpl<uint64_t> &Record, unsigned Code,
                         PlaceholderQueue &Placeholders, StringRef Blob,
                         unsigned &NextMetadataNo);
  Error parseMetadataStrings(ArrayRef<uint64_t> Record, StringRef Blob,
                             function_ref<void(StringRef)> CallBack);
  Error parseGlobalObjectAttachment(GlobalObject &GO,
                                    ArrayRef<uint64_t> Record);
  Error parseMetadataKindRecord(SmallVectorImpl<uint64_t> &Record);

  void resolveForwardRefsAndPlaceholders(PlaceholderQueue &Placeholders);

  /// Upgrade old-style CU <-> SP pointers to point from SP to CU.
  void upgradeCUSubprograms() {
    for (auto CU_SP : CUSubprograms)
      if (auto *SPs = dyn_cast_or_null<MDTuple>(CU_SP.second))
        for (auto &Op : SPs->operands())
          if (auto *SP = dyn_cast_or_null<DISubprogram>(Op))
            SP->replaceUnit(CU_SP.first);
    CUSubprograms.clear();
  }

  /// Upgrade old-style bare DIGlobalVariables to DIGlobalVariableExpressions.
  void upgradeCUVariables() {
    if (!NeedUpgradeToDIGlobalVariableExpression)
      return;

    // Upgrade list of variables attached to the CUs.
    if (NamedMDNode *CUNodes = TheModule.getNamedMetadata("llvm.dbg.cu"))
      for (unsigned I = 0, E = CUNodes->getNumOperands(); I != E; ++I) {
        auto *CU = cast<DICompileUnit>(CUNodes->getOperand(I));
        if (auto *GVs = dyn_cast_or_null<MDTuple>(CU->getRawGlobalVariables()))
          for (unsigned I = 0; I < GVs->getNumOperands(); I++)
            if (auto *GV =
                    dyn_cast_or_null<DIGlobalVariable>(GVs->getOperand(I))) {
              auto *DGVE = DIGlobalVariableExpression::getDistinct(
                  Context, GV, DIExpression::get(Context, {}));
              GVs->replaceOperandWith(I, DGVE);
            }
      }

    // Upgrade variables attached to globals.
    for (auto &GV : TheModule.globals()) {
      SmallVector<MDNode *, 1> MDs;
      GV.getMetadata(LLVMContext::MD_dbg, MDs);
      GV.eraseMetadata(LLVMContext::MD_dbg);
      for (auto *MD : MDs)
        if (auto *DGV = dyn_cast<DIGlobalVariable>(MD)) {
          auto *DGVE = DIGlobalVariableExpression::getDistinct(
              Context, DGV, DIExpression::get(Context, {}));
          GV.addMetadata(LLVMContext::MD_dbg, *DGVE);
        } else
          GV.addMetadata(LLVMContext::MD_dbg, *MD);
    }
  }

  /// Remove a leading DW_OP_deref from DIExpressions in a dbg.declare that
  /// describes a function argument.
  void upgradeDeclareExpressions(Function &F) {
    if (!NeedDeclareExpressionUpgrade)
      return;

    for (auto &BB : F)
      for (auto &I : BB)
        if (auto *DDI = dyn_cast<DbgDeclareInst>(&I))
          if (auto *DIExpr = DDI->getExpression())
            if (DIExpr->startsWithDeref() &&
                dyn_cast_or_null<Argument>(DDI->getAddress())) {
              SmallVector<uint64_t, 8> Ops;
              Ops.append(std::next(DIExpr->elements_begin()),
                         DIExpr->elements_end());
              DDI->setExpression(DIExpression::get(Context, Ops));
            }
  }

  /// Upgrade the expression from previous versions.
  Error upgradeDIExpression(uint64_t FromVersion, bool &IsDistinct,
                            MutableArrayRef<uint64_t> &Expr,
                            SmallVectorImpl<uint64_t> &Buffer) {
    auto N = Expr.size();
    switch (FromVersion) {
    default:
      return error("Invalid record");
    case 0:
      if (N >= 3 && Expr[N - 3] == dwarf::DW_OP_bit_piece)
        Expr[N - 3] = dwarf::DW_OP_LLVM_fragment;
      LLVM_FALLTHROUGH;
    case 1:
      // Move DW_OP_deref to the end.
      if (N && Expr[0] == dwarf::DW_OP_deref) {
        auto End = Expr.end();
        if (Expr.size() >= 3 &&
            *std::prev(End, 3) == dwarf::DW_OP_LLVM_fragment)
          End = std::prev(End, 3);
        std::move(std::next(Expr.begin()), End, Expr.begin());
        *std::prev(End) = dwarf::DW_OP_deref;
      }
      NeedDeclareExpressionUpgrade = true;
      LLVM_FALLTHROUGH;
    case 2: {
      // Change DW_OP_plus to DW_OP_plus_uconst.
      // Change DW_OP_minus to DW_OP_uconst, DW_OP_minus
      auto SubExpr = ArrayRef<uint64_t>(Expr);
      while (!SubExpr.empty()) {
        // Skip past other operators with their operands
        // for this version of the IR, obtained from
        // from historic DIExpression::ExprOperand::getSize().
        size_t HistoricSize;
        switch (SubExpr.front()) {
        default:
          HistoricSize = 1;
          break;
        case dwarf::DW_OP_constu:
        case dwarf::DW_OP_minus:
        case dwarf::DW_OP_plus:
          HistoricSize = 2;
          break;
        case dwarf::DW_OP_LLVM_fragment:
          HistoricSize = 3;
          break;
        }

        // If the expression is malformed, make sure we don't
        // copy more elements than we should.
        HistoricSize = std::min(SubExpr.size(), HistoricSize);
        ArrayRef<uint64_t> Args = SubExpr.slice(1, HistoricSize - 1);

        switch (SubExpr.front()) {
        case dwarf::DW_OP_plus:
          Buffer.push_back(dwarf::DW_OP_plus_uconst);
          Buffer.append(Args.begin(), Args.end());
          break;
        case dwarf::DW_OP_minus:
          Buffer.push_back(dwarf::DW_OP_constu);
          Buffer.append(Args.begin(), Args.end());
          Buffer.push_back(dwarf::DW_OP_minus);
          break;
        default:
          Buffer.push_back(*SubExpr.begin());
          Buffer.append(Args.begin(), Args.end());
          break;
        }

        // Continue with remaining elements.
        SubExpr = SubExpr.slice(HistoricSize);
      }
      Expr = MutableArrayRef<uint64_t>(Buffer);
      LLVM_FALLTHROUGH;
    }
    case 3:
      IsDistinct = false;
      LLVM_FALLTHROUGH;
    case 4:
      // Up-to-date!
      break;
    }

    return Error::success();
  }

  void upgradeDebugInfo() {
    upgradeCUSubprograms();
    upgradeCUVariables();
  }

public:
  MetadataLoaderImpl(BitstreamCursor &Stream, Module &TheModule,
                     BitcodeReaderValueList &ValueList,
                     std::function<Type *(unsigned)> getTypeByID,
                     bool IsImporting)
      : MetadataList(TheModule.getContext(), Stream.SizeInBytes()),
        ValueList(ValueList), Stream(Stream), Context(TheModule.getContext()),
        TheModule(TheModule), getTypeByID(std::move(getTypeByID)),
        IsImporting(IsImporting) {}

  Error parseMetadata(bool ModuleLevel);

  bool hasFwdRefs() const { return MetadataList.hasFwdRefs(); }

  Metadata *getMetadataFwdRefOrLoad(unsigned ID) {
    if (ID < MDStringRef.size())
      return lazyLoadOneMDString(ID);
    if (auto *MD = MetadataList.lookup(ID))
      return MD;
    // If lazy-loading is enabled, we try recursively to load the operand
    // instead of creating a temporary.
    if (ID < (MDStringRef.size() + GlobalMetadataBitPosIndex.size())) {
      PlaceholderQueue Placeholders;
      lazyLoadOneMetadata(ID, Placeholders);
      resolveForwardRefsAndPlaceholders(Placeholders);
      return MetadataList.lookup(ID);
    }
    return MetadataList.getMetadataFwdRef(ID);
  }

  DISubprogram *lookupSubprogramForFunction(Function *F) {
    return FunctionsWithSPs.lookup(F);
  }

  bool hasSeenOldLoopTags() const { return HasSeenOldLoopTags; }

  Error parseMetadataAttachment(
      Function &F, const SmallVectorImpl<Instruction *> &InstructionList);

  Error parseMetadataKinds();

  void setStripTBAA(bool Value) { StripTBAA = Value; }
  bool isStrippingTBAA() const { return StripTBAA; }

  unsigned size() const { return MetadataList.size(); }
  void shrinkTo(unsigned N) { MetadataList.shrinkTo(N); }
  void upgradeDebugIntrinsics(Function &F) { upgradeDeclareExpressions(F); }
};

Expected<bool>
MetadataLoader::MetadataLoaderImpl::lazyLoadModuleMetadataBlock() {
  IndexCursor = Stream;
  SmallVector<uint64_t, 64> Record;
  GlobalDeclAttachmentPos = 0;
  // Get the abbrevs, and preload record positions to make them lazy-loadable.
  while (true) {
    uint64_t SavedPos = IndexCursor.GetCurrentBitNo();
    BitstreamEntry Entry;
    if (Error E =
            IndexCursor
                .advanceSkippingSubblocks(BitstreamCursor::AF_DontPopBlockAtEnd)
                .moveInto(Entry))
      return std::move(E);

    switch (Entry.Kind) {
    case BitstreamEntry::SubBlock: // Handled for us already.
    case BitstreamEntry::Error:
      return error("Malformed block");
    case BitstreamEntry::EndBlock: {
      return true;
    }
    case BitstreamEntry::Record: {
      // The interesting case.
      ++NumMDRecordLoaded;
      uint64_t CurrentPos = IndexCursor.GetCurrentBitNo();
      unsigned Code;
      if (Error E = IndexCursor.skipRecord(Entry.ID).moveInto(Code))
        return std::move(E);
      switch (Code) {
      case bitc::METADATA_STRINGS: {
        // Rewind and parse the strings.
        if (Error Err = IndexCursor.JumpToBit(CurrentPos))
          return std::move(Err);
        StringRef Blob;
        Record.clear();
        if (Expected<unsigned> MaybeRecord =
                IndexCursor.readRecord(Entry.ID, Record, &Blob))
          ;
        else
          return MaybeRecord.takeError();
        unsigned NumStrings = Record[0];
        MDStringRef.reserve(NumStrings);
        auto IndexNextMDString = [&](StringRef Str) {
          MDStringRef.push_back(Str);
        };
        if (auto Err = parseMetadataStrings(Record, Blob, IndexNextMDString))
          return std::move(Err);
        break;
      }
      case bitc::METADATA_INDEX_OFFSET: {
        // This is the offset to the index, when we see this we skip all the
        // records and load only an index to these.
        if (Error Err = IndexCursor.JumpToBit(CurrentPos))
          return std::move(Err);
        Record.clear();
        if (Expected<unsigned> MaybeRecord =
                IndexCursor.readRecord(Entry.ID, Record))
          ;
        else
          return MaybeRecord.takeError();
        if (Record.size() != 2)
          return error("Invalid record");
        auto Offset = Record[0] + (Record[1] << 32);
        auto BeginPos = IndexCursor.GetCurrentBitNo();
        if (Error Err = IndexCursor.JumpToBit(BeginPos + Offset))
          return std::move(Err);
        Expected<BitstreamEntry> MaybeEntry =
            IndexCursor.advanceSkippingSubblocks(
                BitstreamCursor::AF_DontPopBlockAtEnd);
        if (!MaybeEntry)
          return MaybeEntry.takeError();
        Entry = MaybeEntry.get();
        assert(Entry.Kind == BitstreamEntry::Record &&
               "Corrupted bitcode: Expected `Record` when trying to find the "
               "Metadata index");
        Record.clear();
        if (Expected<unsigned> MaybeCode =
                IndexCursor.readRecord(Entry.ID, Record))
          assert(MaybeCode.get() == bitc::METADATA_INDEX &&
                 "Corrupted bitcode: Expected `METADATA_INDEX` when trying to "
                 "find the Metadata index");
        else
          return MaybeCode.takeError();
        // Delta unpack
        auto CurrentValue = BeginPos;
        GlobalMetadataBitPosIndex.reserve(Record.size());
        for (auto &Elt : Record) {
          CurrentValue += Elt;
          GlobalMetadataBitPosIndex.push_back(CurrentValue);
        }
        break;
      }
      case bitc::METADATA_INDEX:
        // We don't expect to get there, the Index is loaded when we encounter
        // the offset.
        return error("Corrupted Metadata block");
      case bitc::METADATA_NAME: {
        // Named metadata need to be materialized now and aren't deferred.
        if (Error Err = IndexCursor.JumpToBit(CurrentPos))
          return std::move(Err);
        Record.clear();

        unsigned Code;
        if (Expected<unsigned> MaybeCode =
                IndexCursor.readRecord(Entry.ID, Record)) {
          Code = MaybeCode.get();
          assert(Code == bitc::METADATA_NAME);
        } else
          return MaybeCode.takeError();

        // Read name of the named metadata.
        SmallString<8> Name(Record.begin(), Record.end());
        if (Expected<unsigned> MaybeCode = IndexCursor.ReadCode())
          Code = MaybeCode.get();
        else
          return MaybeCode.takeError();

        // Named Metadata comes in two parts, we expect the name to be followed
        // by the node
        Record.clear();
        if (Expected<unsigned> MaybeNextBitCode =
                IndexCursor.readRecord(Code, Record))
          assert(MaybeNextBitCode.get() == bitc::METADATA_NAMED_NODE);
        else
          return MaybeNextBitCode.takeError();

        // Read named metadata elements.
        unsigned Size = Record.size();
        NamedMDNode *NMD = TheModule.getOrInsertNamedMetadata(Name);
        for (unsigned i = 0; i != Size; ++i) {
          // FIXME: We could use a placeholder here, however NamedMDNode are
          // taking MDNode as operand and not using the Metadata infrastructure.
          // It is acknowledged by 'TODO: Inherit from Metadata' in the
          // NamedMDNode class definition.
          MDNode *MD = MetadataList.getMDNodeFwdRefOrNull(Record[i]);
          assert(MD && "Invalid metadata: expect fwd ref to MDNode");
          NMD->addOperand(MD);
        }
        break;
      }
      case bitc::METADATA_GLOBAL_DECL_ATTACHMENT: {
        if (!GlobalDeclAttachmentPos)
          GlobalDeclAttachmentPos = SavedPos;
#ifndef NDEBUG
        NumGlobalDeclAttachSkipped++;
#endif
        break;
      }
      case bitc::METADATA_KIND:
      case bitc::METADATA_STRING_OLD:
      case bitc::METADATA_OLD_FN_NODE:
      case bitc::METADATA_OLD_NODE:
      case bitc::METADATA_VALUE:
      case bitc::METADATA_DISTINCT_NODE:
      case bitc::METADATA_NODE:
      case bitc::METADATA_LOCATION:
      case bitc::METADATA_GENERIC_DEBUG:
      case bitc::METADATA_SUBRANGE:
      case bitc::METADATA_ENUMERATOR:
      case bitc::METADATA_BASIC_TYPE:
      case bitc::METADATA_STRING_TYPE:
      case bitc::METADATA_DERIVED_TYPE:
      case bitc::METADATA_COMPOSITE_TYPE:
      case bitc::METADATA_SUBROUTINE_TYPE:
      case bitc::METADATA_MODULE:
      case bitc::METADATA_FILE:
      case bitc::METADATA_COMPILE_UNIT:
      case bitc::METADATA_SUBPROGRAM:
      case bitc::METADATA_LEXICAL_BLOCK:
      case bitc::METADATA_LEXICAL_BLOCK_FILE:
      case bitc::METADATA_NAMESPACE:
      case bitc::METADATA_COMMON_BLOCK:
      case bitc::METADATA_MACRO:
      case bitc::METADATA_MACRO_FILE:
      case bitc::METADATA_TEMPLATE_TYPE:
      case bitc::METADATA_TEMPLATE_VALUE:
      case bitc::METADATA_GLOBAL_VAR:
      case bitc::METADATA_LOCAL_VAR:
      case bitc::METADATA_LABEL:
      case bitc::METADATA_EXPRESSION:
      case bitc::METADATA_OBJC_PROPERTY:
      case bitc::METADATA_IMPORTED_ENTITY:
      case bitc::METADATA_GLOBAL_VAR_EXPR:
      case bitc::METADATA_GENERIC_SUBRANGE:
        // We don't expect to see any of these, if we see one, give up on
        // lazy-loading and fallback.
        MDStringRef.clear();
        GlobalMetadataBitPosIndex.clear();
        return false;
      }
      break;
    }
    }
  }
}

// Load the global decl attachments after building the lazy loading index.
// We don't load them "lazily" - all global decl attachments must be
// parsed since they aren't materialized on demand. However, by delaying
// their parsing until after the index is created, we can use the index
// instead of creating temporaries.
Expected<bool> MetadataLoader::MetadataLoaderImpl::loadGlobalDeclAttachments() {
  // Nothing to do if we didn't find any of these metadata records.
  if (!GlobalDeclAttachmentPos)
    return true;
  // Use a temporary cursor so that we don't mess up the main Stream cursor or
  // the lazy loading IndexCursor (which holds the necessary abbrev ids).
  BitstreamCursor TempCursor = Stream;
  SmallVector<uint64_t, 64> Record;
  // Jump to the position before the first global decl attachment, so we can
  // scan for the first BitstreamEntry record.
  if (Error Err = TempCursor.JumpToBit(GlobalDeclAttachmentPos))
    return std::move(Err);
  while (true) {
    BitstreamEntry Entry;
    if (Error E =
            TempCursor
                .advanceSkippingSubblocks(BitstreamCursor::AF_DontPopBlockAtEnd)
                .moveInto(Entry))
      return std::move(E);

    switch (Entry.Kind) {
    case BitstreamEntry::SubBlock: // Handled for us already.
    case BitstreamEntry::Error:
      return error("Malformed block");
    case BitstreamEntry::EndBlock:
      // Sanity check that we parsed them all.
      assert(NumGlobalDeclAttachSkipped == NumGlobalDeclAttachParsed);
      return true;
    case BitstreamEntry::Record:
      break;
    }
    uint64_t CurrentPos = TempCursor.GetCurrentBitNo();
    Expected<unsigned> MaybeCode = TempCursor.skipRecord(Entry.ID);
    if (!MaybeCode)
      return MaybeCode.takeError();
    if (MaybeCode.get() != bitc::METADATA_GLOBAL_DECL_ATTACHMENT) {
      // Anything other than a global decl attachment signals the end of
      // these records. sanity check that we parsed them all.
      assert(NumGlobalDeclAttachSkipped == NumGlobalDeclAttachParsed);
      return true;
    }
#ifndef NDEBUG
    NumGlobalDeclAttachParsed++;
#endif
    // FIXME: we need to do this early because we don't materialize global
    // value explicitly.
    if (Error Err = TempCursor.JumpToBit(CurrentPos))
      return std::move(Err);
    Record.clear();
    if (Expected<unsigned> MaybeRecord =
            TempCursor.readRecord(Entry.ID, Record))
      ;
    else
      return MaybeRecord.takeError();
    if (Record.size() % 2 == 0)
      return error("Invalid record");
    unsigned ValueID = Record[0];
    if (ValueID >= ValueList.size())
      return error("Invalid record");
    if (auto *GO = dyn_cast<GlobalObject>(ValueList[ValueID])) {
      // Need to save and restore the current position since
      // parseGlobalObjectAttachment will resolve all forward references which
      // would require parsing from locations stored in the index.
      CurrentPos = TempCursor.GetCurrentBitNo();
      if (Error Err = parseGlobalObjectAttachment(
              *GO, ArrayRef<uint64_t>(Record).slice(1)))
        return std::move(Err);
      if (Error Err = TempCursor.JumpToBit(CurrentPos))
        return std::move(Err);
    }
  }
}

/// Parse a METADATA_BLOCK. If ModuleLevel is true then we are parsing
/// module level metadata.
Error MetadataLoader::MetadataLoaderImpl::parseMetadata(bool ModuleLevel) {
  if (!ModuleLevel && MetadataList.hasFwdRefs())
    return error("Invalid metadata: fwd refs into function blocks");

  // Record the entry position so that we can jump back here and efficiently
  // skip the whole block in case we lazy-load.
  auto EntryPos = Stream.GetCurrentBitNo();

  if (Error Err = Stream.EnterSubBlock(bitc::METADATA_BLOCK_ID))
    return Err;

  SmallVector<uint64_t, 64> Record;
  PlaceholderQueue Placeholders;

  // We lazy-load module-level metadata: we build an index for each record, and
  // then load individual record as needed, starting with the named metadata.
  if (ModuleLevel && IsImporting && MetadataList.empty() &&
      !DisableLazyLoading) {
    auto SuccessOrErr = lazyLoadModuleMetadataBlock();
    if (!SuccessOrErr)
      return SuccessOrErr.takeError();
    if (SuccessOrErr.get()) {
      // An index was successfully created and we will be able to load metadata
      // on-demand.
      MetadataList.resize(MDStringRef.size() +
                          GlobalMetadataBitPosIndex.size());

      // Now that we have built the index, load the global decl attachments
      // that were deferred during that process. This avoids creating
      // temporaries.
      SuccessOrErr = loadGlobalDeclAttachments();
      if (!SuccessOrErr)
        return SuccessOrErr.takeError();
      assert(SuccessOrErr.get());

      // Reading the named metadata created forward references and/or
      // placeholders, that we flush here.
      resolveForwardRefsAndPlaceholders(Placeholders);
      upgradeDebugInfo();
      // Return at the beginning of the block, since it is easy to skip it
      // entirely from there.
      Stream.ReadBlockEnd(); // Pop the abbrev block context.
      if (Error Err = IndexCursor.JumpToBit(EntryPos))
        return Err;
      if (Error Err = Stream.SkipBlock()) {
        // FIXME this drops the error on the floor, which
        // ThinLTO/X86/debuginfo-cu-import.ll relies on.
        consumeError(std::move(Err));
        return Error::success();
      }
      return Error::success();
    }
    // Couldn't load an index, fallback to loading all the block "old-style".
  }

  unsigned NextMetadataNo = MetadataList.size();

  // Read all the records.
  while (true) {
    BitstreamEntry Entry;
    if (Error E = Stream.advanceSkippingSubblocks().moveInto(Entry))
      return E;

    switch (Entry.Kind) {
    case BitstreamEntry::SubBlock: // Handled for us already.
    case BitstreamEntry::Error:
      return error("Malformed block");
    case BitstreamEntry::EndBlock:
      resolveForwardRefsAndPlaceholders(Placeholders);
      upgradeDebugInfo();
      return Error::success();
    case BitstreamEntry::Record:
      // The interesting case.
      break;
    }

    // Read a record.
    Record.clear();
    StringRef Blob;
    ++NumMDRecordLoaded;
    if (Expected<unsigned> MaybeCode =
            Stream.readRecord(Entry.ID, Record, &Blob)) {
      if (Error Err = parseOneMetadata(Record, MaybeCode.get(), Placeholders,
                                       Blob, NextMetadataNo))
        return Err;
    } else
      return MaybeCode.takeError();
  }
}

MDString *MetadataLoader::MetadataLoaderImpl::lazyLoadOneMDString(unsigned ID) {
  ++NumMDStringLoaded;
  if (Metadata *MD = MetadataList.lookup(ID))
    return cast<MDString>(MD);
  auto MDS = MDString::get(Context, MDStringRef[ID]);
  MetadataList.assignValue(MDS, ID);
  return MDS;
}

void MetadataLoader::MetadataLoaderImpl::lazyLoadOneMetadata(
    unsigned ID, PlaceholderQueue &Placeholders) {
  assert(ID < (MDStringRef.size()) + GlobalMetadataBitPosIndex.size());
  assert(ID >= MDStringRef.size() && "Unexpected lazy-loading of MDString");
  // Lookup first if the metadata hasn't already been loaded.
  if (auto *MD = MetadataList.lookup(ID)) {
    auto *N = cast<MDNode>(MD);
    if (!N->isTemporary())
      return;
  }
  SmallVector<uint64_t, 64> Record;
  StringRef Blob;
  if (Error Err = IndexCursor.JumpToBit(
          GlobalMetadataBitPosIndex[ID - MDStringRef.size()]))
    report_fatal_error("lazyLoadOneMetadata failed jumping: " +
                       Twine(toString(std::move(Err))));
  BitstreamEntry Entry;
  if (Error E = IndexCursor.advanceSkippingSubblocks().moveInto(Entry))
    // FIXME this drops the error on the floor.
    report_fatal_error("lazyLoadOneMetadata failed advanceSkippingSubblocks: " +
                       Twine(toString(std::move(E))));
  ++NumMDRecordLoaded;
  if (Expected<unsigned> MaybeCode =
          IndexCursor.readRecord(Entry.ID, Record, &Blob)) {
    if (Error Err =
            parseOneMetadata(Record, MaybeCode.get(), Placeholders, Blob, ID))
      report_fatal_error("Can't lazyload MD, parseOneMetadata: " +
                         Twine(toString(std::move(Err))));
  } else
    report_fatal_error("Can't lazyload MD: " +
                       Twine(toString(MaybeCode.takeError())));
}

/// Ensure that all forward-references and placeholders are resolved.
/// Iteratively lazy-loading metadata on-demand if needed.
void MetadataLoader::MetadataLoaderImpl::resolveForwardRefsAndPlaceholders(
    PlaceholderQueue &Placeholders) {
  DenseSet<unsigned> Temporaries;
  while (1) {
    // Populate Temporaries with the placeholders that haven't been loaded yet.
    Placeholders.getTemporaries(MetadataList, Temporaries);

    // If we don't have any temporary, or FwdReference, we're done!
    if (Temporaries.empty() && !MetadataList.hasFwdRefs())
      break;

    // First, load all the temporaries. This can add new placeholders or
    // forward references.
    for (auto ID : Temporaries)
      lazyLoadOneMetadata(ID, Placeholders);
    Temporaries.clear();

    // Second, load the forward-references. This can also add new placeholders
    // or forward references.
    while (MetadataList.hasFwdRefs())
      lazyLoadOneMetadata(MetadataList.getNextFwdRef(), Placeholders);
  }
  // At this point we don't have any forward reference remaining, or temporary
  // that haven't been loaded. We can safely drop RAUW support and mark cycles
  // as resolved.
  MetadataList.tryToResolveCycles();

  // Finally, everything is in place, we can replace the placeholders operands
  // with the final node they refer to.
  Placeholders.flush(MetadataList);
}

Error MetadataLoader::MetadataLoaderImpl::parseOneMetadata(
    SmallVectorImpl<uint64_t> &Record, unsigned Code,
    PlaceholderQueue &Placeholders, StringRef Blob, unsigned &NextMetadataNo) {

  bool IsDistinct = false;
  auto getMD = [&](unsigned ID) -> Metadata * {
    if (ID < MDStringRef.size())
      return lazyLoadOneMDString(ID);
    if (!IsDistinct) {
      if (auto *MD = MetadataList.lookup(ID))
        return MD;
      // If lazy-loading is enabled, we try recursively to load the operand
      // instead of creating a temporary.
      if (ID < (MDStringRef.size() + GlobalMetadataBitPosIndex.size())) {
        // Create a temporary for the node that is referencing the operand we
        // will lazy-load. It is needed before recursing in case there are
        // uniquing cycles.
        MetadataList.getMetadataFwdRef(NextMetadataNo);
        lazyLoadOneMetadata(ID, Placeholders);
        return MetadataList.lookup(ID);
      }
      // Return a temporary.
      return MetadataList.getMetadataFwdRef(ID);
    }
    if (auto *MD = MetadataList.getMetadataIfResolved(ID))
      return MD;
    return &Placeholders.getPlaceholderOp(ID);
  };
  auto getMDOrNull = [&](unsigned ID) -> Metadata * {
    if (ID)
      return getMD(ID - 1);
    return nullptr;
  };
  auto getMDOrNullWithoutPlaceholders = [&](unsigned ID) -> Metadata * {
    if (ID)
      return MetadataList.getMetadataFwdRef(ID - 1);
    return nullptr;
  };
  auto getMDString = [&](unsigned ID) -> MDString * {
    // This requires that the ID is not really a forward reference.  In
    // particular, the MDString must already have been resolved.
    auto MDS = getMDOrNull(ID);
    return cast_or_null<MDString>(MDS);
  };

  // Support for old type refs.
  auto getDITypeRefOrNull = [&](unsigned ID) {
    return MetadataList.upgradeTypeRef(getMDOrNull(ID));
  };

#define GET_OR_DISTINCT(CLASS, ARGS)                                           \
  (IsDistinct ? CLASS::getDistinct ARGS : CLASS::get ARGS)

  switch (Code) {
  default: // Default behavior: ignore.
    break;
  case bitc::METADATA_NAME: {
    // Read name of the named metadata.
    SmallString<8> Name(Record.begin(), Record.end());
    Record.clear();
    if (Error E = Stream.ReadCode().moveInto(Code))
      return E;

    ++NumMDRecordLoaded;
    if (Expected<unsigned> MaybeNextBitCode = Stream.readRecord(Code, Record)) {
      if (MaybeNextBitCode.get() != bitc::METADATA_NAMED_NODE)
        return error("METADATA_NAME not followed by METADATA_NAMED_NODE");
    } else
      return MaybeNextBitCode.takeError();

    // Read named metadata elements.
    unsigned Size = Record.size();
    NamedMDNode *NMD = TheModule.getOrInsertNamedMetadata(Name);
    for (unsigned i = 0; i != Size; ++i) {
      MDNode *MD = MetadataList.getMDNodeFwdRefOrNull(Record[i]);
      if (!MD)
        return error("Invalid named metadata: expect fwd ref to MDNode");
      NMD->addOperand(MD);
    }
    break;
  }
  case bitc::METADATA_OLD_FN_NODE: {
    // Deprecated, but still needed to read old bitcode files.
    // This is a LocalAsMetadata record, the only type of function-local
    // metadata.
    if (Record.size() % 2 == 1)
      return error("Invalid record");

    // If this isn't a LocalAsMetadata record, we're dropping it.  This used
    // to be legal, but there's no upgrade path.
    auto dropRecord = [&] {
      MetadataList.assignValue(MDNode::get(Context, None), NextMetadataNo);
      NextMetadataNo++;
    };
    if (Record.size() != 2) {
      dropRecord();
      break;
    }

    Type *Ty = getTypeByID(Record[0]);
    if (Ty->isMetadataTy() || Ty->isVoidTy()) {
      dropRecord();
      break;
    }

    MetadataList.assignValue(
        LocalAsMetadata::get(ValueList.getValueFwdRef(Record[1], Ty)),
        NextMetadataNo);
    NextMetadataNo++;
    break;
  }
  case bitc::METADATA_OLD_NODE: {
    // Deprecated, but still needed to read old bitcode files.
    if (Record.size() % 2 == 1)
      return error("Invalid record");

    unsigned Size = Record.size();
    SmallVector<Metadata *, 8> Elts;
    for (unsigned i = 0; i != Size; i += 2) {
      Type *Ty = getTypeByID(Record[i]);
      if (!Ty)
        return error("Invalid record");
      if (Ty->isMetadataTy())
        Elts.push_back(getMD(Record[i + 1]));
      else if (!Ty->isVoidTy()) {
        auto *MD =
            ValueAsMetadata::get(ValueList.getValueFwdRef(Record[i + 1], Ty));
        assert(isa<ConstantAsMetadata>(MD) &&
               "Expected non-function-local metadata");
        Elts.push_back(MD);
      } else
        Elts.push_back(nullptr);
    }
    MetadataList.assignValue(MDNode::get(Context, Elts), NextMetadataNo);
    NextMetadataNo++;
    break;
  }
  case bitc::METADATA_VALUE: {
    if (Record.size() != 2)
      return error("Invalid record");

    Type *Ty = getTypeByID(Record[0]);
    if (Ty->isMetadataTy() || Ty->isVoidTy())
      return error("Invalid record");

    MetadataList.assignValue(
        ValueAsMetadata::get(ValueList.getValueFwdRef(Record[1], Ty)),
        NextMetadataNo);
    NextMetadataNo++;
    break;
  }
  case bitc::METADATA_DISTINCT_NODE:
    IsDistinct = true;
    LLVM_FALLTHROUGH;
  case bitc::METADATA_NODE: {
    SmallVector<Metadata *, 8> Elts;
    Elts.reserve(Record.size());
    for (unsigned ID : Record)
      Elts.push_back(getMDOrNull(ID));
    MetadataList.assignValue(IsDistinct ? MDNode::getDistinct(Context, Elts)
                                        : MDNode::get(Context, Elts),
                             NextMetadataNo);
    NextMetadataNo++;
    break;
  }
  case bitc::METADATA_LOCATION: {
    if (Record.size() != 5 && Record.size() != 6)
      return error("Invalid record");

    IsDistinct = Record[0];
    unsigned Line = Record[1];
    unsigned Column = Record[2];
    Metadata *Scope = getMD(Record[3]);
    Metadata *InlinedAt = getMDOrNull(Record[4]);
    bool ImplicitCode = Record.size() == 6 && Record[5];
    MetadataList.assignValue(
        GET_OR_DISTINCT(DILocation, (Context, Line, Column, Scope, InlinedAt,
                                     ImplicitCode)),
        NextMetadataNo);
    NextMetadataNo++;
    break;
  }
  case bitc::METADATA_GENERIC_DEBUG: {
    if (Record.size() < 4)
      return error("Invalid record");

    IsDistinct = Record[0];
    unsigned Tag = Record[1];
    unsigned Version = Record[2];

    if (Tag >= 1u << 16 || Version != 0)
      return error("Invalid record");

    auto *Header = getMDString(Record[3]);
    SmallVector<Metadata *, 8> DwarfOps;
    for (unsigned I = 4, E = Record.size(); I != E; ++I)
      DwarfOps.push_back(getMDOrNull(Record[I]));
    MetadataList.assignValue(
        GET_OR_DISTINCT(GenericDINode, (Context, Tag, Header, DwarfOps)),
        NextMetadataNo);
    NextMetadataNo++;
    break;
  }
  case bitc::METADATA_SUBRANGE: {
    Metadata *Val = nullptr;
    // Operand 'count' is interpreted as:
    // - Signed integer (version 0)
    // - Metadata node  (version 1)
    // Operand 'lowerBound' is interpreted as:
    // - Signed integer (version 0 and 1)
    // - Metadata node  (version 2)
    // Operands 'upperBound' and 'stride' are interpreted as:
    // - Metadata node  (version 2)
    switch (Record[0] >> 1) {
    case 0:
      Val = GET_OR_DISTINCT(DISubrange,
                            (Context, Record[1], unrotateSign(Record[2])));
      break;
    case 1:
      Val = GET_OR_DISTINCT(DISubrange, (Context, getMDOrNull(Record[1]),
                                         unrotateSign(Record[2])));
      break;
    case 2:
      Val = GET_OR_DISTINCT(
          DISubrange, (Context, getMDOrNull(Record[1]), getMDOrNull(Record[2]),
                       getMDOrNull(Record[3]), getMDOrNull(Record[4])));
      break;
    default:
      return error("Invalid record: Unsupported version of DISubrange");
    }

    MetadataList.assignValue(Val, NextMetadataNo);
    IsDistinct = Record[0] & 1;
    NextMetadataNo++;
    break;
  }
  case bitc::METADATA_GENERIC_SUBRANGE: {
    Metadata *Val = nullptr;
    Val = GET_OR_DISTINCT(DIGenericSubrange,
                          (Context, getMDOrNull(Record[1]),
                           getMDOrNull(Record[2]), getMDOrNull(Record[3]),
                           getMDOrNull(Record[4])));

    MetadataList.assignValue(Val, NextMetadataNo);
    IsDistinct = Record[0] & 1;
    NextMetadataNo++;
    break;
  }
  case bitc::METADATA_ENUMERATOR: {
    if (Record.size() < 3)
      return error("Invalid record");

    IsDistinct = Record[0] & 1;
    bool IsUnsigned = Record[0] & 2;
    bool IsBigInt = Record[0] & 4;
    APInt Value;

    if (IsBigInt) {
      const uint64_t BitWidth = Record[1];
      const size_t NumWords = Record.size() - 3;
      Value = readWideAPInt(makeArrayRef(&Record[3], NumWords), BitWidth);
    } else
      Value = APInt(64, unrotateSign(Record[1]), !IsUnsigned);

    MetadataList.assignValue(
        GET_OR_DISTINCT(DIEnumerator,
                        (Context, Value, IsUnsigned, getMDString(Record[2]))),
        NextMetadataNo);
    NextMetadataNo++;
    break;
  }
  case bitc::METADATA_BASIC_TYPE: {
    if (Record.size() < 6 || Record.size() > 7)
      return error("Invalid record");

    IsDistinct = Record[0];
    DINode::DIFlags Flags = (Record.size() > 6)
                                ? static_cast<DINode::DIFlags>(Record[6])
                                : DINode::FlagZero;

    MetadataList.assignValue(
        GET_OR_DISTINCT(DIBasicType,
                        (Context, Record[1], getMDString(Record[2]), Record[3],
                         Record[4], Record[5], Flags)),
        NextMetadataNo);
    NextMetadataNo++;
    break;
  }
  case bitc::METADATA_STRING_TYPE: {
    if (Record.size() != 8)
      return error("Invalid record");

    IsDistinct = Record[0];
    MetadataList.assignValue(
        GET_OR_DISTINCT(DIStringType,
                        (Context, Record[1], getMDString(Record[2]),
                         getMDOrNull(Record[3]), getMDOrNull(Record[4]),
                         Record[5], Record[6], Record[7])),
        NextMetadataNo);
    NextMetadataNo++;
    break;
  }
  case bitc::METADATA_DERIVED_TYPE: {
    if (Record.size() < 12 || Record.size() > 14)
      return error("Invalid record");

    // DWARF address space is encoded as N->getDWARFAddressSpace() + 1. 0 means
    // that there is no DWARF address space associated with DIDerivedType.
    Optional<unsigned> DWARFAddressSpace;
    if (Record.size() > 12 && Record[12])
      DWARFAddressSpace = Record[12] - 1;

    Metadata *Annotations = nullptr;
    if (Record.size() > 13 && Record[13])
      Annotations = getMDOrNull(Record[13]);

    IsDistinct = Record[0];
    DINode::DIFlags Flags = static_cast<DINode::DIFlags>(Record[10]);
    MetadataList.assignValue(
        GET_OR_DISTINCT(DIDerivedType,
                        (Context, Record[1], getMDString(Record[2]),
                         getMDOrNull(Record[3]), Record[4],
                         getDITypeRefOrNull(Record[5]),
                         getDITypeRefOrNull(Record[6]), Record[7], Record[8],
                         Record[9], DWARFAddressSpace, Flags,
                         getDITypeRefOrNull(Record[11]), Annotations)),
        NextMetadataNo);
    NextMetadataNo++;
    break;
  }
  case bitc::METADATA_COMPOSITE_TYPE: {
    if (Record.size() < 16 || Record.size() > 22)
      return error("Invalid record");

    // If we have a UUID and this is not a forward declaration, lookup the
    // mapping.
    IsDistinct = Record[0] & 0x1;
    bool IsNotUsedInTypeRef = Record[0] >= 2;
    unsigned Tag = Record[1];
    MDString *Name = getMDString(Record[2]);
    Metadata *File = getMDOrNull(Record[3]);
    unsigned Line = Record[4];
    Metadata *Scope = getDITypeRefOrNull(Record[5]);
    Metadata *BaseType = nullptr;
    uint64_t SizeInBits = Record[7];
    if (Record[8] > (uint64_t)std::numeric_limits<uint32_t>::max())
      return error("Alignment value is too large");
    uint32_t AlignInBits = Record[8];
    uint64_t OffsetInBits = 0;
    DINode::DIFlags Flags = static_cast<DINode::DIFlags>(Record[10]);
    Metadata *Elements = nullptr;
    unsigned RuntimeLang = Record[12];
    Metadata *VTableHolder = nullptr;
    Metadata *TemplateParams = nullptr;
    Metadata *Discriminator = nullptr;
    Metadata *DataLocation = nullptr;
    Metadata *Associated = nullptr;
    Metadata *Allocated = nullptr;
    Metadata *Rank = nullptr;
    Metadata *Annotations = nullptr;
    auto *Identifier = getMDString(Record[15]);
    // If this module is being parsed so that it can be ThinLTO imported
    // into another module, composite types only need to be imported
    // as type declarations (unless full type definitions requested).
    // Create type declarations up front to save memory. Also, buildODRType
    // handles the case where this is type ODRed with a definition needed
    // by the importing module, in which case the existing definition is
    // used.
    if (IsImporting && !ImportFullTypeDefinitions && Identifier &&
        (Tag == dwarf::DW_TAG_enumeration_type ||
         Tag == dwarf::DW_TAG_class_type ||
         Tag == dwarf::DW_TAG_structure_type ||
         Tag == dwarf::DW_TAG_union_type)) {
      Flags = Flags | DINode::FlagFwdDecl;
    } else {
      BaseType = getDITypeRefOrNull(Record[6]);
      OffsetInBits = Record[9];
      Elements = getMDOrNull(Record[11]);
      VTableHolder = getDITypeRefOrNull(Record[13]);
      TemplateParams = getMDOrNull(Record[14]);
      if (Record.size() > 16)
        Discriminator = getMDOrNull(Record[16]);
      if (Record.size() > 17)
        DataLocation = getMDOrNull(Record[17]);
      if (Record.size() > 19) {
        Associated = getMDOrNull(Record[18]);
        Allocated = getMDOrNull(Record[19]);
      }
      if (Record.size() > 20) {
        Rank = getMDOrNull(Record[20]);
      }
      if (Record.size() > 21) {
        Annotations = getMDOrNull(Record[21]);
      }
    }
    DICompositeType *CT = nullptr;
    if (Identifier)
      CT = DICompositeType::buildODRType(
          Context, *Identifier, Tag, Name, File, Line, Scope, BaseType,
          SizeInBits, AlignInBits, OffsetInBits, Flags, Elements, RuntimeLang,
          VTableHolder, TemplateParams, Discriminator, DataLocation, Associated,
          Allocated, Rank, Annotations);

    // Create a node if we didn't get a lazy ODR type.
    if (!CT)
      CT = GET_OR_DISTINCT(DICompositeType,
                           (Context, Tag, Name, File, Line, Scope, BaseType,
                            SizeInBits, AlignInBits, OffsetInBits, Flags,
                            Elements, RuntimeLang, VTableHolder, TemplateParams,
                            Identifier, Discriminator, DataLocation, Associated,
                            Allocated, Rank, Annotations));
    if (!IsNotUsedInTypeRef && Identifier)
      MetadataList.addTypeRef(*Identifier, *cast<DICompositeType>(CT));

    MetadataList.assignValue(CT, NextMetadataNo);
    NextMetadataNo++;
    break;
  }
  case bitc::METADATA_SUBROUTINE_TYPE: {
    if (Record.size() < 3 || Record.size() > 4)
      return error("Invalid record");
    bool IsOldTypeRefArray = Record[0] < 2;
    unsigned CC = (Record.size() > 3) ? Record[3] : 0;

    IsDistinct = Record[0] & 0x1;
    DINode::DIFlags Flags = static_cast<DINode::DIFlags>(Record[1]);
    Metadata *Types = getMDOrNull(Record[2]);
    if (LLVM_UNLIKELY(IsOldTypeRefArray))
      Types = MetadataList.upgradeTypeRefArray(Types);

    MetadataList.assignValue(
        GET_OR_DISTINCT(DISubroutineType, (Context, Flags, CC, Types)),
        NextMetadataNo);
    NextMetadataNo++;
    break;
  }

  case bitc::METADATA_MODULE: {
    if (Record.size() < 5 || Record.size() > 9)
      return error("Invalid record");

    unsigned Offset = Record.size() >= 8 ? 2 : 1;
    IsDistinct = Record[0];
    MetadataList.assignValue(
        GET_OR_DISTINCT(
            DIModule,
            (Context, Record.size() >= 8 ? getMDOrNull(Record[1]) : nullptr,
             getMDOrNull(Record[0 + Offset]), getMDString(Record[1 + Offset]),
             getMDString(Record[2 + Offset]), getMDString(Record[3 + Offset]),
             getMDString(Record[4 + Offset]),
             Record.size() <= 7 ? 0 : Record[7],
             Record.size() <= 8 ? false : Record[8])),
        NextMetadataNo);
    NextMetadataNo++;
    break;
  }

  case bitc::METADATA_FILE: {
    if (Record.size() != 3 && Record.size() != 5 && Record.size() != 6)
      return error("Invalid record");

    IsDistinct = Record[0];
    Optional<DIFile::ChecksumInfo<MDString *>> Checksum;
    // The BitcodeWriter writes null bytes into Record[3:4] when the Checksum
    // is not present. This matches up with the old internal representation,
    // and the old encoding for CSK_None in the ChecksumKind. The new
    // representation reserves the value 0 in the ChecksumKind to continue to
    // encode None in a backwards-compatible way.
    if (Record.size() > 4 && Record[3] && Record[4])
      Checksum.emplace(static_cast<DIFile::ChecksumKind>(Record[3]),
                       getMDString(Record[4]));
    MetadataList.assignValue(
        GET_OR_DISTINCT(
            DIFile,
            (Context, getMDString(Record[1]), getMDString(Record[2]), Checksum,
             Record.size() > 5 ? Optional<MDString *>(getMDString(Record[5]))
                               : None)),
        NextMetadataNo);
    NextMetadataNo++;
    break;
  }
  case bitc::METADATA_COMPILE_UNIT: {
    if (Record.size() < 14 || Record.size() > 22)
      return error("Invalid record");

    // Ignore Record[0], which indicates whether this compile unit is
    // distinct.  It's always distinct.
    IsDistinct = true;
    auto *CU = DICompileUnit::getDistinct(
        Context, Record[1], getMDOrNull(Record[2]), getMDString(Record[3]),
        Record[4], getMDString(Record[5]), Record[6], getMDString(Record[7]),
        Record[8], getMDOrNull(Record[9]), getMDOrNull(Record[10]),
        getMDOrNull(Record[12]), getMDOrNull(Record[13]),
        Record.size() <= 15 ? nullptr : getMDOrNull(Record[15]),
        Record.size() <= 14 ? 0 : Record[14],
        Record.size() <= 16 ? true : Record[16],
        Record.size() <= 17 ? false : Record[17],
        Record.size() <= 18 ? 0 : Record[18],
        Record.size() <= 19 ? 0 : Record[19],
        Record.size() <= 20 ? nullptr : getMDString(Record[20]),
        Record.size() <= 21 ? nullptr : getMDString(Record[21]));

    MetadataList.assignValue(CU, NextMetadataNo);
    NextMetadataNo++;

    // Move the Upgrade the list of subprograms.
    if (Metadata *SPs = getMDOrNullWithoutPlaceholders(Record[11]))
      CUSubprograms.push_back({CU, SPs});
    break;
  }
  case bitc::METADATA_SUBPROGRAM: {
    if (Record.size() < 18 || Record.size() > 21)
      return error("Invalid record");

    bool HasSPFlags = Record[0] & 4;

    DINode::DIFlags Flags;
    DISubprogram::DISPFlags SPFlags;
    if (!HasSPFlags)
      Flags = static_cast<DINode::DIFlags>(Record[11 + 2]);
    else {
      Flags = static_cast<DINode::DIFlags>(Record[11]);
      SPFlags = static_cast<DISubprogram::DISPFlags>(Record[9]);
    }

    // Support for old metadata when
    // subprogram specific flags are placed in DIFlags.
    const unsigned DIFlagMainSubprogram = 1 << 21;
    bool HasOldMainSubprogramFlag = Flags & DIFlagMainSubprogram;
    if (HasOldMainSubprogramFlag)
      // Remove old DIFlagMainSubprogram from DIFlags.
      // Note: This assumes that any future use of bit 21 defaults to it
      // being 0.
      Flags &= ~static_cast<DINode::DIFlags>(DIFlagMainSubprogram);

    if (HasOldMainSubprogramFlag && HasSPFlags)
      SPFlags |= DISubprogram::SPFlagMainSubprogram;
    else if (!HasSPFlags)
      SPFlags = DISubprogram::toSPFlags(
          /*IsLocalToUnit=*/Record[7], /*IsDefinition=*/Record[8],
          /*IsOptimized=*/Record[14], /*Virtuality=*/Record[11],
          /*DIFlagMainSubprogram=*/HasOldMainSubprogramFlag);

    // All definitions should be distinct.
    IsDistinct = (Record[0] & 1) || (SPFlags & DISubprogram::SPFlagDefinition);
    // Version 1 has a Function as Record[15].
    // Version 2 has removed Record[15].
    // Version 3 has the Unit as Record[15].
    // Version 4 added thisAdjustment.
    // Version 5 repacked flags into DISPFlags, changing many element numbers.
    bool HasUnit = Record[0] & 2;
    if (!HasSPFlags && HasUnit && Record.size() < 19)
      return error("Invalid record");
    if (HasSPFlags && !HasUnit)
      return error("Invalid record");
    // Accommodate older formats.
    bool HasFn = false;
    bool HasThisAdj = true;
    bool HasThrownTypes = true;
    bool HasAnnotations = false;
    unsigned OffsetA = 0;
    unsigned OffsetB = 0;
    if (!HasSPFlags) {
      OffsetA = 2;
      OffsetB = 2;
      if (Record.size() >= 19) {
        HasFn = !HasUnit;
        OffsetB++;
      }
      HasThisAdj = Record.size() >= 20;
      HasThrownTypes = Record.size() >= 21;
    } else {
      HasAnnotations = Record.size() >= 19;
    }
    Metadata *CUorFn = getMDOrNull(Record[12 + OffsetB]);
    DISubprogram *SP = GET_OR_DISTINCT(
        DISubprogram,
        (Context,
         getDITypeRefOrNull(Record[1]),           // scope
         getMDString(Record[2]),                  // name
         getMDString(Record[3]),                  // linkageName
         getMDOrNull(Record[4]),                  // file
         Record[5],                               // line
         getMDOrNull(Record[6]),                  // type
         Record[7 + OffsetA],                     // scopeLine
         getDITypeRefOrNull(Record[8 + OffsetA]), // containingType
         Record[10 + OffsetA],                    // virtualIndex
         HasThisAdj ? Record[16 + OffsetB] : 0,   // thisAdjustment
         Flags,                                   // flags
         SPFlags,                                 // SPFlags
         HasUnit ? CUorFn : nullptr,              // unit
         getMDOrNull(Record[13 + OffsetB]),       // templateParams
         getMDOrNull(Record[14 + OffsetB]),       // declaration
         getMDOrNull(Record[15 + OffsetB]),       // retainedNodes
         HasThrownTypes ? getMDOrNull(Record[17 + OffsetB])
                        : nullptr, // thrownTypes
         HasAnnotations ? getMDOrNull(Record[18 + OffsetB])
                        : nullptr // annotations
         ));
    MetadataList.assignValue(SP, NextMetadataNo);
    NextMetadataNo++;

    // Upgrade sp->function mapping to function->sp mapping.
    if (HasFn) {
      if (auto *CMD = dyn_cast_or_null<ConstantAsMetadata>(CUorFn))
        if (auto *F = dyn_cast<Function>(CMD->getValue())) {
          if (F->isMaterializable())
            // Defer until materialized; unmaterialized functions may not have
            // metadata.
            FunctionsWithSPs[F] = SP;
          else if (!F->empty())
            F->setSubprogram(SP);
        }
    }
    break;
  }
  case bitc::METADATA_LEXICAL_BLOCK: {
    if (Record.size() != 5)
      return error("Invalid record");

    IsDistinct = Record[0];
    MetadataList.assignValue(
        GET_OR_DISTINCT(DILexicalBlock,
                        (Context, getMDOrNull(Record[1]),
                         getMDOrNull(Record[2]), Record[3], Record[4])),
        NextMetadataNo);
    NextMetadataNo++;
    break;
  }
  case bitc::METADATA_LEXICAL_BLOCK_FILE: {
    if (Record.size() != 4)
      return error("Invalid record");

    IsDistinct = Record[0];
    MetadataList.assignValue(
        GET_OR_DISTINCT(DILexicalBlockFile,
                        (Context, getMDOrNull(Record[1]),
                         getMDOrNull(Record[2]), Record[3])),
        NextMetadataNo);
    NextMetadataNo++;
    break;
  }
  case bitc::METADATA_COMMON_BLOCK: {
    IsDistinct = Record[0] & 1;
    MetadataList.assignValue(
        GET_OR_DISTINCT(DICommonBlock,
                        (Context, getMDOrNull(Record[1]),
                         getMDOrNull(Record[2]), getMDString(Record[3]),
                         getMDOrNull(Record[4]), Record[5])),
        NextMetadataNo);
    NextMetadataNo++;
    break;
  }
  case bitc::METADATA_NAMESPACE: {
    // Newer versions of DINamespace dropped file and line.
    MDString *Name;
    if (Record.size() == 3)
      Name = getMDString(Record[2]);
    else if (Record.size() == 5)
      Name = getMDString(Record[3]);
    else
      return error("Invalid record");

    IsDistinct = Record[0] & 1;
    bool ExportSymbols = Record[0] & 2;
    MetadataList.assignValue(
        GET_OR_DISTINCT(DINamespace,
                        (Context, getMDOrNull(Record[1]), Name, ExportSymbols)),
        NextMetadataNo);
    NextMetadataNo++;
    break;
  }
  case bitc::METADATA_MACRO: {
    if (Record.size() != 5)
      return error("Invalid record");

    IsDistinct = Record[0];
    MetadataList.assignValue(
        GET_OR_DISTINCT(DIMacro,
                        (Context, Record[1], Record[2], getMDString(Record[3]),
                         getMDString(Record[4]))),
        NextMetadataNo);
    NextMetadataNo++;
    break;
  }
  case bitc::METADATA_MACRO_FILE: {
    if (Record.size() != 5)
      return error("Invalid record");

    IsDistinct = Record[0];
    MetadataList.assignValue(
        GET_OR_DISTINCT(DIMacroFile,
                        (Context, Record[1], Record[2], getMDOrNull(Record[3]),
                         getMDOrNull(Record[4]))),
        NextMetadataNo);
    NextMetadataNo++;
    break;
  }
  case bitc::METADATA_TEMPLATE_TYPE: {
    if (Record.size() < 3 || Record.size() > 4)
      return error("Invalid record");

    IsDistinct = Record[0];
    MetadataList.assignValue(
        GET_OR_DISTINCT(DITemplateTypeParameter,
                        (Context, getMDString(Record[1]),
                         getDITypeRefOrNull(Record[2]),
                         (Record.size() == 4) ? getMDOrNull(Record[3])
                                              : getMDOrNull(false))),
        NextMetadataNo);
    NextMetadataNo++;
    break;
  }
  case bitc::METADATA_TEMPLATE_VALUE: {
    if (Record.size() < 5 || Record.size() > 6)
      return error("Invalid record");

    IsDistinct = Record[0];

    MetadataList.assignValue(
        GET_OR_DISTINCT(
            DITemplateValueParameter,
            (Context, Record[1], getMDString(Record[2]),
             getDITypeRefOrNull(Record[3]),
             (Record.size() == 6) ? getMDOrNull(Record[4]) : getMDOrNull(false),
             (Record.size() == 6) ? getMDOrNull(Record[5])
                                  : getMDOrNull(Record[4]))),
        NextMetadataNo);
    NextMetadataNo++;
    break;
  }
  case bitc::METADATA_GLOBAL_VAR: {
    if (Record.size() < 11 || Record.size() > 13)
      return error("Invalid record");

    IsDistinct = Record[0] & 1;
    unsigned Version = Record[0] >> 1;

    if (Version == 2) {
      Metadata *Annotations = nullptr;
      if (Record.size() > 12)
        Annotations = getMDOrNull(Record[12]);

      MetadataList.assignValue(
          GET_OR_DISTINCT(DIGlobalVariable,
                          (Context, getMDOrNull(Record[1]),
                           getMDString(Record[2]), getMDString(Record[3]),
                           getMDOrNull(Record[4]), Record[5],
                           getDITypeRefOrNull(Record[6]), Record[7], Record[8],
                           getMDOrNull(Record[9]), getMDOrNull(Record[10]),
                           Record[11], Annotations)),
          NextMetadataNo);

      NextMetadataNo++;
    } else if (Version == 1) {
      // No upgrade necessary. A null field will be introduced to indicate
      // that no parameter information is available.
      MetadataList.assignValue(
          GET_OR_DISTINCT(
              DIGlobalVariable,
              (Context, getMDOrNull(Record[1]), getMDString(Record[2]),
               getMDString(Record[3]), getMDOrNull(Record[4]), Record[5],
               getDITypeRefOrNull(Record[6]), Record[7], Record[8],
               getMDOrNull(Record[10]), nullptr, Record[11], nullptr)),
          NextMetadataNo);

      NextMetadataNo++;
    } else if (Version == 0) {
      // Upgrade old metadata, which stored a global variable reference or a
      // ConstantInt here.
      NeedUpgradeToDIGlobalVariableExpression = true;
      Metadata *Expr = getMDOrNull(Record[9]);
      uint32_t AlignInBits = 0;
      if (Record.size() > 11) {
        if (Record[11] > (uint64_t)std::numeric_limits<uint32_t>::max())
          return error("Alignment value is too large");
        AlignInBits = Record[11];
      }
      GlobalVariable *Attach = nullptr;
      if (auto *CMD = dyn_cast_or_null<ConstantAsMetadata>(Expr)) {
        if (auto *GV = dyn_cast<GlobalVariable>(CMD->getValue())) {
          Attach = GV;
          Expr = nullptr;
        } else if (auto *CI = dyn_cast<ConstantInt>(CMD->getValue())) {
          Expr = DIExpression::get(Context,
                                   {dwarf::DW_OP_constu, CI->getZExtValue(),
                                    dwarf::DW_OP_stack_value});
        } else {
          Expr = nullptr;
        }
      }
      DIGlobalVariable *DGV = GET_OR_DISTINCT(
          DIGlobalVariable,
          (Context, getMDOrNull(Record[1]), getMDString(Record[2]),
           getMDString(Record[3]), getMDOrNull(Record[4]), Record[5],
           getDITypeRefOrNull(Record[6]), Record[7], Record[8],
           getMDOrNull(Record[10]), nullptr, AlignInBits, nullptr));

      DIGlobalVariableExpression *DGVE = nullptr;
      if (Attach || Expr)
        DGVE = DIGlobalVariableExpression::getDistinct(
            Context, DGV, Expr ? Expr : DIExpression::get(Context, {}));
      if (Attach)
        Attach->addDebugInfo(DGVE);

      auto *MDNode = Expr ? cast<Metadata>(DGVE) : cast<Metadata>(DGV);
      MetadataList.assignValue(MDNode, NextMetadataNo);
      NextMetadataNo++;
    } else
      return error("Invalid record");

    break;
  }
  case bitc::METADATA_LOCAL_VAR: {
    // 10th field is for the obseleted 'inlinedAt:' field.
    if (Record.size() < 8 || Record.size() > 10)
      return error("Invalid record");

    IsDistinct = Record[0] & 1;
    bool HasAlignment = Record[0] & 2;
    // 2nd field used to be an artificial tag, either DW_TAG_auto_variable or
    // DW_TAG_arg_variable, if we have alignment flag encoded it means, that
    // this is newer version of record which doesn't have artificial tag.
    bool HasTag = !HasAlignment && Record.size() > 8;
    DINode::DIFlags Flags = static_cast<DINode::DIFlags>(Record[7 + HasTag]);
    uint32_t AlignInBits = 0;
    Metadata *Annotations = nullptr;
    if (HasAlignment) {
      if (Record[8] > (uint64_t)std::numeric_limits<uint32_t>::max())
        return error("Alignment value is too large");
      AlignInBits = Record[8];
      if (Record.size() > 9)
        Annotations = getMDOrNull(Record[9]);
    }

    MetadataList.assignValue(
        GET_OR_DISTINCT(DILocalVariable,
                        (Context, getMDOrNull(Record[1 + HasTag]),
                         getMDString(Record[2 + HasTag]),
                         getMDOrNull(Record[3 + HasTag]), Record[4 + HasTag],
                         getDITypeRefOrNull(Record[5 + HasTag]),
                         Record[6 + HasTag], Flags, AlignInBits, Annotations)),
        NextMetadataNo);
    NextMetadataNo++;
    break;
  }
  case bitc::METADATA_LABEL: {
    if (Record.size() != 5)
      return error("Invalid record");

    IsDistinct = Record[0] & 1;
    MetadataList.assignValue(
        GET_OR_DISTINCT(DILabel, (Context, getMDOrNull(Record[1]),
                                  getMDString(Record[2]),
                                  getMDOrNull(Record[3]), Record[4])),
        NextMetadataNo);
    NextMetadataNo++;
    break;
  }
  case bitc::METADATA_EXPRESSION: {
    if (Record.size() < 1)
      return error("Invalid record");

    IsDistinct = Record[0] & 1;
    uint64_t Version = Record[0] >> 1;
    auto Elts = MutableArrayRef<uint64_t>(Record).slice(1);

    SmallVector<uint64_t, 6> Buffer;
    if (Error Err = upgradeDIExpression(Version, IsDistinct, Elts, Buffer))
      return Err;

<<<<<<< HEAD
    if (IsDistinct)
      return error("Invalid record");

    MetadataList.assignValue(DIExpression::get(Context, Elts), NextMetadataNo);
=======
    MetadataList.assignValue(GET_OR_DISTINCT(DIExpression, (Context, Elts)),
                             NextMetadataNo);
>>>>>>> f7105d88
    NextMetadataNo++;
    break;
  }
  case bitc::METADATA_GLOBAL_VAR_EXPR: {
    if (Record.size() != 3)
      return error("Invalid record");

    IsDistinct = Record[0];
    Metadata *Expr = getMDOrNull(Record[2]);
    if (!Expr)
      Expr = DIExpression::get(Context, {});
    MetadataList.assignValue(
        GET_OR_DISTINCT(DIGlobalVariableExpression,
                        (Context, getMDOrNull(Record[1]), Expr)),
        NextMetadataNo);
    NextMetadataNo++;
    break;
  }
  case bitc::METADATA_OBJC_PROPERTY: {
    if (Record.size() != 8)
      return error("Invalid record");

    IsDistinct = Record[0];
    MetadataList.assignValue(
        GET_OR_DISTINCT(DIObjCProperty,
                        (Context, getMDString(Record[1]),
                         getMDOrNull(Record[2]), Record[3],
                         getMDString(Record[4]), getMDString(Record[5]),
                         Record[6], getDITypeRefOrNull(Record[7]))),
        NextMetadataNo);
    NextMetadataNo++;
    break;
  }
  case bitc::METADATA_IMPORTED_ENTITY: {
    if (Record.size() < 6 && Record.size() > 8)
      return error("Invalid record");

    IsDistinct = Record[0];
    bool HasFile = (Record.size() >= 7);
    bool HasElements = (Record.size() >= 8);
    MetadataList.assignValue(
        GET_OR_DISTINCT(DIImportedEntity,
                        (Context, Record[1], getMDOrNull(Record[2]),
                         getDITypeRefOrNull(Record[3]),
                         HasFile ? getMDOrNull(Record[6]) : nullptr,
                         HasFile ? Record[4] : 0, getMDString(Record[5]),
                         HasElements ? getMDOrNull(Record[7]) : nullptr)),
        NextMetadataNo);
    NextMetadataNo++;
    break;
  }
  case bitc::METADATA_STRING_OLD: {
    std::string String(Record.begin(), Record.end());

    // Test for upgrading !llvm.loop.
    HasSeenOldLoopTags |= mayBeOldLoopAttachmentTag(String);
    ++NumMDStringLoaded;
    Metadata *MD = MDString::get(Context, String);
    MetadataList.assignValue(MD, NextMetadataNo);
    NextMetadataNo++;
    break;
  }
  case bitc::METADATA_STRINGS: {
    auto CreateNextMDString = [&](StringRef Str) {
      ++NumMDStringLoaded;
      MetadataList.assignValue(MDString::get(Context, Str), NextMetadataNo);
      NextMetadataNo++;
    };
    if (Error Err = parseMetadataStrings(Record, Blob, CreateNextMDString))
      return Err;
    break;
  }
  case bitc::METADATA_GLOBAL_DECL_ATTACHMENT: {
    if (Record.size() % 2 == 0)
      return error("Invalid record");
    unsigned ValueID = Record[0];
    if (ValueID >= ValueList.size())
      return error("Invalid record");
    if (auto *GO = dyn_cast<GlobalObject>(ValueList[ValueID]))
      if (Error Err = parseGlobalObjectAttachment(
              *GO, ArrayRef<uint64_t>(Record).slice(1)))
        return Err;
    break;
  }
  case bitc::METADATA_KIND: {
    // Support older bitcode files that had METADATA_KIND records in a
    // block with METADATA_BLOCK_ID.
    if (Error Err = parseMetadataKindRecord(Record))
      return Err;
    break;
  }
  case bitc::METADATA_ARG_LIST: {
    SmallVector<ValueAsMetadata *, 4> Elts;
    Elts.reserve(Record.size());
    for (uint64_t Elt : Record) {
      Metadata *MD = getMD(Elt);
      if (isa<MDNode>(MD) && cast<MDNode>(MD)->isTemporary())
        return error(
            "Invalid record: DIArgList should not contain forward refs");
      if (!isa<ValueAsMetadata>(MD))
        return error("Invalid record");
      Elts.push_back(cast<ValueAsMetadata>(MD));
    }

    MetadataList.assignValue(DIArgList::get(Context, Elts), NextMetadataNo);
    NextMetadataNo++;
    break;
  }
  }
  return Error::success();
#undef GET_OR_DISTINCT
}

Error MetadataLoader::MetadataLoaderImpl::parseMetadataStrings(
    ArrayRef<uint64_t> Record, StringRef Blob,
    function_ref<void(StringRef)> CallBack) {
  // All the MDStrings in the block are emitted together in a single
  // record.  The strings are concatenated and stored in a blob along with
  // their sizes.
  if (Record.size() != 2)
    return error("Invalid record: metadata strings layout");

  unsigned NumStrings = Record[0];
  unsigned StringsOffset = Record[1];
  if (!NumStrings)
    return error("Invalid record: metadata strings with no strings");
  if (StringsOffset > Blob.size())
    return error("Invalid record: metadata strings corrupt offset");

  StringRef Lengths = Blob.slice(0, StringsOffset);
  SimpleBitstreamCursor R(Lengths);

  StringRef Strings = Blob.drop_front(StringsOffset);
  do {
    if (R.AtEndOfStream())
      return error("Invalid record: metadata strings bad length");

    uint32_t Size;
    if (Error E = R.ReadVBR(6).moveInto(Size))
      return E;
    if (Strings.size() < Size)
      return error("Invalid record: metadata strings truncated chars");

    CallBack(Strings.slice(0, Size));
    Strings = Strings.drop_front(Size);
  } while (--NumStrings);

  return Error::success();
}

Error MetadataLoader::MetadataLoaderImpl::parseGlobalObjectAttachment(
    GlobalObject &GO, ArrayRef<uint64_t> Record) {
  assert(Record.size() % 2 == 0);
  for (unsigned I = 0, E = Record.size(); I != E; I += 2) {
    auto K = MDKindMap.find(Record[I]);
    if (K == MDKindMap.end())
      return error("Invalid ID");
    MDNode *MD =
        dyn_cast_or_null<MDNode>(getMetadataFwdRefOrLoad(Record[I + 1]));
    if (!MD)
      return error("Invalid metadata attachment: expect fwd ref to MDNode");
    GO.addMetadata(K->second, *MD);
  }
  return Error::success();
}

/// Parse metadata attachments.
Error MetadataLoader::MetadataLoaderImpl::parseMetadataAttachment(
    Function &F, const SmallVectorImpl<Instruction *> &InstructionList) {
  if (Error Err = Stream.EnterSubBlock(bitc::METADATA_ATTACHMENT_ID))
    return Err;

  SmallVector<uint64_t, 64> Record;
  PlaceholderQueue Placeholders;

  while (true) {
    BitstreamEntry Entry;
    if (Error E = Stream.advanceSkippingSubblocks().moveInto(Entry))
      return E;

    switch (Entry.Kind) {
    case BitstreamEntry::SubBlock: // Handled for us already.
    case BitstreamEntry::Error:
      return error("Malformed block");
    case BitstreamEntry::EndBlock:
      resolveForwardRefsAndPlaceholders(Placeholders);
      return Error::success();
    case BitstreamEntry::Record:
      // The interesting case.
      break;
    }

    // Read a metadata attachment record.
    Record.clear();
    ++NumMDRecordLoaded;
    Expected<unsigned> MaybeRecord = Stream.readRecord(Entry.ID, Record);
    if (!MaybeRecord)
      return MaybeRecord.takeError();
    switch (MaybeRecord.get()) {
    default: // Default behavior: ignore.
      break;
    case bitc::METADATA_ATTACHMENT: {
      unsigned RecordLength = Record.size();
      if (Record.empty())
        return error("Invalid record");
      if (RecordLength % 2 == 0) {
        // A function attachment.
        if (Error Err = parseGlobalObjectAttachment(F, Record))
          return Err;
        continue;
      }

      // An instruction attachment.
      Instruction *Inst = InstructionList[Record[0]];
      for (unsigned i = 1; i != RecordLength; i = i + 2) {
        unsigned Kind = Record[i];
        DenseMap<unsigned, unsigned>::iterator I = MDKindMap.find(Kind);
        if (I == MDKindMap.end())
          return error("Invalid ID");
        if (I->second == LLVMContext::MD_tbaa && StripTBAA)
          continue;

        auto Idx = Record[i + 1];
        if (Idx < (MDStringRef.size() + GlobalMetadataBitPosIndex.size()) &&
            !MetadataList.lookup(Idx)) {
          // Load the attachment if it is in the lazy-loadable range and hasn't
          // been loaded yet.
          lazyLoadOneMetadata(Idx, Placeholders);
          resolveForwardRefsAndPlaceholders(Placeholders);
        }

        Metadata *Node = MetadataList.getMetadataFwdRef(Idx);
        if (isa<LocalAsMetadata>(Node))
          // Drop the attachment.  This used to be legal, but there's no
          // upgrade path.
          break;
        MDNode *MD = dyn_cast_or_null<MDNode>(Node);
        if (!MD)
          return error("Invalid metadata attachment");

        if (HasSeenOldLoopTags && I->second == LLVMContext::MD_loop)
          MD = upgradeInstructionLoopAttachment(*MD);

        if (I->second == LLVMContext::MD_tbaa) {
          assert(!MD->isTemporary() && "should load MDs before attachments");
          MD = UpgradeTBAANode(*MD);
        }
        Inst->setMetadata(I->second, MD);
      }
      break;
    }
    }
  }
}

/// Parse a single METADATA_KIND record, inserting result in MDKindMap.
Error MetadataLoader::MetadataLoaderImpl::parseMetadataKindRecord(
    SmallVectorImpl<uint64_t> &Record) {
  if (Record.size() < 2)
    return error("Invalid record");

  unsigned Kind = Record[0];
  SmallString<8> Name(Record.begin() + 1, Record.end());

  unsigned NewKind = TheModule.getMDKindID(Name.str());
  if (!MDKindMap.insert(std::make_pair(Kind, NewKind)).second)
    return error("Conflicting METADATA_KIND records");
  return Error::success();
}

/// Parse the metadata kinds out of the METADATA_KIND_BLOCK.
Error MetadataLoader::MetadataLoaderImpl::parseMetadataKinds() {
  if (Error Err = Stream.EnterSubBlock(bitc::METADATA_KIND_BLOCK_ID))
    return Err;

  SmallVector<uint64_t, 64> Record;

  // Read all the records.
  while (true) {
    BitstreamEntry Entry;
    if (Error E = Stream.advanceSkippingSubblocks().moveInto(Entry))
      return E;

    switch (Entry.Kind) {
    case BitstreamEntry::SubBlock: // Handled for us already.
    case BitstreamEntry::Error:
      return error("Malformed block");
    case BitstreamEntry::EndBlock:
      return Error::success();
    case BitstreamEntry::Record:
      // The interesting case.
      break;
    }

    // Read a record.
    Record.clear();
    ++NumMDRecordLoaded;
    Expected<unsigned> MaybeCode = Stream.readRecord(Entry.ID, Record);
    if (!MaybeCode)
      return MaybeCode.takeError();
    switch (MaybeCode.get()) {
    default: // Default behavior: ignore.
      break;
    case bitc::METADATA_KIND: {
      if (Error Err = parseMetadataKindRecord(Record))
        return Err;
      break;
    }
    }
  }
}

MetadataLoader &MetadataLoader::operator=(MetadataLoader &&RHS) {
  Pimpl = std::move(RHS.Pimpl);
  return *this;
}
MetadataLoader::MetadataLoader(MetadataLoader &&RHS)
    : Pimpl(std::move(RHS.Pimpl)) {}

MetadataLoader::~MetadataLoader() = default;
MetadataLoader::MetadataLoader(BitstreamCursor &Stream, Module &TheModule,
                               BitcodeReaderValueList &ValueList,
                               bool IsImporting,
                               std::function<Type *(unsigned)> getTypeByID)
    : Pimpl(std::make_unique<MetadataLoaderImpl>(
          Stream, TheModule, ValueList, std::move(getTypeByID), IsImporting)) {}

Error MetadataLoader::parseMetadata(bool ModuleLevel) {
  return Pimpl->parseMetadata(ModuleLevel);
}

bool MetadataLoader::hasFwdRefs() const { return Pimpl->hasFwdRefs(); }

/// Return the given metadata, creating a replaceable forward reference if
/// necessary.
Metadata *MetadataLoader::getMetadataFwdRefOrLoad(unsigned Idx) {
  return Pimpl->getMetadataFwdRefOrLoad(Idx);
}

DISubprogram *MetadataLoader::lookupSubprogramForFunction(Function *F) {
  return Pimpl->lookupSubprogramForFunction(F);
}

Error MetadataLoader::parseMetadataAttachment(
    Function &F, const SmallVectorImpl<Instruction *> &InstructionList) {
  return Pimpl->parseMetadataAttachment(F, InstructionList);
}

Error MetadataLoader::parseMetadataKinds() {
  return Pimpl->parseMetadataKinds();
}

void MetadataLoader::setStripTBAA(bool StripTBAA) {
  return Pimpl->setStripTBAA(StripTBAA);
}

bool MetadataLoader::isStrippingTBAA() { return Pimpl->isStrippingTBAA(); }

unsigned MetadataLoader::size() const { return Pimpl->size(); }
void MetadataLoader::shrinkTo(unsigned N) { return Pimpl->shrinkTo(N); }

void MetadataLoader::upgradeDebugIntrinsics(Function &F) {
  return Pimpl->upgradeDebugIntrinsics(F);
}<|MERGE_RESOLUTION|>--- conflicted
+++ resolved
@@ -555,7 +555,7 @@
   }
 
   /// Upgrade the expression from previous versions.
-  Error upgradeDIExpression(uint64_t FromVersion, bool &IsDistinct,
+  Error upgradeDIExpression(uint64_t FromVersion,
                             MutableArrayRef<uint64_t> &Expr,
                             SmallVectorImpl<uint64_t> &Buffer) {
     auto N = Expr.size();
@@ -629,9 +629,6 @@
       LLVM_FALLTHROUGH;
     }
     case 3:
-      IsDistinct = false;
-      LLVM_FALLTHROUGH;
-    case 4:
       // Up-to-date!
       break;
     }
@@ -2004,18 +2001,11 @@
     auto Elts = MutableArrayRef<uint64_t>(Record).slice(1);
 
     SmallVector<uint64_t, 6> Buffer;
-    if (Error Err = upgradeDIExpression(Version, IsDistinct, Elts, Buffer))
+    if (Error Err = upgradeDIExpression(Version, Elts, Buffer))
       return Err;
 
-<<<<<<< HEAD
-    if (IsDistinct)
-      return error("Invalid record");
-
-    MetadataList.assignValue(DIExpression::get(Context, Elts), NextMetadataNo);
-=======
     MetadataList.assignValue(GET_OR_DISTINCT(DIExpression, (Context, Elts)),
                              NextMetadataNo);
->>>>>>> f7105d88
     NextMetadataNo++;
     break;
   }
