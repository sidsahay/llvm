--- conflicted
+++ resolved
@@ -302,13 +302,8 @@
           bool IsSigned, const DataLayout &DL) {
 
   auto MergeResults = [&Preconditions, IsSigned,
-<<<<<<< HEAD
-                       DL](Value *A, Value *B,
-                           bool IsSignedB) -> SmallVector<DecompEntry, 4> {
-=======
                        &DL](Value *A, Value *B,
                             bool IsSignedB) -> SmallVector<DecompEntry, 4> {
->>>>>>> e7aa6127
     auto ResA = decompose(A, Preconditions, IsSigned, DL);
     auto ResB = decompose(B, Preconditions, IsSignedB, DL);
     if (ResA.empty() || ResB.empty())
