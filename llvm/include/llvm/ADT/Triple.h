--- conflicted
+++ resolved
@@ -133,13 +133,11 @@
 
     MipsSubArch_r6,
 
-<<<<<<< HEAD
     SPIRSubArch_fpga,
     SPIRSubArch_gen,
-    SPIRSubArch_x86_64
-=======
+    SPIRSubArch_x86_64,
+
     PPCSubArch_spe
->>>>>>> ff0311c4
   };
   enum VendorType {
     UnknownVendor,
