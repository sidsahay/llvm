--- conflicted
+++ resolved
@@ -61,10 +61,7 @@
     "CollectMacros.cpp",
     "CompileCommands.cpp",
     "Compiler.cpp",
-<<<<<<< HEAD
-=======
     "Config.cpp",
->>>>>>> 723f4a82
     "ConfigYAML.cpp",
     "Diagnostics.cpp",
     "DraftStore.cpp",
