--- conflicted
+++ resolved
@@ -1128,11 +1128,7 @@
     // SMALL - 1
     // LARGE - 2
     // DEFAULT - 3
-<<<<<<< HEAD
-    // Currently we only support SMALL and LARGE
-=======
     // Currently we only support AUTO, SMALL and LARGE
->>>>>>> 21f68c77
     if (RegisterAllocNodeMDOp == 0 || RegisterAllocNodeMDOp == 1 ||
         RegisterAllocNodeMDOp == 2) {
       // 4 threads per eu means large grf mode, and 8 threads per eu
