--- conflicted
+++ resolved
@@ -238,8 +238,6 @@
   str_writer.terminate();
   ASSERT_STREQ(str, "0x123456ab");
   ASSERT_EQ(writer.get_chars_written(), 10);
-<<<<<<< HEAD
-=======
 }
 
 TEST(LlvmLibcPrintfConverterTest, OctConversion) {
@@ -260,5 +258,4 @@
   str_writer.terminate();
   ASSERT_STREQ(str, "1234");
   ASSERT_EQ(writer.get_chars_written(), 4);
->>>>>>> 3de04b6d
 }