--- conflicted
+++ resolved
@@ -484,27 +484,8 @@
   }
   mlir::Type boxTy = fir::BoxType::get(elementType);
   mlir::Value tdesc;
-<<<<<<< HEAD
-  if (isPolymorphic) {
-    boxTy = fir::ClassType::get(elementType);
-
-    // Look for the original tdesc for the new box.
-    if (auto *op = itemAddr.getDefiningOp()) {
-      if (auto coordOp = mlir::dyn_cast<fir::CoordinateOp>(op)) {
-        if (fir::isPolymorphicType(coordOp.getBaseType())) {
-          mlir::Type resultType = coordOp.getResult().getType();
-          mlir::Type tdescType =
-              fir::TypeDescType::get(fir::unwrapRefType(resultType));
-          tdesc = create<fir::BoxTypeDescOp>(loc, tdescType, coordOp.getRef());
-        }
-      }
-    }
-  }
-
-=======
   if (isPolymorphic)
     boxTy = fir::ClassType::get(elementType);
->>>>>>> e7aa6127
   return exv.match(
       [&](const fir::ArrayBoxValue &box) -> mlir::Value {
         mlir::Value empty;
@@ -1375,8 +1356,6 @@
       },
       [](const auto &) {});
   return fir::BoxValue(box, lbounds, explicitTypeParams);
-<<<<<<< HEAD
-=======
 }
 
 mlir::Value fir::factory::genCPtrOrCFunptrValue(fir::FirOpBuilder &builder,
@@ -1386,5 +1365,4 @@
   mlir::Value cPtrAddr =
       fir::factory::genCPtrOrCFunptrAddr(builder, loc, cPtr, cPtrTy);
   return builder.create<fir::LoadOp>(loc, cPtrAddr);
->>>>>>> e7aa6127
 }