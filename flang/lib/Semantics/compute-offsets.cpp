--- conflicted
+++ resolved
@@ -78,11 +78,6 @@
   for (const EquivalenceSet &set : scope.equivalenceSets()) {
     DoEquivalenceSet(set);
   }
-<<<<<<< HEAD
-  offset_ = 0;
-  alignment_ = 1;
-=======
->>>>>>> e1e3308f
   // Compute a base symbol and overall block size for each
   // disjoint EQUIVALENCE storage sequence.
   for (auto &[symbol, dep] : dependents_) {
@@ -327,32 +322,11 @@
         return {static_cast<std::size_t>(*size),
             chars->type().GetAlignment(foldingContext)};
       }
-<<<<<<< HEAD
-    }
-  } else if (const DerivedTypeSpec * derived{type->AsDerived()}) {
-    if (derived->scope()) {
-      DoScope(*const_cast<Scope *>(derived->scope()));
-      result.size = derived->scope()->size();
-      result.alignment = derived->scope()->alignment().value_or(0);
-    }
-  } else {
-    DIE("not intrinsic or derived");
-  }
-  return result;
-}
-
-std::size_t ComputeOffsetsHelper::CountElements(const Symbol &symbol) {
-  if (auto shape{GetShape(foldingContext_, symbol)}) {
-    if (auto sizeExpr{evaluate::GetSize(std::move(*shape))}) {
-      if (auto size{ToInt64(Fold(foldingContext_, std::move(*sizeExpr)))}) {
-        return *size;
-=======
     } else { // element size only
       if (auto size{ToInt64(chars->type().MeasureSizeInBytes(
               foldingContext, true /*aligned*/))}) {
         return {static_cast<std::size_t>(*size),
             chars->type().GetAlignment(foldingContext)};
->>>>>>> e1e3308f
       }
     }
   }
